--- conflicted
+++ resolved
@@ -12,14 +12,9 @@
 
 import _globalThis from "./_globalThis";
 
-<<<<<<< HEAD
+const SYMBOL_IDENTIFIER_PREFIX = "#";
+
 var ArraySlice = Array.prototype.slice,
-=======
-const SYMBOL_IDENTIFIER_PREFIX = "#";
-
-var symHasInstance = Symbol.hasInstance,
-    ArraySlice = Array.prototype.slice,
->>>>>>> 1a5f9d06
     noop = function() {};
 
 function defineN4TypeGetter(instance, factoryFn) {
@@ -34,55 +29,6 @@
         }
     });
 }
-
-<<<<<<< HEAD
-=======
-/** Call context is prototype object. */
-function mixinDefaultMethod(method) {
-    var name = method && method.name;
-    if (name && !(name in this) && !method.isStatic && method.jsFunction) {
-        this[name] = method.jsFunction.value;
-    }
-}
-/** Call context is prototype object. */
-function mixinDefaultMethods(iface) {
-    var n4type = iface && iface.n4type;
-    if (n4type) {
-        n4type.ownedMembers.forEach(mixinDefaultMethod, this);
-        n4type.consumedMembers.forEach(mixinDefaultMethod, this);
-    }
-}
-
-/**
- * Setup a constructor function to work as a class.
- *
- * @param ctor - The constructor function
- * @param superCtor - The constructor function of the super class
- * @param implementedInterfaces - Array of directly implemented interfaces, excluding built-in types and
- *                                interfaces defined in definition files without annotation @N4JS.
- * @param instanceMethods - An object holding the methods for the class instance and mixed in methods
- * @param staticMethods - An object holding the descriptors for the class static methods
- * @param reflectionString - JSON string that defines reflection information that is missing in prototype and constructor.
- */
-function $makeClass(ctor, superCtor, implementedInterfaces, instanceMethods, staticMethods, reflectionString) {
-    if (typeof superCtor === "function") {
-        Object.setPrototypeOf(ctor, superCtor);
-    }
-    Object.defineProperties(ctor, staticMethods);
-
-    var proto = Object.create(superCtor.prototype, instanceMethods);
-    implementedInterfaces.forEach(mixinDefaultMethods, proto);
-    Object.defineProperty(proto, "constructor", {
-        value: ctor
-    });
-
-    if (reflectionString) {
-        defineN4TypeGetter(ctor, makeReflectionsForClass.bind(null, proto, ctor, reflectionString));
-    }
-
-    ctor.prototype = proto;
-}
-
 
 /** Used for ES6 class version of N4JS */
 //function $getReflectionForClass(n4elem, moduleName, n4ElemName) {
@@ -99,45 +45,6 @@
 //    return createN4Class(instanceProto, staticProto, ...reflectValues);
 //}
 
-
-/**
- * Setup a interface. Methods and field initializers are already merged into the interface object.
- *
- * @param tinterface - The interface object.
- * @param extendedInterfacesFn - Optional function returning an array of interfaces extended by 'tinterface'.
- *                               May be 'undefined' in case no interfaces are extended.
- * @param n4typeFn - Optional factory function to create the meta type (currently mandatory though, will be optional with GH-574).
- */
-function $makeInterface(tinterface, extendedInterfacesFn, reflectionString) {
-    tinterface.$extends = extendedInterfacesFn || (()=>[]);
-
-    if (reflectionString) {
-        defineN4TypeGetter(tinterface, makeReflectionsForInterface.bind(null, tinterface.$methods, tinterface, reflectionString));
-    }
-
-    Object.defineProperty(tinterface, symHasInstance, {
-        /**
-         * Check whether a value is instance of a class implementing an interface.
-         *
-         * @param instance - The instance which type is to be checked whether it implements the interface
-         * @return boolean
-         */
-        value: function(instance) {
-            if (!instance || !instance.constructor || !instance.constructor.n4type || !instance.constructor.n4type.allImplementedInterfaces) {
-                return false;
-            }
-            const implementedInterface = tinterface.n4type.fqn;
-            return instance.constructor.n4type.allImplementedInterfaces.indexOf(implementedInterface) !== -1;
-        }
-    });
-}
-
-
-
-
-
-
->>>>>>> 1a5f9d06
 /**
  * Initialize the fields declared by the given interfaces in the target object 'target'.
  * Takes care of defaults defined in the interfaces and values provided via the optional
@@ -169,53 +76,10 @@
             }
             target[fieldName] = value;
         }
-<<<<<<< HEAD
         const extendsFn = ifc.$extends;
         if(extendsFn) {
             $initFieldsFromInterfaces(target, extendsFn(), spec, mixinExclusion);
         }
-=======
-        $initFieldsFromInterfaces(target, ifc.$extends(), spec, mixinExclusion);
-    }
-}
-
-/**
- * Create an enumeration type with the given FQN and members.
- *
- * @param enumeration - the enumeration constructor function
- * @param members - An array of <String, String> tuples containing
- *                  information about the enum members
- * @param n4typeFn - Optional factory function to create the meta type (currently mandatory though, will be optional with GH-574).
- * @return The constructed enumeration type
- */
-function $makeEnum(enumeration, members, reflectionString) {
-    var length, index, member, name, value, values, literal;
-
-    Object.setPrototypeOf(enumeration, N4Enum);
-    enumeration.prototype = Object.create(N4Enum.prototype, {});
-
-    if (reflectionString) {
-        defineN4TypeGetter(enumeration, makeReflectionsForEnum.bind(null, reflectionString));
-    }
-
-    Object.defineProperty(enumeration.prototype, "constructor", {
-        value: enumeration
-    });
-
-    length = members.length;
-    values = new Array(length);
-    for (index = 0; index < length; ++index) {
-        member = members[index];
-        name = member[0];
-        value = member[1];
-
-        literal = new enumeration(name, value);
-        Object.defineProperty(enumeration, literal.name, {
-            enumerable: true,
-            value: literal
-        });
-        values[index] = literal;
->>>>>>> 1a5f9d06
     }
 }
 
