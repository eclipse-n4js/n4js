/*
 * Copyright (c) 2017 NumberFour AG.
 * All rights reserved. This program and the accompanying materials
 * are made available under the terms of the Eclipse Public License v1.0
 * which accompanies this distribution, and is available at
 * http://www.eclipse.org/legal/epl-v10.html
 *
 * Contributors:
 *   NumberFour AG - Initial API and implementation
 */
/*eslint-disable new-cap, no-proto, strict */

import _globalThis from "./_globalThis";

<<<<<<< HEAD
    var ArraySlice = Array.prototype.slice,
        noop = function() {};
=======
>>>>>>> b2d3e07c

var symHasInstance = Symbol.hasInstance,
    ArraySlice = Array.prototype.slice,
    noop = function() {};

<<<<<<< HEAD
    /**
     * Initialize the fields declared by the given interfaces in the target object 'target'.
     * Takes care of defaults defined in the interfaces and values provided via the optional
     * 'spec' object. Will never override properties that already exist in the target object
     * or that exist in the 'mixinExclusion' object.
     *
     * @param target - The object to be initialized. Usually a newly created instance of
     *                 some class implementing the given interfaces.
     * @param interfaces - Array of zero or more interfaces.
     * @param spec - If invoked from a @Spec-constructor, this is the spec-object; otherwise 'undefined'.
     * @param mixinExclusion - An object with properties that must not be overridden in the target object.
     */
    function $initFieldsFromInterfaces(target, interfaces, spec, mixinExclusion) {
        for(const ifc of interfaces) {
            const defs = ifc.$fieldDefaults || {};
            for(const fieldName of Object.getOwnPropertyNames(defs)) {
                if(target.hasOwnProperty(fieldName) || mixinExclusion.hasOwnProperty(fieldName)) {
                    continue;
                }
                let value = undefined;
                if(spec) {
                    value = spec[fieldName];
                }
                if(value === undefined) {
                    value = defs[fieldName];
                    if (typeof value === "function") {
                        value = value.call(target);
                    }
=======
function defineN4TypeGetter(instance, factoryFn) {
    var n4type;
    Object.defineProperty(instance, "n4type", {
        configurable: true, // for hot reloading/patching
        get: function() {
            return n4type || (n4type = factoryFn());
        }
    });
}

/** Call context is prototype object. */
function mixinDefaultMethod(method) {
    var name = method && method.name;
    if (name && !(name in this) && !method.isStatic && method.jsFunction) {
        this[name] = method.jsFunction.value;
    }
}
/** Call context is prototype object. */
function mixinDefaultMethods(iface) {
    var n4type = iface && iface.n4type;
    if (n4type) {
        n4type.ownedMembers.forEach(mixinDefaultMethod, this);
        n4type.consumedMembers.forEach(mixinDefaultMethod, this);
    }
}

/**
 * Setup a constructor function to work as a class.
 *
 * @param ctor - The constructor function
 * @param superCtor - The constructor function of the super class
 * @param implementedInterfaces - Array of directly implemented interfaces, excluding built-in types and
 *                                interfaces defined in definition files without annotation @N4JS.
 * @param instanceMethods - An object holding the methods for the class instance and mixed in methods
 * @param staticMethods - An object holding the descriptors for the class static methods
 * @param n4typeFn - Optional factory function to create the meta type (currently mandatory though, will be optional with GH-574).
 */
function $makeClass(ctor, superCtor, implementedInterfaces, instanceMethods, staticMethods, n4typeFn) {
    if (typeof superCtor === "function") {
        Object.setPrototypeOf(ctor, superCtor);
    }
    Object.defineProperties(ctor, staticMethods);

    var proto = Object.create(superCtor.prototype, instanceMethods);
    implementedInterfaces.forEach(mixinDefaultMethods, proto);
    Object.defineProperty(proto, "constructor", {
        value: ctor
    });

    if (n4typeFn) {
        defineN4TypeGetter(ctor, n4typeFn.bind(null, proto, ctor));
    }

    ctor.prototype = proto;
}

/**
 * Setup a interface. Methods and field initializers are already merged into the interface object.
 *
 * @param tinterface - The interface object.
 * @param extendedInterfacesFn - Optional function returning an array of interfaces extended by 'tinterface'.
 *                               May be 'undefined' in case no interfaces are extended.
 * @param n4typeFn - Optional factory function to create the meta type (currently mandatory though, will be optional with GH-574).
 */
function $makeInterface(tinterface, extendedInterfacesFn, n4typeFn) {
    tinterface.$extends = extendedInterfacesFn || (()=>[]);

    if (n4typeFn) {
        defineN4TypeGetter(tinterface, n4typeFn.bind(null, tinterface.$methods, tinterface));
    }

    Object.defineProperty(tinterface, symHasInstance, {
        /**
         * Check whether a value is instance of a class implementing an interface.
         *
         * @param instance - The instance which type is to be checked whether it implements the interface
         * @return boolean
         */
        value: function(instance) {
            if (!instance || !instance.constructor || !instance.constructor.n4type || !instance.constructor.n4type.allImplementedInterfaces) {
                return false;
            }
            const implementedInterface = tinterface.n4type.fqn;
            return instance.constructor.n4type.allImplementedInterfaces.indexOf(implementedInterface) !== -1;
        }
    });
}

/**
 * Initialize the fields declared by the given interfaces in the target object 'target'.
 * Takes care of defaults defined in the interfaces and values provided via the optional
 * 'spec' object. Will never override properties that already exist in the target object
 * or that exist in the 'mixinExclusion' object.
 *
 * @param target - The object to be initialized. Usually a newly created instance of
 *                 some class implementing the given interfaces.
 * @param interfaces - Array of zero or more interfaces.
 * @param spec - If invoked from a @Spec-constructor, this is the spec-object; otherwise 'undefined'.
 * @param mixinExclusion - An object with properties that must not be overridden in the target object.
 */
function $initFieldsFromInterfaces(target, interfaces, spec, mixinExclusion) {
    for(const ifc of interfaces) {
        const defs = ifc.$fieldDefaults || {};
        for(const fieldName of Object.getOwnPropertyNames(defs)) {
            if(target.hasOwnProperty(fieldName) || mixinExclusion.hasOwnProperty(fieldName)) {
                continue;
            }
            let value = undefined;
            if(spec) {
                value = spec[fieldName];
            }
            if(value === undefined) {
                value = defs[fieldName];
                if (typeof value === "function") {
                    value = value.call(target);
>>>>>>> b2d3e07c
                }
            }
<<<<<<< HEAD
            const extendsFn = ifc.$extends;
            if(extendsFn) {
                $initFieldsFromInterfaces(target, extendsFn(), spec, mixinExclusion);
            }
=======
            target[fieldName] = value;
>>>>>>> b2d3e07c
        }
        $initFieldsFromInterfaces(target, ifc.$extends(), spec, mixinExclusion);
    }
}

/**
 * Create an enumeration type with the given FQN and members.
 *
 * @param enumeration - the enumeration constructor function
 * @param members - An array of <String, String> tuples containing
 *                  information about the enum members
 * @param n4typeFn - Optional factory function to create the meta type (currently mandatory though, will be optional with GH-574).
 * @return The constructed enumeration type
 */
function $makeEnum(enumeration, members, n4typeFn) {
    var length, index, member, name, value, values, literal;

    Object.setPrototypeOf(enumeration, N4Enum);
    enumeration.prototype = Object.create(N4Enum.prototype, {});

    if (n4typeFn) {
        defineN4TypeGetter(enumeration, n4typeFn.bind(null, noop));
    }

    Object.defineProperty(enumeration.prototype, "constructor", {
        value: enumeration
    });

    length = members.length;
    values = new Array(length);
    for (index = 0; index < length; ++index) {
        member = members[index];
        name = member[0];
        value = member[1];

        literal = new enumeration(name, value);
        Object.defineProperty(enumeration, literal.name, {
            enumerable: true,
            value: literal
        });
        values[index] = literal;
    }

    Object.defineProperty(enumeration, 'literals', {
        value: values
    });
}

/**
 * Helper function used when transpiling destructuring patterns. Return an array of the first 'max'
 * elements from iterable 'arr'. If the Iterable does not provide enough elements, a shorter array
 * is returned. So length of returned array is between 0 and 'max'.
 *
 * @param arr - the Iterable that is to be turned into an array.
 * @param max - maximum number of elements returned.
 */
function $sliceToArrayForDestruct(arr, max) {
    if (Array.isArray(arr)) {
        return arr;
    } else if (Symbol.iterator in Object(arr)) {
        var ret = [],
            it = arr[Symbol.iterator](),
            entry;
        while (!(entry = it.next()).done) {
            ret.push(entry.value);
            if (ret.length >= max) {
                break;
            }
        }
        return ret;
    } else {
        throw new TypeError("Invalid attempt to destructure non-iterable instance");
    }
}

/**
 * Executes the given generator step by step chaining up promises.
 *
 * @param gen - generator object to be sequentially executed.
 */
function $spawn(gen) {
    function exec(step, v) {
        var res;
        try {
            res = this[step](v);
        } catch (exc) {
            return Promise.reject(exc);
        }
        if (res.done) {
            return Promise.resolve(res.value);
        } else {
            return Promise.resolve(res.value).then(next, throwr);
        }
    }

    var next = exec.bind(gen, "next"),
        throwr = exec.bind(gen, "throw");
    return next();
}

function $n4promisifyFunction(cbBasedFn, args, multiSuccessValues, noErrorValue) {
    return new Promise(function(resolve, reject) {
        args.push(function(result0, result1) {
            if (noErrorValue) {
                resolve(multiSuccessValues ? ArraySlice.call(arguments, 0) : result0);
            } else {
                if (result0) {
                    reject(result0);
                } else {
                    resolve(multiSuccessValues ? ArraySlice.call(arguments, 1) : result1);
                }
            }
        });
        cbBasedFn.apply(null, args);
    });
}
function $n4promisifyMethod(receiver, methodName, args, multiSuccessValues, noErrorValue) {
    return new Promise(function(resolve, reject) {
        args.push(function(result0, result1) {
            if (noErrorValue) {
                resolve(multiSuccessValues ? ArraySlice.call(arguments, 0) : result0);
            } else {
                if (result0) {
                    reject(result0);
                } else {
                    resolve(multiSuccessValues ? ArraySlice.call(arguments, 1) : result1);
                }
            }
        });
<<<<<<< HEAD
    }

    //expose in global scope
    global.$initFieldsFromInterfaces = $initFieldsFromInterfaces;
    global.$makeEnum = $makeEnum;
=======
        receiver[methodName].apply(receiver, args);
    });
}
>>>>>>> b2d3e07c

//expose in global scope
_globalThis.$makeClass = $makeClass;
_globalThis.$makeInterface = $makeInterface;
_globalThis.$initFieldsFromInterfaces = $initFieldsFromInterfaces;
_globalThis.$makeEnum = $makeEnum;

_globalThis.$sliceToArrayForDestruct = $sliceToArrayForDestruct;
_globalThis.$spawn = $spawn;
_globalThis.$n4promisifyFunction = $n4promisifyFunction;
_globalThis.$n4promisifyMethod = $n4promisifyMethod;<|MERGE_RESOLUTION|>--- conflicted
+++ resolved
@@ -12,46 +12,9 @@
 
 import _globalThis from "./_globalThis";
 
-<<<<<<< HEAD
-    var ArraySlice = Array.prototype.slice,
-        noop = function() {};
-=======
->>>>>>> b2d3e07c
-
-var symHasInstance = Symbol.hasInstance,
-    ArraySlice = Array.prototype.slice,
+var ArraySlice = Array.prototype.slice,
     noop = function() {};
 
-<<<<<<< HEAD
-    /**
-     * Initialize the fields declared by the given interfaces in the target object 'target'.
-     * Takes care of defaults defined in the interfaces and values provided via the optional
-     * 'spec' object. Will never override properties that already exist in the target object
-     * or that exist in the 'mixinExclusion' object.
-     *
-     * @param target - The object to be initialized. Usually a newly created instance of
-     *                 some class implementing the given interfaces.
-     * @param interfaces - Array of zero or more interfaces.
-     * @param spec - If invoked from a @Spec-constructor, this is the spec-object; otherwise 'undefined'.
-     * @param mixinExclusion - An object with properties that must not be overridden in the target object.
-     */
-    function $initFieldsFromInterfaces(target, interfaces, spec, mixinExclusion) {
-        for(const ifc of interfaces) {
-            const defs = ifc.$fieldDefaults || {};
-            for(const fieldName of Object.getOwnPropertyNames(defs)) {
-                if(target.hasOwnProperty(fieldName) || mixinExclusion.hasOwnProperty(fieldName)) {
-                    continue;
-                }
-                let value = undefined;
-                if(spec) {
-                    value = spec[fieldName];
-                }
-                if(value === undefined) {
-                    value = defs[fieldName];
-                    if (typeof value === "function") {
-                        value = value.call(target);
-                    }
-=======
 function defineN4TypeGetter(instance, factoryFn) {
     var n4type;
     Object.defineProperty(instance, "n4type", {
@@ -62,84 +25,6 @@
     });
 }
 
-/** Call context is prototype object. */
-function mixinDefaultMethod(method) {
-    var name = method && method.name;
-    if (name && !(name in this) && !method.isStatic && method.jsFunction) {
-        this[name] = method.jsFunction.value;
-    }
-}
-/** Call context is prototype object. */
-function mixinDefaultMethods(iface) {
-    var n4type = iface && iface.n4type;
-    if (n4type) {
-        n4type.ownedMembers.forEach(mixinDefaultMethod, this);
-        n4type.consumedMembers.forEach(mixinDefaultMethod, this);
-    }
-}
-
-/**
- * Setup a constructor function to work as a class.
- *
- * @param ctor - The constructor function
- * @param superCtor - The constructor function of the super class
- * @param implementedInterfaces - Array of directly implemented interfaces, excluding built-in types and
- *                                interfaces defined in definition files without annotation @N4JS.
- * @param instanceMethods - An object holding the methods for the class instance and mixed in methods
- * @param staticMethods - An object holding the descriptors for the class static methods
- * @param n4typeFn - Optional factory function to create the meta type (currently mandatory though, will be optional with GH-574).
- */
-function $makeClass(ctor, superCtor, implementedInterfaces, instanceMethods, staticMethods, n4typeFn) {
-    if (typeof superCtor === "function") {
-        Object.setPrototypeOf(ctor, superCtor);
-    }
-    Object.defineProperties(ctor, staticMethods);
-
-    var proto = Object.create(superCtor.prototype, instanceMethods);
-    implementedInterfaces.forEach(mixinDefaultMethods, proto);
-    Object.defineProperty(proto, "constructor", {
-        value: ctor
-    });
-
-    if (n4typeFn) {
-        defineN4TypeGetter(ctor, n4typeFn.bind(null, proto, ctor));
-    }
-
-    ctor.prototype = proto;
-}
-
-/**
- * Setup a interface. Methods and field initializers are already merged into the interface object.
- *
- * @param tinterface - The interface object.
- * @param extendedInterfacesFn - Optional function returning an array of interfaces extended by 'tinterface'.
- *                               May be 'undefined' in case no interfaces are extended.
- * @param n4typeFn - Optional factory function to create the meta type (currently mandatory though, will be optional with GH-574).
- */
-function $makeInterface(tinterface, extendedInterfacesFn, n4typeFn) {
-    tinterface.$extends = extendedInterfacesFn || (()=>[]);
-
-    if (n4typeFn) {
-        defineN4TypeGetter(tinterface, n4typeFn.bind(null, tinterface.$methods, tinterface));
-    }
-
-    Object.defineProperty(tinterface, symHasInstance, {
-        /**
-         * Check whether a value is instance of a class implementing an interface.
-         *
-         * @param instance - The instance which type is to be checked whether it implements the interface
-         * @return boolean
-         */
-        value: function(instance) {
-            if (!instance || !instance.constructor || !instance.constructor.n4type || !instance.constructor.n4type.allImplementedInterfaces) {
-                return false;
-            }
-            const implementedInterface = tinterface.n4type.fqn;
-            return instance.constructor.n4type.allImplementedInterfaces.indexOf(implementedInterface) !== -1;
-        }
-    });
-}
-
 /**
  * Initialize the fields declared by the given interfaces in the target object 'target'.
  * Takes care of defaults defined in the interfaces and values provided via the optional
@@ -167,19 +52,14 @@
                 value = defs[fieldName];
                 if (typeof value === "function") {
                     value = value.call(target);
->>>>>>> b2d3e07c
                 }
             }
-<<<<<<< HEAD
-            const extendsFn = ifc.$extends;
-            if(extendsFn) {
-                $initFieldsFromInterfaces(target, extendsFn(), spec, mixinExclusion);
-            }
-=======
             target[fieldName] = value;
->>>>>>> b2d3e07c
-        }
-        $initFieldsFromInterfaces(target, ifc.$extends(), spec, mixinExclusion);
+        }
+        const extendsFn = ifc.$extends;
+        if(extendsFn) {
+            $initFieldsFromInterfaces(target, extendsFn(), spec, mixinExclusion);
+        }
     }
 }
 
@@ -307,21 +187,11 @@
                 }
             }
         });
-<<<<<<< HEAD
-    }
-
-    //expose in global scope
-    global.$initFieldsFromInterfaces = $initFieldsFromInterfaces;
-    global.$makeEnum = $makeEnum;
-=======
         receiver[methodName].apply(receiver, args);
     });
 }
->>>>>>> b2d3e07c
 
 //expose in global scope
-_globalThis.$makeClass = $makeClass;
-_globalThis.$makeInterface = $makeInterface;
 _globalThis.$initFieldsFromInterfaces = $initFieldsFromInterfaces;
 _globalThis.$makeEnum = $makeEnum;
 
