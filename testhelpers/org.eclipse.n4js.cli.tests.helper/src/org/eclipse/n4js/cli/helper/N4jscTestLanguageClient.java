/**
 * Copyright (c) 2019 NumberFour AG.
 * All rights reserved. This program and the accompanying materials
 * are made available under the terms of the Eclipse Public License v1.0
 * which accompanies this distribution, and is available at
 * http://www.eclipse.org/legal/epl-v10.html
 *
 * Contributors:
 *   NumberFour AG - Initial API and implementation
 */
package org.eclipse.n4js.cli.helper;

import java.io.File;
import java.nio.file.Path;
import java.nio.file.Paths;
import java.util.Collection;
import java.util.Collections;
import java.util.HashSet;
import java.util.List;
import java.util.NavigableMap;
import java.util.Set;
import java.util.TreeMap;

import org.eclipse.emf.common.util.URI;
import org.eclipse.lsp4j.Diagnostic;
import org.eclipse.lsp4j.PublishDiagnosticsParams;
import org.eclipse.n4js.N4JSGlobals;
import org.eclipse.n4js.cli.compiler.N4jscLanguageClient;
import org.eclipse.n4js.ide.xtext.server.XWorkspaceManager;
import org.eclipse.n4js.projectModel.locations.FileURI;

import com.google.common.collect.HashMultimap;
import com.google.common.collect.Multimap;
import com.google.common.collect.Multimaps;
import com.google.inject.Inject;
import com.google.inject.Singleton;

/**
 * Overwrites {@link N4jscLanguageClient} to collect all diagnostics of N4jsc for later evaluation in the test case.
 */
@Singleton
public class N4jscTestLanguageClient extends N4jscLanguageClient {
	@Inject
	XWorkspaceManager workspaceManager;

	Multimap<String, Diagnostic> issues = Multimaps.synchronizedMultimap(HashMultimap.create());
	Multimap<String, String> errors = Multimaps.synchronizedMultimap(HashMultimap.create());
	Multimap<String, String> warnings = Multimaps.synchronizedMultimap(HashMultimap.create());
	NavigableMap<Path, Set<File>> transpiledFiles = Collections.synchronizedNavigableMap(new TreeMap<>());
	Set<URI> deletedFiles = Collections.synchronizedSet(new HashSet<>());

	/** Clear all issues, transpiled files, and deleted files tracked by this client. */
	public void clear() {
		issues.clear();
		errors.clear();
		warnings.clear();
		transpiledFiles.clear();
		deletedFiles.clear();
	}

	@Override
	public void publishDiagnostics(PublishDiagnosticsParams diagnostics) {
		super.publishDiagnostics(diagnostics);

		String uriString = getRelativeModulePath(diagnostics.getUri());

		issues.removeAll(uriString);
		errors.removeAll(uriString);
		warnings.removeAll(uriString);

		List<Diagnostic> issueList = diagnostics.getDiagnostics();
		if (issueList.isEmpty()) {
			return;
		}

		for (Diagnostic diag : issueList) {
			String issueString = getIssueString(diag);
			issues.put(uriString, diag);

			switch (diag.getSeverity()) {
			case Error:
				errors.put(uriString, issueString);
				break;
			case Warning:
				warnings.put(uriString, issueString);
				break;
			default:
				// ignore
				break;
			}
		}
	}

	@Override
	public void afterDelete(URI file) {
		deletedFiles.add(file);
	}

	@Override
	public void afterGenerate(URI source, URI generated) {
		super.afterGenerate(source, generated);
		if (generated.lastSegment().isBlank()) {
			generated = generated.trimSegments(1);
		}

		String fileName = generated.lastSegment();
		if (!fileName.endsWith(N4JSGlobals.JS_FILE_EXTENSION) && !fileName.endsWith(N4JSGlobals.JSX_FILE_EXTENSION)) {
			return;
		}

		Path folder = Paths.get(generated.trimSegments(1).toFileString());
		URI relGenerated = workspaceManager.makeWorkspaceRelative(generated);
		File relFile = new File(relGenerated.toFileString());
		transpiledFiles.computeIfAbsent(folder, f -> Collections.synchronizedSet(new HashSet<File>())).add(relFile);
		if (!transpiledFiles.containsKey(folder)) {
			transpiledFiles.put(folder, new HashSet<File>());
		}
		transpiledFiles.get(folder).add(relFile);
	}

	@Override
	public long getDeletionsCount() {
		return deletedFiles.size();
	}

	/**
	 * @return all issues in the workspace as a multi-map from relative module path (as returned by
	 *         {@link #getRelativeModulePath(URI)}) to {@link Diagnostic}s.
	 */
	public Multimap<String, Diagnostic> getIssues() {
		return issues;
	}

<<<<<<< HEAD
	/** @return messages of errors in the module with the given URI. */
	public Collection<String> getErrors(URI uri) {
		return errors.get(getRelativeModulePath(uri));
	}

	/** @return messages of warnings in the module with the given URI. */
	public Collection<String> getWarnings(URI uri) {
		return warnings.get(getRelativeModulePath(uri));
	}

	/** @return the relative path for the module with the given URI. */
	public String getRelativeModulePath(URI uri) {
		return getRelativeModulePath(uri.toString());
	}

	private String getRelativeModulePath(String uriString) {
		return issueSerializer.uri(uriString);
	}

	/**
	 * @return string representation of the given diagnostic, computed in the same way as the strings returned by
	 *         methods {@link #getErrors(URI)} and {@link #getWarnings(URI)}.
	 */
	public String getIssueString(Diagnostic diagnostic) {
		return issueSerializer.diagnostics(diagnostic);
	}
=======
	/** @return all diagnostics */
	public Collection<Diagnostic> getAllDiagnostics() {
		return issues.values();
	}

	/** @return all diagnostics of a given uri */
	public Collection<Diagnostic> getDiagnostics(FileURI uri) {
		String uriString = issueSerializer.uri(uri.toString());
		return issues.get(uriString);
	}

>>>>>>> b12c83bd
}<|MERGE_RESOLUTION|>--- conflicted
+++ resolved
@@ -125,40 +125,12 @@
 
 	/**
 	 * @return all issues in the workspace as a multi-map from relative module path (as returned by
-	 *         {@link #getRelativeModulePath(URI)}) to {@link Diagnostic}s.
+	 *         {@link #getRelativeModulePath(FileURI)}) to {@link Diagnostic}s.
 	 */
 	public Multimap<String, Diagnostic> getIssues() {
 		return issues;
 	}
 
-<<<<<<< HEAD
-	/** @return messages of errors in the module with the given URI. */
-	public Collection<String> getErrors(URI uri) {
-		return errors.get(getRelativeModulePath(uri));
-	}
-
-	/** @return messages of warnings in the module with the given URI. */
-	public Collection<String> getWarnings(URI uri) {
-		return warnings.get(getRelativeModulePath(uri));
-	}
-
-	/** @return the relative path for the module with the given URI. */
-	public String getRelativeModulePath(URI uri) {
-		return getRelativeModulePath(uri.toString());
-	}
-
-	private String getRelativeModulePath(String uriString) {
-		return issueSerializer.uri(uriString);
-	}
-
-	/**
-	 * @return string representation of the given diagnostic, computed in the same way as the strings returned by
-	 *         methods {@link #getErrors(URI)} and {@link #getWarnings(URI)}.
-	 */
-	public String getIssueString(Diagnostic diagnostic) {
-		return issueSerializer.diagnostics(diagnostic);
-	}
-=======
 	/** @return all diagnostics */
 	public Collection<Diagnostic> getAllDiagnostics() {
 		return issues.values();
@@ -166,9 +138,34 @@
 
 	/** @return all diagnostics of a given uri */
 	public Collection<Diagnostic> getDiagnostics(FileURI uri) {
-		String uriString = issueSerializer.uri(uri.toString());
+		String uriString = getRelativeModulePath(uri.toString());
 		return issues.get(uriString);
 	}
 
->>>>>>> b12c83bd
+	/** @return messages of errors in the module with the given URI. */
+	public Collection<String> getErrors(FileURI uri) {
+		return errors.get(getRelativeModulePath(uri));
+	}
+
+	/** @return messages of warnings in the module with the given URI. */
+	public Collection<String> getWarnings(FileURI uri) {
+		return warnings.get(getRelativeModulePath(uri));
+	}
+
+	/**
+	 * @return string representation of the given diagnostic, computed in the same way as the strings returned by
+	 *         methods {@link #getErrors(FileURI)} and {@link #getWarnings(FileURI)}.
+	 */
+	public String getIssueString(Diagnostic diagnostic) {
+		return issueSerializer.diagnostics(diagnostic);
+	}
+
+	/** @return the relative path for the module with the given URI. */
+	public String getRelativeModulePath(FileURI uri) {
+		return getRelativeModulePath(uri.toString());
+	}
+
+	private String getRelativeModulePath(String uriString) {
+		return issueSerializer.uri(uriString);
+	}
 }