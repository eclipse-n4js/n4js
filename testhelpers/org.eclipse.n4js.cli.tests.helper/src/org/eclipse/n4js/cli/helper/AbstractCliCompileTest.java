/**
 * Copyright (c) 2017 NumberFour AG.
 * All rights reserved. This program and the accompanying materials
 * are made available under the terms of the Eclipse Public License v1.0
 * which accompanies this distribution, and is available at
 * http://www.eclipse.org/legal/epl-v10.html
 *
 * Contributors:
 *   NumberFour AG - Initial API and implementation
 */
package org.eclipse.n4js.cli.helper;

import java.io.File;
import java.io.IOException;
import java.nio.file.Path;
import java.util.Arrays;
import java.util.Map;

import org.eclipse.n4js.N4JSGlobals;
import org.eclipse.n4js.cli.N4jscMain;
import org.eclipse.n4js.cli.N4jscOptions;
import org.eclipse.n4js.utils.io.FileUtils;
import org.eclipse.n4js.workspace.utils.N4JSPackageName;
import org.junit.Before;

import com.google.common.base.Predicate;
import com.google.common.base.Predicates;
import com.google.common.collect.ObjectArrays;

/**
 * Subclass this class for test cases that compile n4js code and run js code
 */
public class AbstractCliCompileTest extends AbstractCliTest<N4jscOptions> {
	/** name of workspace sub-folder (inside target folder) */
	private static final String WSP = "wsp";
	/** see {@link N4CliHelper#PACKAGES} */
	protected static final String PACKAGES = N4CliHelper.PACKAGES;
	/** name of folder containing the test resources */
	protected static final String FIXTURE = "probands";
	/** name of test data set for launching testers from the command line */
	protected static final String TEST_DATA_SET__TESTERS = "testers";
	/** name of test data set for npm scopes */
	protected static final String TEST_DATA_SET__NPM_SCOPES = "npmScopes";

	/** Specifies how n4jsc is executed */
	static public enum N4jscVariant {
		/** N4jsc is called using a function call to {@link N4jscMain#main(String[])} */
		inprocess,
		/** N4jsc is called using the {@code n4jsc.jar} and a Java {@link ProcessBuilder} */
		exprocess
	}

	final private N4jscVariant variant;
	private CliTools cliTools;

	/** Constructor */
	public AbstractCliCompileTest() {
		this(N4jscVariant.inprocess);
	}

	/** Constructor */
	public AbstractCliCompileTest(N4jscVariant variant) {
		this.variant = variant;
	}

	/** Initializes {@link #cliTools} */
	@Before
	final public void setupTestProcessExecuter() {
		cliTools = new CliTools();
	}

	@Override
	public CliCompileResult createResult() {
		CliCompileResult result = null;

		switch (variant) {
		case inprocess:
			result = new CliCompileResult();
			break;
		case exprocess:
			result = new CliCompileProcessResult();
			break;
		default:
			throw new IllegalStateException();
		}

		return result;
	}

	@Override
	protected void doN4jsc(N4jscOptions options, boolean ignoreFailure, boolean removeUsage, CliCompileResult result) {
		cliTools.setIgnoreFailure(ignoreFailure);
		try {
			switch (variant) {
			case inprocess:
				cliTools.callN4jscInprocess(options, removeUsage, result);
				return;
			case exprocess:
				cliTools.callN4jscExprocess(options, removeUsage, (CliCompileProcessResult) result);
				return;
			default:
				throw new IllegalStateException();
			}
		} finally {
			cliTools.setIgnoreFailure(false);
		}
	}

	/**
	 * Sets the given name and value pair to the environment.
	 * <p>
	 * <b>Note:</b> Only active when used in {@link N4jscVariant#exprocess }
	 */
	public void setEnvironmentVariable(String name, String value) {
		cliTools.setEnvironmentVariable(name, value);
	}

	/** see {@link TestProcessExecuter#runNodejs(Path, Map, Path, String[])} */
	public ProcessResult nodejsRun(Path workingDir, Path runFile, String... options) {
		return cliTools.nodejsRun(workingDir, runFile, options);
	}

	/** see {@link TestProcessExecuter#npmRun(Path, Map, String[])} */
	public ProcessResult npmRun(Path workingDir, String... options) {
		return cliTools.npmRun(workingDir, options);
	}

	/** see {@link TestProcessExecuter#npmRun(Path, Map, String[])} */
	public ProcessResult npmInstall(Path workingDir, String... options) {
		return cliTools.npmInstall(workingDir, addVerdaccioRegistry(options));
	}

	/** see {@link TestProcessExecuter#yarnRun(Path, Map, String[])} */
	public ProcessResult yarnInstall(Path workingDir, String... options) {
		return cliTools.yarnInstall(workingDir, addVerdaccioRegistry(options));
	}

	/** see {@link TestProcessExecuter#yarnRun(Path, Map, String[])} */
	public ProcessResult yarnRun(Path workingDir, String... options) {
		return cliTools.yarnRun(workingDir, options);
	}

	private static String[] addVerdaccioRegistry(String[] options) {
		return ObjectArrays.concat(new String[] {
<<<<<<< HEAD
				"--registry", "http://localhost:4873/"
=======
				"--registry", N4JSGlobals.VERDACCIO_URL
>>>>>>> 344a0c76
		}, options, String.class);
	}

	/**
	 * Copy a fresh fixture to the workspace area. Deleting old leftovers from former tests.
	 *
	 * @param createYarnWorkspace
	 *            see {@link N4CliHelper#setupWorkspace(Path, Path, Predicate, boolean)}.
	 *
	 * @returns file indicating the relative path to the copied data set
	 */
	protected static File setupWorkspace(String testDataSet, boolean createYarnWorkspace) throws IOException {
		return setupWorkspace(testDataSet, Predicates.alwaysFalse(), createYarnWorkspace);
	}

	/**
	 * Copy a fresh fixture to the workspace area. Deleting old leftovers from former tests.
	 *
	 * @param createYarnWorkspace
	 *            see {@link N4CliHelper#setupWorkspace(Path, Path, Predicate, boolean)}.
	 *
	 * @returns file indicating the relative path to the copied data set
	 */
	protected static File setupWorkspace(String testDataRoot, String testDataSet, boolean createYarnWorkspace)
			throws IOException {
		return setupWorkspace(testDataRoot, testDataSet, Predicates.alwaysFalse(), createYarnWorkspace);
	}

	/**
	 * Same as {@link #setupWorkspace(String, Predicate, boolean)}, but accepts one or more names of libraries to
	 * install instead of a predicate.
	 */
	protected static File setupWorkspace(String testDataSet, boolean createYarnWorkspace, N4JSPackageName... libNames)
			throws IOException {
		return setupWorkspace(testDataSet, libName -> Arrays.asList(libNames).contains(libName), createYarnWorkspace);
	}

	/**
	 * Copy a fresh fixture to the workspace area. Deleting old leftovers from former tests. Also includes all N4JS
	 * libraries from the {@code n4js} Git repository which name provides {@code true} value for the given predicate.
	 *
	 * @param createYarnWorkspace
	 *            see {@link N4CliHelper#setupWorkspace(Path, Path, Predicate, boolean)}.
	 *
	 * @returns file indicating the relative path to the copied data set
	 */
	protected static File setupWorkspace(String testDataSet, Predicate<N4JSPackageName> n4jsLibrariesPredicate,
			boolean createYarnWorkspace) throws IOException {
		return setupWorkspace(FIXTURE, testDataSet, n4jsLibrariesPredicate, createYarnWorkspace);
	}

	private static File setupWorkspace(String testDataRoot, String testDataSet,
			Predicate<N4JSPackageName> n4jsLibrariesPredicate, boolean createYarnWorkspace) throws IOException {
		Path fixture = new File(testDataRoot, testDataSet).toPath();
		Path root = FileUtils.createTempDirectory(testDataRoot + "_" + testDataSet + "_");
		root = root.toFile().getCanonicalFile().toPath();
		Path wsp = root.resolve(WSP);
		N4CliHelper.setupWorkspace(fixture, wsp, n4jsLibrariesPredicate, createYarnWorkspace);
		return wsp.toFile();
	}
}<|MERGE_RESOLUTION|>--- conflicted
+++ resolved
@@ -142,11 +142,7 @@
 
 	private static String[] addVerdaccioRegistry(String[] options) {
 		return ObjectArrays.concat(new String[] {
-<<<<<<< HEAD
-				"--registry", "http://localhost:4873/"
-=======
 				"--registry", N4JSGlobals.VERDACCIO_URL
->>>>>>> 344a0c76
 		}, options, String.class);
 	}
 
