/**
 * Copyright (c) 2016 NumberFour AG.
 * All rights reserved. This program and the accompanying materials
 * are made available under the terms of the Eclipse Public License v1.0
 * which accompanies this distribution, and is available at
 * http://www.eclipse.org/legal/epl-v10.html
 *
 * Contributors:
 *   NumberFour AG - Initial API and implementation
 */
package org.eclipse.n4js.tests.builder;

import static org.eclipse.n4js.external.TypeDefinitionGitLocationProvider.TypeDefinitionGitLocation.PUBLIC_DEFINITION_LOCATION;
import static org.eclipse.n4js.external.TypeDefinitionGitLocationProvider.TypeDefinitionGitLocation.TEST_DEFINITION_LOCATION;
import static org.eclipse.xtext.ui.testing.util.IResourcesSetupUtil.monitor;

import java.io.File;
import java.io.FileWriter;
import java.io.IOException;
import java.net.URI;
import java.net.URISyntaxException;
import java.net.URL;
import java.util.List;
import java.util.function.Consumer;

import org.eclipse.core.resources.IContainer;
import org.eclipse.core.resources.IFile;
import org.eclipse.core.resources.IFolder;
import org.eclipse.core.resources.IMarker;
import org.eclipse.core.resources.IProject;
import org.eclipse.core.resources.IResource;
import org.eclipse.core.runtime.CoreException;
import org.eclipse.core.runtime.FileLocator;
import org.eclipse.core.runtime.IPath;
import org.eclipse.core.runtime.IStatus;
import org.eclipse.core.runtime.NullProgressMonitor;
import org.eclipse.emf.ecore.resource.Resource;
import org.eclipse.emf.ecore.resource.Resource.Diagnostic;
import org.eclipse.emf.ecore.resource.ResourceSet;
import org.eclipse.emf.ecore.util.EcoreUtil;
import org.eclipse.n4js.external.TargetPlatformInstallLocationProvider;
import org.eclipse.n4js.external.TypeDefinitionGitLocationProvider;
import org.eclipse.n4js.external.TypeDefinitionGitLocationProvider.TypeDefinitionGitLocationProviderImpl;
import org.eclipse.n4js.n4mf.ProjectDescription;
import org.eclipse.n4js.n4mf.ProjectType;
import org.eclipse.n4js.preferences.ExternalLibraryPreferenceStore;
import org.eclipse.n4js.tests.util.ProjectTestsUtils;
import org.eclipse.n4js.tests.util.ShippedCodeInitializeTestHelper;
import org.eclipse.n4js.ui.internal.N4JSActivator;
import org.eclipse.n4js.utils.io.FileDeleter;
import org.eclipse.n4js.validation.IssueCodes;
import org.eclipse.swt.widgets.Display;
import org.eclipse.ui.IEditorPart;
import org.eclipse.ui.IWorkbenchPage;
import org.eclipse.ui.PartInitException;
import org.eclipse.ui.ide.IDE;
import org.eclipse.xtext.resource.XtextResource;
import org.eclipse.xtext.ui.editor.IDirtyStateManager;
import org.eclipse.xtext.ui.editor.XtextEditor;
import org.eclipse.xtext.ui.resource.IResourceSetProvider;
import org.eclipse.xtext.ui.util.IssueUtil;
import org.eclipse.xtext.util.CancelIndicator;
import org.eclipse.xtext.util.StringInputStream;
import org.eclipse.xtext.util.concurrent.IUnitOfWork;
import org.eclipse.xtext.validation.CheckMode;
import org.eclipse.xtext.validation.IResourceValidator;
import org.eclipse.xtext.validation.Issue;

import com.google.common.base.Joiner;
import com.google.common.base.Predicate;
import com.google.common.collect.Lists;
import com.google.inject.Inject;
import com.google.inject.Injector;

/**
 */
public abstract class AbstractBuilderParticipantTest extends AbstractBuilderTest {
	private ResourceSet resourceSet = null;

	@Inject
	private TargetPlatformInstallLocationProvider locationProvider;

	@Inject
	private ExternalLibraryPreferenceStore externalLibraryPreferenceStore;

	@Inject
	private TypeDefinitionGitLocationProvider gitLocationProvider;

	@Inject
	private ShippedCodeInitializeTestHelper shippedCodeInitializeTestHelper;

	@Inject
	private IssueUtil issueUtil;

	Predicate<IMarker> ignoreSomeWarnings = (IMarker marker) -> {
		String code = issueUtil.getCode(marker);
		switch (code) {
		case IssueCodes.CFG_LOCAL_VAR_UNUSED:
		case IssueCodes.DFG_NULL_DEREFERENCE:
			return false;
		}
		return true;
	};

	/***/
	protected Injector getInjector() {
		final Injector injector = N4JSActivator.getInstance().getInjector(N4JSActivator.ORG_ECLIPSE_N4JS_N4JS);
		return injector;
	}

	/***/
	protected IProject createJSProject(String projectName) throws CoreException {
		return ProjectTestsUtils.createJSProject(projectName);
	}

	/***/
	protected IProject createJSProject(String projectName, String sourceFolder, String outputFolder,
			Consumer<ProjectDescription> manifestAdjustments) throws CoreException {
		return ProjectTestsUtils.createJSProject(projectName, sourceFolder, outputFolder, manifestAdjustments);
	}

	/**
	 * Creates a new N4JS project with the given name and project type. The source and output folders will be named as
	 * {@code src} and {@code src-gen}. The Xtext project nature will be already configured on the N4JS project. Blocks
	 * until the auto-build job is terminated.
	 *
	 * @param projectName
	 *            the name of the project.
	 * @param type
	 *            the desired project type of the new project.
	 * @return the new N4JS project with the desired type.
	 * @throws CoreException
	 *             if the project creation failed.
	 */
	protected IProject createN4JSProject(String projectName, ProjectType type) throws CoreException {
		final IProject project = createJSProject(projectName, "src", "src-gen", t -> t.setProjectType(type));
		configureProjectWithXtext(project);
		waitForAutoBuild();
		return project;
	}

	/***/
	protected void createManifestN4MFFile(IProject javaProject) throws CoreException {
		ProjectTestsUtils.createManifestN4MFFile(javaProject.getProject());
	}

	/***/
	protected void createManifestN4MFFile(IProject javaProject, String sourceFolder, String outputFolder,
			Consumer<ProjectDescription> manifestAdjustments) throws CoreException {
		ProjectTestsUtils.createManifestN4MFFile(javaProject.getProject(), sourceFolder, outputFolder,
				manifestAdjustments);
	}

	/***/
	protected ResourceSet getResourceSet(IProject project) {
		if (resourceSet == null) {
			resourceSet = getInjector().getInstance(IResourceSetProvider.class).get(project);
		}
		return resourceSet;
	}

	/***/
	protected XtextEditor openAndGetXtextEditor(final IFile file1, final IWorkbenchPage page) {
		IEditorPart fileEditor = getFileEditor(file1, page);
		assertTrue(fileEditor instanceof XtextEditor);
		XtextEditor fileXtextEditor = (XtextEditor) fileEditor;
		return fileXtextEditor;
	}

	private IEditorPart internalFileEditor = null;

	private IEditorPart getFileEditor(final IFile file1, final IWorkbenchPage page) {
		internalFileEditor = null;
		Display.getCurrent().syncExec(new Runnable() {

			@Override
			public void run() {
				try {
					internalFileEditor = IDE.openEditor(page, file1, getEditorId(), true);
				} catch (PartInitException e) {
					e.printStackTrace();
				}
			}
		});
		long start = System.currentTimeMillis();
		long end = start;
		do {
			end = System.currentTimeMillis();
		} while (page.getActiveEditor() != internalFileEditor && (end - start) < 5000);
		return internalFileEditor;
	}

	/**
	 * @return the source folder of the project
	 */
	protected IFolder configureProjectWithXtext(final IProject project) throws CoreException {
		return ProjectTestsUtils.configureProjectWithXtext(project, "src");
	}

	/***/
	protected IFolder configureProjectWithXtext(final IProject project, String sourceFolder) throws CoreException {
		return ProjectTestsUtils.configureProjectWithXtext(project, sourceFolder);
	}

	/**
	 * Creates a new file in the given folder. {@link #F_EXT} is appended to the name.
	 */
	protected IFile createTestFile(IFolder folder, String name, CharSequence content) throws CoreException {
		String fullName = name + F_EXT;
		return doCreateTestFile(folder, fullName, content);
	}

	/***/
	@SuppressWarnings("resource")
	protected IFile doCreateTestFile(IFolder folder, String fullName, CharSequence content) throws CoreException {
		IFile file = folder.getFile(fullName);
		file.create(new StringInputStream(content.toString()), true, monitor());
		waitForAutoBuild();
		return file;
	}

	/**
	 * Changes content of an existing file to the given {@link CharSequence}.
	 */
	@SuppressWarnings("resource")
	protected IFile changeTestFile(IFile file, CharSequence newContent) throws CoreException {
		assertTrue("test file should exist", file.exists());
		file.setContents(new StringInputStream(newContent.toString()), true, true, monitor());
		return file;
	}

	/***/
	protected IFolder createFolder(IFolder superFolder, String path) throws CoreException {
		IFolder folder = superFolder.getFolder(path);
		if (!folder.exists()) {
			createParentFolder(folder);
			folder.create(true, true, null);
		}
		return folder;
	}

	/***/
	protected IFolder createFolder(IProject project, String path) throws CoreException {
		IFolder folder = project.getFolder(path);
		if (!folder.exists()) {
			createParentFolder(folder);
			folder.create(true, true, null);
		}
		return folder;
	}

	/***/
	protected void createParentFolder(IFolder folder) throws CoreException {
		IContainer parent = folder.getParent();
		if (parent instanceof IFolder) {
			IFolder parentFolder = (IFolder) parent;
			if (!parentFolder.exists()) {
				createParentFolder(parentFolder);
				parentFolder.create(true, true, null);
			}
		}
	}

	/** Sets up the known external library locations with the {@code node_modules} folder. */
	protected void setupExternalLibraries(boolean initShippedCode) throws Exception {
		((TypeDefinitionGitLocationProviderImpl) gitLocationProvider).setGitLocation(TEST_DEFINITION_LOCATION);

		final URI nodeModulesLocation = locationProvider.getTargetPlatformNodeModulesLocation();
		File nodeModuleLocationFile = new File(nodeModulesLocation);
		if (!nodeModuleLocationFile.exists()) {
			nodeModuleLocationFile.createNewFile();
		}
		assertTrue("Provided npm location should be available.", nodeModuleLocationFile.exists());

		if (initShippedCode) {
			shippedCodeInitializeTestHelper.setupBuiltIns();
		} else {
			externalLibraryPreferenceStore.add(nodeModulesLocation);
			final IStatus result = externalLibraryPreferenceStore.save(new NullProgressMonitor());
			assertTrue("Error while saving external library preference changes.", result.isOK());
		}
		waitForAutoBuild();
	}

	/** Tears down the external libraries. */
	protected void tearDownExternalLibraries(boolean tearDownShippedCode) throws Exception {
		((TypeDefinitionGitLocationProviderImpl) gitLocationProvider).setGitLocation(PUBLIC_DEFINITION_LOCATION);

		final URI nodeModulesLocation = locationProvider.getTargetPlatformNodeModulesLocation();
		externalLibraryPreferenceStore.remove(nodeModulesLocation);
		final IStatus result = externalLibraryPreferenceStore.save(new NullProgressMonitor());
		assertTrue("Error while saving external library preference changes.", result.isOK());

		if (tearDownShippedCode) {
			shippedCodeInitializeTestHelper.teardowneBuiltIns();
		}

		// cleanup leftovers in the file system
		File nodeModuleLocationFile = new File(nodeModulesLocation);
		assertTrue("Provided npm location does not exist.", nodeModuleLocationFile.exists());
		assertTrue("Provided npm location is not a folder.", nodeModuleLocationFile.isDirectory());
		FileDeleter.delete(nodeModuleLocationFile);
		assertFalse("Provided npm location should be deleted.", nodeModuleLocationFile.exists());

		waitForAutoBuild();

		super.tearDown();
	}

	/***/
	protected void replaceFileContentAndWaitForRefresh(IFolder folder, IFile file, String newContent)
			throws IOException, CoreException {
		File fileInFilesystem = file.getLocation().toFile();
		FileWriter fileWriter = new FileWriter(fileInFilesystem);
		fileWriter.write(newContent);
		fileWriter.close();
		folder.refreshLocal(IResource.DEPTH_INFINITE, monitor());
		waitForAutoBuild();
	}

	/***/
	protected IMarker[] assertMarkers(String assertMessage, final IProject project, int count) throws CoreException {
<<<<<<< HEAD
		return ProjectUtils.assertMarkers(assertMessage, project, count, ignoreSomeWarnings);
=======
		return ProjectTestsUtils.assertMarkers(assertMessage, project, count);
>>>>>>> 8e7b1841
	}

	/***/
	protected IMarker[] assertMarkers(String assertMessage, final IResource resource, int count) throws CoreException {
<<<<<<< HEAD
		return ProjectUtils.assertMarkers(assertMessage, resource, count, ignoreSomeWarnings);
=======
		return ProjectTestsUtils.assertMarkers(assertMessage, resource, count);
>>>>>>> 8e7b1841
	}

	/***/
	protected IMarker[] assertMarkers(String assertMessage, final IResource resource, int count,
			final Predicate<IMarker> markerPredicate) throws CoreException {

<<<<<<< HEAD
		return ProjectUtils.assertMarkers(assertMessage, resource, count, markerPredicate, ignoreSomeWarnings);
=======
		return ProjectTestsUtils.assertMarkers(assertMessage, resource, count, markerPredicate);
>>>>>>> 8e7b1841
	}

	/***/
	protected IMarker[] assertMarkers(String assertMessage, final IProject project, String markerType, int count)
			throws CoreException {
<<<<<<< HEAD
		return ProjectUtils.assertMarkers(assertMessage, project, markerType, count, ignoreSomeWarnings);
=======
		return ProjectTestsUtils.assertMarkers(assertMessage, project, markerType, count);
>>>>>>> 8e7b1841
	}

	/***/
	protected IMarker[] assertMarkers(String assertMessage, final IResource resource, String markerType, int count)
			throws CoreException {
<<<<<<< HEAD
		return ProjectUtils.assertMarkers(assertMessage, resource, markerType, count, ignoreSomeWarnings);
=======
		return ProjectTestsUtils.assertMarkers(assertMessage, resource, markerType, count);
>>>>>>> 8e7b1841
	}

	/***/
	protected void assertIssues(final IResource resource, String... expectedMessages) throws CoreException {
		ProjectTestsUtils.assertIssues(resource, expectedMessages);
	}

	/**
	 * Will only return parse errors, not validation errors!
	 */
	protected List<Resource.Diagnostic> getEditorErrors(XtextEditor fileXtextEditor) {
		return fileXtextEditor.getDocument().readOnly(new IUnitOfWork<List<Diagnostic>, XtextResource>() {

			@Override
			public List<Resource.Diagnostic> exec(XtextResource state) throws Exception {
				EcoreUtil.resolveAll(state);
				return state.getErrors();
			}
		});
	}

	/**
	 * Returns validation errors in given Xtext editor.
	 */
	protected List<Issue> getEditorValidationErrors(XtextEditor editor) {
		return editor.getDocument().readOnly(new IUnitOfWork<List<Issue>, XtextResource>() {
			@Override
			public List<Issue> exec(XtextResource state) throws Exception {
				final IResourceValidator validator = state.getResourceServiceProvider().getResourceValidator();
				return validator.validate(state, CheckMode.ALL, CancelIndicator.NullImpl);
			}
		});
	}

	/***/
	protected void setDocumentContent(String context, IFile file, XtextEditor fileEditor, String newContent) {
		IDirtyStateManager dirtyStateManager = getInjector().getInstance(IDirtyStateManager.class);

		TestEventListener eventListener = new TestEventListener(context, file);
		dirtyStateManager.addListener(eventListener);

		setDocumentContent(fileEditor, newContent);

		eventListener.waitForFiredEvent();
		dirtyStateManager.removeListener(eventListener);
		waitForUpdateEditorJob();
	}

	/***/
	protected void setDocumentContent(final XtextEditor xtextEditor, final String content) {
		Display.getCurrent().syncExec(new Runnable() {

			@Override
			public void run() {
				xtextEditor.getDocument().set(content);
			}
		});
	}

	/***/
	protected static void waitForUpdateEditorJob() {
		ProjectTestsUtils.waitForUpdateEditorJob();
	}

	/***/
	protected String getEditorId() {
		return N4JSActivator.ORG_ECLIPSE_N4JS_N4JS;
	}

	/** Returns with the absolute URI of the resource loaded from the current plug-in. */
	protected URI getResourceUri(final String segment, final String... restSegments) {
		final String resourceName = getResourceName(segment, restSegments);
		final URL url = this.getClass().getClassLoader().getResource(resourceName);
		try {
			return new File(FileLocator.resolve(url).toURI()).getCanonicalFile().toURI();
		} catch (final URISyntaxException | IOException e) {
			throw new RuntimeException("Error while trying to locate resource at: " + resourceName + ".", e);
		}
	}

	/** Returns with the resource name by simply joining them together like {@link IPath#append(String)} does. */
	protected String getResourceName(final String segment, final String... restSegments) {
		return Joiner.on("/").join(Lists.asList(segment, restSegments));
	}
}<|MERGE_RESOLUTION|>--- conflicted
+++ resolved
@@ -320,51 +320,33 @@
 
 	/***/
 	protected IMarker[] assertMarkers(String assertMessage, final IProject project, int count) throws CoreException {
-<<<<<<< HEAD
-		return ProjectUtils.assertMarkers(assertMessage, project, count, ignoreSomeWarnings);
-=======
-		return ProjectTestsUtils.assertMarkers(assertMessage, project, count);
->>>>>>> 8e7b1841
+		return ProjectTestsUtils.assertMarkers(assertMessage, project, count, ignoreSomeWarnings);
 	}
 
 	/***/
 	protected IMarker[] assertMarkers(String assertMessage, final IResource resource, int count) throws CoreException {
-<<<<<<< HEAD
-		return ProjectUtils.assertMarkers(assertMessage, resource, count, ignoreSomeWarnings);
-=======
-		return ProjectTestsUtils.assertMarkers(assertMessage, resource, count);
->>>>>>> 8e7b1841
+		return ProjectTestsUtils.assertMarkers(assertMessage, resource, count, ignoreSomeWarnings);
 	}
 
 	/***/
 	protected IMarker[] assertMarkers(String assertMessage, final IResource resource, int count,
 			final Predicate<IMarker> markerPredicate) throws CoreException {
 
-<<<<<<< HEAD
-		return ProjectUtils.assertMarkers(assertMessage, resource, count, markerPredicate, ignoreSomeWarnings);
-=======
-		return ProjectTestsUtils.assertMarkers(assertMessage, resource, count, markerPredicate);
->>>>>>> 8e7b1841
+		return ProjectTestsUtils.assertMarkers(assertMessage, resource, count, markerPredicate, ignoreSomeWarnings);
 	}
 
 	/***/
 	protected IMarker[] assertMarkers(String assertMessage, final IProject project, String markerType, int count)
 			throws CoreException {
-<<<<<<< HEAD
-		return ProjectUtils.assertMarkers(assertMessage, project, markerType, count, ignoreSomeWarnings);
-=======
-		return ProjectTestsUtils.assertMarkers(assertMessage, project, markerType, count);
->>>>>>> 8e7b1841
+
+		return ProjectTestsUtils.assertMarkers(assertMessage, project, markerType, count, ignoreSomeWarnings);
 	}
 
 	/***/
 	protected IMarker[] assertMarkers(String assertMessage, final IResource resource, String markerType, int count)
 			throws CoreException {
-<<<<<<< HEAD
-		return ProjectUtils.assertMarkers(assertMessage, resource, markerType, count, ignoreSomeWarnings);
-=======
-		return ProjectTestsUtils.assertMarkers(assertMessage, resource, markerType, count);
->>>>>>> 8e7b1841
+
+		return ProjectTestsUtils.assertMarkers(assertMessage, resource, markerType, count, ignoreSomeWarnings);
 	}
 
 	/***/
