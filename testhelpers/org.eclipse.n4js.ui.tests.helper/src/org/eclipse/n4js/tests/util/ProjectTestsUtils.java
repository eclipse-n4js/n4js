/**
 * Copyright (c) 2016 NumberFour AG.
 * All rights reserved. This program and the accompanying materials
 * are made available under the terms of the Eclipse Public License v1.0
 * which accompanies this distribution, and is available at
 * http://www.eclipse.org/legal/epl-v10.html
 *
 * Contributors:
 *   NumberFour AG - Initial API and implementation
 */
package org.eclipse.n4js.tests.util;

import static com.google.common.base.Predicates.alwaysTrue;
import static com.google.common.collect.FluentIterable.from;
import static org.eclipse.core.runtime.jobs.Job.getJobManager;
import static org.eclipse.xtext.ui.testing.util.IResourcesSetupUtil.addNature;
import static org.eclipse.xtext.ui.testing.util.IResourcesSetupUtil.monitor;
import static org.eclipse.xtext.ui.testing.util.JavaProjectSetupUtil.createSimpleProject;
import static org.eclipse.xtext.ui.testing.util.JavaProjectSetupUtil.createSubFolder;
import static org.junit.Assert.assertNotEquals;

import java.io.File;
import java.io.IOException;
import java.lang.reflect.InvocationTargetException;
import java.nio.file.Files;
import java.nio.file.Paths;
import java.nio.file.StandardCopyOption;
import java.util.Arrays;
import java.util.Collection;
import java.util.Collections;
import java.util.HashSet;
import java.util.List;
import java.util.Objects;
import java.util.StringJoiner;
import java.util.concurrent.TimeUnit;
import java.util.function.Consumer;
import java.util.stream.Collectors;

import org.apache.log4j.Logger;
import org.eclipse.core.resources.IContainer;
import org.eclipse.core.resources.IFile;
import org.eclipse.core.resources.IFolder;
import org.eclipse.core.resources.IMarker;
import org.eclipse.core.resources.IProject;
import org.eclipse.core.resources.IProjectDescription;
import org.eclipse.core.resources.IResource;
import org.eclipse.core.resources.IWorkspace;
import org.eclipse.core.resources.IWorkspaceRoot;
import org.eclipse.core.resources.ResourcesPlugin;
import org.eclipse.core.runtime.CoreException;
import org.eclipse.core.runtime.IPath;
import org.eclipse.core.runtime.IProgressMonitor;
import org.eclipse.core.runtime.NullProgressMonitor;
import org.eclipse.core.runtime.OperationCanceledException;
import org.eclipse.core.runtime.jobs.Job;
import org.eclipse.emf.common.util.URI;
import org.eclipse.emf.common.util.WrappedException;
import org.eclipse.emf.ecore.resource.Resource;
import org.eclipse.emf.ecore.resource.ResourceSet;
import org.eclipse.n4js.N4JSGlobals;
import org.eclipse.n4js.external.LibraryManager;
import org.eclipse.n4js.json.JSON.JSONDocument;
import org.eclipse.n4js.packagejson.PackageJsonBuilder;
import org.eclipse.n4js.test.helper.hlc.N4jsLibsAccess;
import org.eclipse.n4js.ui.editor.N4JSDirtyStateEditorSupport;
import org.eclipse.n4js.ui.internal.N4JSActivator;
import org.eclipse.n4js.ui.utils.TimeoutRuntimeException;
import org.eclipse.n4js.ui.utils.UIUtils;
import org.eclipse.n4js.utils.io.FileCopier;
import org.eclipse.ui.actions.WorkspaceModifyOperation;
import org.eclipse.ui.dialogs.IOverwriteQuery;
import org.eclipse.ui.texteditor.MarkerUtilities;
import org.eclipse.ui.wizards.datatransfer.FileSystemStructureProvider;
import org.eclipse.ui.wizards.datatransfer.ImportOperation;
import org.eclipse.xtext.resource.SaveOptions;
import org.eclipse.xtext.ui.MarkerTypes;
import org.eclipse.xtext.ui.XtextProjectHelper;
import org.eclipse.xtext.ui.resource.IResourceSetProvider;
import org.eclipse.xtext.ui.testing.util.IResourcesSetupUtil;
import org.eclipse.xtext.xbase.lib.Exceptions;
import org.junit.Assert;

import com.google.common.base.Joiner;
import com.google.common.base.Predicate;
import com.google.common.base.Predicates;
import com.google.common.base.Stopwatch;
import com.google.common.collect.Lists;

/**
 * Utilities for for tests that setup / assert N4JS projects.
 */
public class ProjectTestsUtils {

	/** Default wait time used in waiting for jobs. */
	public static final long MAX_WAIT_2_MINUTES = 100 * 60 * 2;
	/** Default interval used to check state of jobs. */
	public static final long CHECK_INTERVAL_100_MS = 100L;

	private static Logger LOGGER = Logger.getLogger(ProjectTestsUtils.class);

	static private boolean allPredicatesApply(Predicate<IMarker>[] preds, IMarker marker) {
		for (Predicate<IMarker> p : preds) {
			if (!p.apply(marker)) {
				return false;
			}
		}
		return true;
	}

	/**
	 * Imports a project into the running JUnit test workspace. Usage:
	 *
	 * <pre>
	 * IProject project = ProjectTestsUtils.importProject(new File(&quot;probands&quot;), &quot;TestProject&quot;);
	 * </pre>
	 *
	 * @param probandsFolder
	 *            the parent folder in which the test project is found
	 * @param projectName
	 *            the name of the test project, must be folder contained in probandsFolder
	 * @return the imported project
	 * @see <a href=
	 *      "http://stackoverflow.com/questions/12484128/how-do-i-import-an-eclipse-project-from-a-zip-file-programmatically">
	 *      stackoverflow: from zip</a>
	 */
	public static IProject importProject(File probandsFolder, String projectName) throws CoreException {
		return importProject(probandsFolder, projectName, true, true, Collections.emptyList());
	}

	public static IProject importProject(File probandsFolder, String projectName, Collection<String> n4jsLibs)
			throws CoreException {
		return importProject(probandsFolder, projectName, true, true, n4jsLibs);
	}

	/**
	 * Same as {@link #importProject(File, String)}, but won't enforce the convention that ".project" files should be
	 * named "_project" in the proband folder. This should only be used as a rare exception when tests import projects
	 * from Git repositories other than the N4JS or N4JS-N4 source repositories (e.g. for integration tests).
	 */
	public static IProject importProjectFromExternalSource(File probandsFolder, String projectName,
			boolean copyIntoWorkspace) throws Exception {
		return importProject(probandsFolder, projectName, copyIntoWorkspace, false, Collections.emptyList());
	}

	/**
	 * Creates a new workspace project with the given project location in the probands folder (cf.
	 * {@code probandsName}).
	 *
	 * Creates a new workspace project with name {@code workspaceName}. Note that the project folder (based on the given
	 * project location) and the project name may differ.
	 *
	 * Does not copy the proband resources into the workspaces, but keeps the project files at the given location (cf.
	 * create new project with non-default location outside of workspace)
	 *
	 * @throws CoreException
	 *             If the project creation does not succeed.
	 */
	public static IProject createProjectWithLocation(File probandsFolder, String projectLocationFolder,
			String workspaceName) throws CoreException {
		File projectSourceFolder = new File(probandsFolder, projectLocationFolder);
		if (!projectSourceFolder.exists()) {
			throw new IllegalArgumentException("proband not found in " + projectSourceFolder);
		}
		prepareDotProject(projectSourceFolder);

		IProgressMonitor monitor = new NullProgressMonitor();
		IWorkspace workspace = ResourcesPlugin.getWorkspace();
		IProject project = workspace.getRoot().getProject(workspaceName);

		workspace.run((mon) -> {
			IProjectDescription newProjectDescription = workspace.newProjectDescription(workspaceName);
			final IPath absoluteProjectPath = new org.eclipse.core.runtime.Path(projectSourceFolder.getAbsolutePath());
			newProjectDescription.setLocation(absoluteProjectPath);
			project.create(newProjectDescription, mon);
			project.open(mon);
		}, monitor);

		return project;

	}

	private static IProject importProject(File probandsFolder, String projectName, boolean copyIntoWorkspace,
			boolean prepareDotProject, Collection<String> n4jsLibs) throws CoreException {
		File projectSourceFolder = new File(probandsFolder, projectName);
		if (!projectSourceFolder.exists()) {
			throw new IllegalArgumentException("proband not found in " + projectSourceFolder);
		}

		if (prepareDotProject) {
			prepareDotProject(projectSourceFolder);
		}

		IWorkspace workspace = ResourcesPlugin.getWorkspace();

		// copy project into workspace
		// (need to do that manually to properly handle NPM scopes, because the Eclipse import functionality won't put
		// those projects into an "@myScope" subfolder)
		final File projectTargetFolder;
		if (copyIntoWorkspace) {
			File workspaceFolder = workspace.getRoot().getLocation().toFile();
			projectTargetFolder = new File(workspaceFolder, projectName);
			try {
				projectTargetFolder.mkdirs();
				FileCopier.copy(projectSourceFolder.toPath(), projectTargetFolder.toPath());
			} catch (IOException e) {
				throw new WrappedException("exception while copying project into workspace", e);
			}
		} else {
			// not copying, so source and target folders are identical:
			projectTargetFolder = projectSourceFolder;
		}

		// install n4js-libs (if desired)
		if (!n4jsLibs.isEmpty()) {
			try {
				N4jsLibsAccess.installN4jsLibs(
						projectTargetFolder.toPath().resolve(N4JSGlobals.NODE_MODULES),
						true, false, false,
						n4jsLibs.toArray(new String[0]));
			} catch (IOException e) {
				throw new RuntimeException("unable to install n4js-libs from local checkout", e);
			}
		}

		// load actual project name from ".project" file (might be different in case of NPM scopes)
		File dotProjectFile = new File(projectTargetFolder, ".project");
		if (!dotProjectFile.exists()) {
			throw new IllegalArgumentException(
					"project to import does not contain a .project file: " + projectTargetFolder);
		}
		IProjectDescription description = workspace
				.loadProjectDescription(new org.eclipse.core.runtime.Path(dotProjectFile.getAbsolutePath()));
		String projectNameFromDotProjectFile = description.getName();

		IProject project = workspace.getRoot().getProject(projectNameFromDotProjectFile);

		IProgressMonitor monitor = new NullProgressMonitor();
		workspace.run((mon) -> {
			// NOTE: the following two lines would create a new project description and make Eclipse copy the projects
			// and its contents into the workspace:
			// IProjectDescription newDescription = workspace.newProjectDescription(projectNameFromDotProjectFile);
			// project.create(newDescription, mon);
			// However, we do not want that (see above); instead, we create a project from the description we loaded
			// above:
			project.create(description, mon);
			project.open(mon);
			if (!project.getLocation().toFile().exists()) {
				throw new IllegalArgumentException("test project not correctly created in " + project.getLocation());
			}

			IOverwriteQuery overwriteQuery = new IOverwriteQuery() {
				@Override
				public String queryOverwrite(String file) {
					return ALL;
				}
			};
			ImportOperation importOperation = new ImportOperation(project.getFullPath(), projectTargetFolder,
					FileSystemStructureProvider.INSTANCE, overwriteQuery);
			importOperation.setCreateContainerStructure(false);
			try {
				importOperation.run(mon);
			} catch (InvocationTargetException | InterruptedException e) {
				throw new RuntimeException(e);
			}
		}, monitor);

		waitForAllJobs();
		return project;
	}

	/**
	 * Imports the given yarn workspace project. Also imports (by reference) all projects located in the subfolder
	 * 'packages'.
	 *
	 * @return yarn workspace project
	 */
	public static IProject importYarnWorkspace(LibraryManager libraryManager, File parentFolder, String yarnProjectName)
			throws CoreException {
<<<<<<< HEAD
		return importYarnWorkspace(libraryManager, parentFolder, yarnProjectName, Collections.emptyList());
	}

	public static IProject importYarnWorkspace(LibraryManager libraryManager, File parentFolder, String yarnProjectName,
			Collection<String> n4jsLibs) throws CoreException {
=======
		return importYarnWorkspace(libraryManager, parentFolder, yarnProjectName, Predicates.alwaysTrue());
	}

	/**
	 * Imports the given yarn workspace project. Also imports (by reference) those projects located in the subfolder
	 * 'packages' for which the given predicate returns <code>true</code>.
	 *
	 * @return yarn workspace project
	 */
	public static IProject importYarnWorkspace(LibraryManager libraryManager, File parentFolder, String yarnProjectName,
			Predicate<String> packagesToImport) throws CoreException {
>>>>>>> 022a2a6d
		IWorkspace workspace = ResourcesPlugin.getWorkspace();
		IProject yarnProject = ProjectTestsUtils.importProject(parentFolder, yarnProjectName);

		IPath yarnPath = yarnProject.getLocation();
		IPath yarnPackagesPath = yarnPath.append("packages");
		for (String yarnPackageName : yarnPackagesPath.toFile().list()) {
			IPath packagePath = yarnPackagesPath.append(yarnPackageName);
			if (yarnPackageName.startsWith("@")) {
				for (String scopedPackageName : packagePath.toFile().list()) {
					IPath scopedPackagePath = packagePath.append(scopedPackageName);
					if (packagesToImport.apply(yarnPackageName + '/' + scopedPackageName)) {
						importProjectNotCopy(workspace, scopedPackagePath.toFile(), new NullProgressMonitor());
					}
				}
			} else {
				if (packagesToImport.apply(yarnPackageName)) {
					importProjectNotCopy(workspace, packagePath.toFile(), new NullProgressMonitor());
				}
			}
		}

		if (!n4jsLibs.isEmpty()) {
			try {
				N4jsLibsAccess.installN4jsLibs(
						yarnPackagesPath.toFile().toPath(),
						true, false, false,
						n4jsLibs.toArray(new String[0]));
				yarnProject.refreshLocal(IResource.DEPTH_INFINITE, null);
			} catch (IOException e) {
				throw new RuntimeException("unable to install n4js-libs from local checkout", e);
			}
		}

		if (libraryManager != null) {
			waitForAllJobs();
			libraryManager.runNpmYarnInstall(URI.createFileURI(yarnPath.toString()), new NullProgressMonitor());
		}
		waitForAllJobs();
		waitForAutoBuild();
		return yarnProject;
	}

	/**
	 * Imports a project by reference into the workspace
	 *
	 * @return the created project
	 */
	public static IProject importProjectNotCopy(IWorkspace workspace, File rootFolder, IProgressMonitor progressMonitor)
			throws CoreException {
		IPath path = new org.eclipse.core.runtime.Path(new File(rootFolder, "_project").getAbsolutePath());
		IProjectDescription desc = workspace.loadProjectDescription(path);
		IProject project = workspace.getRoot().getProject(desc.getName());
		project.create(desc, progressMonitor);
		project.open(progressMonitor);
		return project;
	}

	/**
	 * For Test-mocks copies over "_project"-files to ".project" files and supplies a delete-on-exit shutdown hook for
	 * them.
	 *
	 * @param projectSourceFolder
	 *            folder potentially containing "_project", that is a potential workspace-project
	 * @returns <code>true</code> if a .project file was created. <code>false</code> otherwise.
	 */
	public static boolean prepareDotProject(File projectSourceFolder) {
		File dotProject = new File(projectSourceFolder, ".project");
		File dotProjectTemplate = new File(projectSourceFolder, "_project");

		if (dotProject.exists()) {
			if (!dotProjectTemplate.exists()) {
				// err if giving direct .project files cluttering the developers workspace
				throw new IllegalArgumentException("proband must rename the '.project' file to '_project'");
			} // else assume crashed VM leftover of .project, will be overwritten below.
		}
		if (dotProjectTemplate.exists()) {
			try {
				Files.copy(dotProjectTemplate.toPath(), dotProject.toPath(), StandardCopyOption.REPLACE_EXISTING);
			} catch (IOException e) {
				throw new IllegalStateException("unable to prepare .project-file", e);
			}
			dotProject.deleteOnExit();
			return true;
		}
		return false;
	}

	/***/
	public static IProject createJSProject(String projectName)
			throws CoreException {
		return createJSProject(projectName, "src", "src-gen", null);
	}

	/**
	 * @param packageJSONAdjustments
	 *            for details see method {@link #createProjectDescriptionFile(IProject, String, String, Consumer)}.
	 */
	public static IProject createJSProject(String projectName, String sourceFolder, String outputFolder,
			Consumer<PackageJsonBuilder> packageJSONAdjustments) throws CoreException {
		IProject result = createSimpleProject(projectName);
		createSubFolder(result.getProject(), sourceFolder);
		createSubFolder(result.getProject(), outputFolder);
		createProjectDescriptionFile(result.getProject(), sourceFolder, outputFolder, packageJSONAdjustments);
		return result;
	}

	/***/
	public static void createProjectDescriptionFile(IProject project) throws CoreException {
		createProjectDescriptionFile(project, "src", "src-gen", null);
	}

	/**
	 * @param packageJSONBuilderAdjustments
	 *            This procedure will be invoked with the {@link PackageJsonBuilder} instances that is used to create
	 *            the project description {@link JSONDocument} instance. The builder instance will be pre-configured
	 *            with default values (cf {@link PackageJSONTestUtils#defaultPackageJson}). May be <code>null</code> if
	 *            no adjustments are required.
	 */
	public static void createProjectDescriptionFile(IProject project, String sourceFolder, String outputFolder,
			Consumer<PackageJsonBuilder> packageJSONBuilderAdjustments) throws CoreException {

		IFile projectDescriptionWorkspaceFile = project.getFile(N4JSGlobals.PACKAGE_JSON);
		URI uri = URI.createPlatformResourceURI(projectDescriptionWorkspaceFile.getFullPath().toString(), true);

		final PackageJsonBuilder packageJsonBuilder = PackageJSONTestUtils
				.defaultPackageJson(project.getName(), sourceFolder, outputFolder);

		if (packageJSONBuilderAdjustments != null)
			packageJSONBuilderAdjustments.accept(packageJsonBuilder);

		final JSONDocument document = packageJsonBuilder.buildModel();

		final ResourceSet rs = createResourceSet(project);
		final Resource projectDescriptionResource = rs.createResource(uri);
		projectDescriptionResource.getContents().add(document);

		try {
			// save formatted package.json file to disk
			projectDescriptionResource.save(SaveOptions.newBuilder().format().getOptions().toOptionsMap());
		} catch (IOException e) {
			e.printStackTrace();
		}

		project.refreshLocal(IResource.DEPTH_INFINITE, monitor());
		waitForAutoBuild();
		Assert.assertTrue("project description file (package.json) should have been created",
				projectDescriptionWorkspaceFile.exists());
	}

	// moved here from AbstractBuilderParticipantTest:
	/** Applies the Xtext nature to the project and creates (if necessary) and returns the source folder "src". */
	public static IFolder configureProjectWithXtext(IProject project) throws CoreException {
		return configureProjectWithXtext(project, "src");
	}

	// moved here from AbstractBuilderParticipantTest:
	/** Applies the Xtext nature to the project and creates (if necessary) and returns the source folder. */
	public static IFolder configureProjectWithXtext(IProject project, String sourceFolder) throws CoreException {
		addNature(project.getProject(), XtextProjectHelper.NATURE_ID);
		IFolder folder = project.getProject().getFolder(sourceFolder);
		if (!folder.exists()) {
			folder.create(true, true, null);
		}
		return folder;
	}

	private static ResourceSet createResourceSet(IProject project) {
		return N4JSActivator.getInstance().getInjector(N4JSActivator.ORG_ECLIPSE_N4JS_N4JS)
				.getInstance(IResourceSetProvider.class).get(project);
	}

	/***/
	public static void waitForAutoBuild() {
		final int maxTry = 3;
		int currentTry = 1;
		long start = System.currentTimeMillis();
		long end = start;
		boolean wasInterrupted = false;
		boolean foundJob = false;
		do {
			do {
				try {
					Job[] foundJobs = Job.getJobManager().find(ResourcesPlugin.FAMILY_AUTO_BUILD);
					if (foundJobs.length > 0) {
						foundJob = true;
						Job.getJobManager().join(ResourcesPlugin.FAMILY_AUTO_BUILD,
								null);
					}
					wasInterrupted = false;
					end = System.currentTimeMillis();
				} catch (OperationCanceledException e) {
					e.printStackTrace();
				} catch (InterruptedException e) {
					wasInterrupted = true;
				}
			} while (wasInterrupted && (end - start) < MAX_WAIT_2_MINUTES);
			if (!foundJob) {
				LOGGER.debug("Auto build job hasn't been found, but maybe already run.");

				currentTry += 1;
				try {
					Thread.sleep(CHECK_INTERVAL_100_MS);
				} catch (InterruptedException e) {
					e.printStackTrace();
					LOGGER.debug("Couldn't sleep, abort waiting");
					return;
				}
				LOGGER.debug("Try again, try " + currentTry + " of " + maxTry);
			}
		} while (!foundJob && currentTry < maxTry);
	}

	/**
	 * Waits for N4JSDirtyStateEditorSupport job to be run
	 */
	public static void waitForUpdateEditorJob() {
		int maxWait = 100 * 60 * 2;
		long start = System.currentTimeMillis();
		long end = start;
		boolean wasInterrupted = false;
		boolean foundJob = false;
		do {
			try {
				Job[] foundJobs = Job.getJobManager().find(N4JSDirtyStateEditorSupport.FAMILY_UPDATE_JOB);
				if (foundJobs.length > 0) {
					foundJob = true;
					Job.getJobManager().join(N4JSDirtyStateEditorSupport.FAMILY_UPDATE_JOB, null);
				}
				wasInterrupted = false;
				end = System.currentTimeMillis();
			} catch (OperationCanceledException e) {
				e.printStackTrace();
			} catch (InterruptedException e) {
				wasInterrupted = true;
			}
		} while (wasInterrupted && (end - start) < maxWait);
		if (!foundJob) {
			LOGGER.warn("Update editor job hasn't been found, but maybe already run.");
		}
	}

	/** Delegates to {@link #waitForAllJobs(long)} with default values {@link #MAX_WAIT_2_MINUTES}. */
	public static void waitForAllJobs() {
		waitForAllJobs(MAX_WAIT_2_MINUTES);
	}

	/**
	 * Waits for all the jobs that have status {@link Job#RUNNING} of {@link Job#WAITING}. Uses {@link Thread#sleep}, so
	 * use with care.
	 *
	 * Intentionally throws runtime exception if there are still jobs running after given timeout. Don't catch it,
	 * increase timeout in your tests.
	 *
	 * @param maxWait
	 *            maximum wait time in {@link TimeUnit#MILLISECONDS}
	 */
	public static void waitForAllJobs(final long maxWait) {
		if (maxWait < 1)
			throw new IllegalArgumentException("Wait time needs to be > 0, was " + maxWait + ".");

		final boolean runsInUI = UIUtils.runsInUIThread();
		if (runsInUI)
			LOGGER.warn("Waiting for jobs runs in the UI thread which can lead to UI thread starvation.");

		List<String> foundJobs = listJobsRunningWaiting();
		if (foundJobs.isEmpty()) {
			LOGGER.info("No running nor waiting jobs found, maybe all have already finished.");
			return;
		}
		boolean wasInterrupted = false;
		boolean wasCancelled = false;
		boolean foundJob = false;
		Stopwatch sw = Stopwatch.createStarted();
		do {
			try {
				foundJobs = listJobsRunningWaiting();
				foundJob = !foundJobs.isEmpty();
				if (foundJob) {
					if (LOGGER.isInfoEnabled())
						LOGGER.info("Found " + foundJobs.size() + " after " + sw + ", going to sleep for a while.");

					if (runsInUI)
						UIUtils.waitForUiThread();
					else
						Thread.sleep(CHECK_INTERVAL_100_MS);
				}
			} catch (OperationCanceledException e) {
				wasCancelled = true;
				LOGGER.error("Waiting for jobs was cancelled after " + sw + ".", e);
			} catch (InterruptedException e) {
				wasInterrupted = true;
				LOGGER.error("Waiting for jobs was interrupted after " + sw + ".", e);
			}
		} while (sw.elapsed(TimeUnit.MILLISECONDS) < maxWait
				&& foundJob == true
				&& wasInterrupted == false
				&& wasCancelled == false);
		sw.stop();
		if (foundJob) {
			if (LOGGER.isInfoEnabled()) {
				StringJoiner sj = new StringJoiner("\n");
				sj.add("Expected no jobs, found " + foundJobs.size() + ".");
				foundJobs.forEach(sj::add);
				LOGGER.info(sj.toString());
			}
			if (!(wasCancelled == true || wasInterrupted == true))
				throw new TimeoutRuntimeException(
						"Expected no jobs, found " + foundJobs.size() + " after " + sw + ". " + foundJobs);
		}
	}

	/** @return list of running jobs descriptions */
	public final static List<String> listJobsRunningWaiting() {
		return Arrays.stream(getJobManager().find(null))
				.filter(job -> !(job.getState() == Job.SLEEPING || job.getState() == Job.NONE))
				.map(job -> " - " + job.getName() + " : " + job.getState()).collect(Collectors.toList());
	}

	/***/
	public static IMarker[] assertMarkers(String assertMessage, final IProject project, int count)
			throws CoreException {

		return assertMarkers(assertMessage, project, MarkerTypes.ANY_VALIDATION, count);
	}

	/***/
	public static IMarker[] assertMarkers(String assertMessage, final IResource resource, int count)
			throws CoreException {
		return assertMarkers(assertMessage, resource, MarkerTypes.ANY_VALIDATION, count);
	}

	/***/
	@SafeVarargs
	public static IMarker[] assertMarkers(String assertMessage, final IResource resource, int count,
			final Predicate<IMarker>... markerPredicates) throws CoreException {

		return assertMarkers(assertMessage, resource, MarkerTypes.ANY_VALIDATION, count, markerPredicates);
	}

	/***/
	public static IMarker[] assertMarkers(String assertMessage, final IResource resource, String markerType, int count)
			throws CoreException {
		return assertMarkers(assertMessage, resource, markerType, count, alwaysTrue());
	}

	/***/
	@SafeVarargs
	public static IMarker[] assertMarkers(String assertMessage, final IResource resource, String markerType, int count,
			final Predicate<IMarker>... markerPredicates) throws CoreException {

		IMarker[] markers = resource.findMarkers(markerType, true, IResource.DEPTH_INFINITE);
		List<IMarker> markerList = from(Arrays.asList(markers))
				.filter(m -> allPredicatesApply(markerPredicates, m))
				.toList();

		if (markerList.size() != count) {
			StringBuilder message = new StringBuilder(assertMessage);
			message.append("\nbut was:");
			for (IMarker marker : markerList) {
				message.append("\n");
				message.append("line " + MarkerUtilities.getLineNumber(marker) + ": ");
				message.append(marker.getAttribute(IMarker.MESSAGE, "<no message>"));
			}
			Assert.assertEquals(message.toString(), count, markerList.size());
		}
		return markers;
	}

	/**
	 * Like {@link #assertIssues(IResource, String...)}, but asserts that there are no issues in the entire workspace.
	 */
	public static void assertNoIssues() throws CoreException {
		assertIssues(new String[] {});
	}

	/**
	 * Asserts that there are no errors. However, warnings may still exist.
	 */
	public static void assertNoErrors() throws CoreException {
		waitForAutoBuild();

		IWorkspaceRoot root = ResourcesPlugin.getWorkspace().getRoot();
		final IMarker[] markers = root.findMarkers(MarkerTypes.ANY_VALIDATION, true, IResource.DEPTH_INFINITE);
		for (int i = 0; i < markers.length; i++) {
			IMarker m = markers[i];
			int severity = m.getAttribute(IMarker.SEVERITY, -1);
			assertNotEquals("Expected no errors but found:\n" + m.toString(), IMarker.SEVERITY_ERROR, severity);
		}
	}

	/**
	 * Like {@link #assertIssues(IResource, String...)}, but checks for issues in entire workspace.
	 */
	public static void assertIssues(String... expectedMessages) throws CoreException {
		assertIssues(ResourcesPlugin.getWorkspace().getRoot(), expectedMessages);
	}

	/**
	 * Asserts that the given resource (usually an N4JS file) contains issues with the given messages and no other
	 * issues. Each message given should be prefixed with the line numer where the issues occurs, e.g.:
	 *
	 * <pre>
	 * line 5: Couldn't resolve reference to identifiable element 'unknown'.
	 * </pre>
	 *
	 * Column information is not provided, so this method is not intended for several issues within a single line.
	 */
	public static void assertIssues(final IResource resource, String... expectedMessages) throws CoreException {
		waitForAutoBuild();

		final IMarker[] markers = resource.findMarkers(MarkerTypes.ANY_VALIDATION, true, IResource.DEPTH_INFINITE);
		final String[] actualMessages = new String[markers.length];
		for (int i = 0; i < markers.length; i++) {
			final IMarker m = markers[i];
			actualMessages[i] = "line " + MarkerUtilities.getLineNumber(m) + ": " + m.getAttribute(IMarker.MESSAGE);
		}
		if (!Objects.equals(
				new HashSet<>(Arrays.asList(actualMessages)),
				new HashSet<>(Arrays.asList(expectedMessages)))) {
			final Joiner joiner = Joiner.on("\n    ");
			final String msg = "expected these issues:\n"
					+ "    " + joiner.join(expectedMessages) + "\n"
					+ "but got these:\n"
					+ "    " + joiner.join(actualMessages);
			System.out.println("*#*#*#*#*#*#*#*#*#*#*#*#*#*#*#*#*#*#*#*#*#*#*#*#*#*#*#*#*#*#*#*#*#*");
			System.out.println(msg);
			System.out.println("*#*#*#*#*#*#*#*#*#*#*#*#*#*#*#*#*#*#*#*#*#*#*#*#*#*#*#*#*#*#*#*#*#*");
			Assert.fail(msg);
		}
	}

	/***/
	public static void deleteProject(IProject project) throws CoreException {
		project.delete(true, true, new NullProgressMonitor());
	}

	/**
	 * Close all projects in workspace. When having a yarn workspace project in the workspace, run this method before
	 * invoking {@link IResourcesSetupUtil#cleanWorkspace()}. This will remove all projects from the index.
	 */
	public static void closeAllProjectsInWorkspace() {
		try {
			new WorkspaceModifyOperation() {

				@Override
				protected void execute(IProgressMonitor monitor)
						throws CoreException, InvocationTargetException,
						InterruptedException {

					IWorkspaceRoot root = ResourcesPlugin.getWorkspace().getRoot();
					IProject[] visibleProjects = root.getProjects();
					for (IProject visibleProject : visibleProjects) {
						visibleProject.close(monitor);
					}

					IProject[] hiddenProjects = root.getProjects(IContainer.INCLUDE_HIDDEN);
					for (IProject hiddenProject : hiddenProjects) {
						hiddenProject.close(monitor);
					}

				}
			}.run(monitor());
		} catch (InvocationTargetException e) {
			Exceptions.sneakyThrow(e.getCause());
		} catch (Exception e) {
			throw new RuntimeException();
		}
	}

	/**
	 * Returns with the {@link IProject project} from the {@link IWorkspace workspace} with the given project name.
	 * Makes no assertions whether the project can be accessed or not.
	 *
	 * @param projectName
	 *            the name of the desired project.
	 * @return the project we are looking for. Could be non-{@link IProject#isAccessible() accessible} project.
	 */
	public static IProject getProjectByName(final String projectName) {
		return ResourcesPlugin.getWorkspace().getRoot().getProject(projectName);
	}

	/**
	 * Returns with an array or project form the workspace. for the given subset of unique project names. Sugar for
	 *
	 * @param projectName
	 *            the name of the project.
	 * @param otherName
	 *            the name of another project.
	 * @param rest
	 *            additional names of desired projects.
	 * @return an array of projects, could contain non-accessible project.
	 */
	public static IProject[] getProjectsByName(final String projectName, final String otherName,
			final String... rest) {
		final List<String> projectNames = Lists.asList(projectName, otherName, rest);
		final IProject[] projects = new IProject[projectNames.size()];
		for (int i = 0; i < projects.length; i++) {
			projects[i] = getProjectByName(projectNames.get(i));
		}
		return projects;
	}

	/**
	 * Copies projects from the given location to the node_modules folder of the given project
	 */
	public static void importDependencies(String projectName, java.net.URI externalRootLocation,
			LibraryManager libraryManager) throws IOException, CoreException {

		IProject clientProject = getProjectByName(projectName);
		java.net.URI clientLocation = clientProject.getLocationURI();
		File nodeModulesDir = new File(clientLocation.getPath(), N4JSGlobals.NODE_MODULES);
		if (!nodeModulesDir.isDirectory()) {
			Files.createDirectory(nodeModulesDir.toPath());
		}

		java.nio.file.Path probandsSource = Paths.get(externalRootLocation.getPath());
		FileCopier.copy(probandsSource, nodeModulesDir.toPath());

		libraryManager.synchronizeNpms(new NullProgressMonitor());

		IResourcesSetupUtil.fullBuild();
		waitForAllJobs();
	}
}<|MERGE_RESOLUTION|>--- conflicted
+++ resolved
@@ -276,14 +276,13 @@
 	 */
 	public static IProject importYarnWorkspace(LibraryManager libraryManager, File parentFolder, String yarnProjectName)
 			throws CoreException {
-<<<<<<< HEAD
-		return importYarnWorkspace(libraryManager, parentFolder, yarnProjectName, Collections.emptyList());
+		return importYarnWorkspace(libraryManager, parentFolder, yarnProjectName, Predicates.alwaysTrue(),
+				Collections.emptyList());
 	}
 
 	public static IProject importYarnWorkspace(LibraryManager libraryManager, File parentFolder, String yarnProjectName,
 			Collection<String> n4jsLibs) throws CoreException {
-=======
-		return importYarnWorkspace(libraryManager, parentFolder, yarnProjectName, Predicates.alwaysTrue());
+		return importYarnWorkspace(libraryManager, parentFolder, yarnProjectName, Predicates.alwaysTrue(), n4jsLibs);
 	}
 
 	/**
@@ -293,8 +292,7 @@
 	 * @return yarn workspace project
 	 */
 	public static IProject importYarnWorkspace(LibraryManager libraryManager, File parentFolder, String yarnProjectName,
-			Predicate<String> packagesToImport) throws CoreException {
->>>>>>> 022a2a6d
+			Predicate<String> packagesToImport, Collection<String> n4jsLibs) throws CoreException {
 		IWorkspace workspace = ResourcesPlugin.getWorkspace();
 		IProject yarnProject = ProjectTestsUtils.importProject(parentFolder, yarnProjectName);
 
