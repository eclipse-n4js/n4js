--- conflicted
+++ resolved
@@ -21,11 +21,7 @@
  * Generates code for a module containing imports and either given classifiers or contents.
  */
 class Module {
-<<<<<<< HEAD
-	final public String name;
-=======
 	final String name;
->>>>>>> 01abc784
 	List<Classifier<?>> classifiers;
 	String contents;
 	Map<String, List<String>> imports;
@@ -158,18 +154,17 @@
 	import { «FOR type: entry.value SEPARATOR ', '»«type»«ENDFOR» } from "«entry.key»";
 	«ENDFOR»
 	'''
+
 	private def generateClassifiers() '''
 	«FOR classifier: classifiers»
 	«classifier.generate()»
 	«ENDFOR»
 	'''
+
 	private def boolean hasImports() {
 		return imports !== null && !imports.empty
 	}
-<<<<<<< HEAD
-=======
 
->>>>>>> 01abc784
 	private def boolean hasContents() {
 		return contents !== null && !contents.empty
 	}
