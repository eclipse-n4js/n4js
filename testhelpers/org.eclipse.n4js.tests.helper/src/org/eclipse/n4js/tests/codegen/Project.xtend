--- conflicted
+++ resolved
@@ -29,13 +29,8 @@
 	 * Represents a source folder that has a name and contains modules.
 	 */
 	public static class SourceFolder {
-<<<<<<< HEAD
-		final public String name;
-		final public List<Module> modules = newLinkedList();
-=======
 		final String name;
 		final List<Module> modules = newLinkedList();
->>>>>>> 01abc784
 
 		/**
 		 * Creates a new instance with the given parameters.
@@ -92,16 +87,6 @@
 		}
 	}
 
-<<<<<<< HEAD
-	public String projectName;
-	public String vendorId;
-	public String vendorName;
-	public ProjectType projectType;
-	public String projectVersion = "1.0.0";
-	public String outputFolder = "src-gen";
-	public List<SourceFolder> sourceFolders;
-	public List<Project> projectDependencies;
-=======
 	final String projectName;
 	final String vendorId;
 	final String vendorName;
@@ -110,7 +95,6 @@
 	ProjectType projectType;
 	String projectVersion = "1.0.0";
 	String outputFolder = "src-gen";
->>>>>>> 01abc784
 
 	/**
 	 * Same as {@link #Project(String, String, String, ProjectType)}, but with
@@ -260,10 +244,7 @@
 				}
 		}
 	'''
-<<<<<<< HEAD
-=======
-
->>>>>>> 01abc784
+
 	private static def String projectTypeToString(ProjectType type) {
 		return switch (type) {
 			case API: "api"
@@ -278,6 +259,7 @@
 			case DEFINITION: "definition"
 		};
 	}
+
 	/**
 	 * Creates this project in the given parent directory, which must exist.
 	 *
@@ -298,18 +280,18 @@
 			throw new IOException("'" + parentDirectory + "' does not exist")
 		if (!parentDirectory.directory)
 			throw new IOException("'" + parentDirectory + "' is not a directory");
+
 		val File projectDirectory = new File(parentDirectory, projectName);
 		if (projectDirectory.exists)
 			FileDeleter.delete(projectDirectory);
 		projectDirectory.mkdir();
+
 		createProjectDescriptionFile(projectDirectory);
 		createModules(projectDirectory);
+
 		return projectDirectory;
 	}
-<<<<<<< HEAD
-=======
-
->>>>>>> 01abc784
+
 	private def void createProjectDescriptionFile(File parentDirectory) {
 		val File filePath = new File(parentDirectory, IN4JSProject.PACKAGE_JSON);
 		var FileWriter out = null;
@@ -321,10 +303,7 @@
 				out.close();
 		}
 	}
-<<<<<<< HEAD
-=======
-
->>>>>>> 01abc784
+
 	private def void createModules(File parentDirectory) {
 		for (sourceFolder: sourceFolders)
 			sourceFolder.create(parentDirectory)
