--- conflicted
+++ resolved
@@ -14,10 +14,7 @@
 import static org.junit.Assert.assertFalse;
 import static org.junit.Assert.assertTrue;
 
-<<<<<<< HEAD
 import java.io.File;
-=======
->>>>>>> fe28c558
 import java.io.IOException;
 import java.nio.file.Files;
 import java.util.ArrayList;
@@ -37,10 +34,7 @@
 import org.eclipse.lsp4j.jsonrpc.messages.Either;
 import org.eclipse.n4js.N4JSGlobals;
 import org.eclipse.n4js.cli.helper.CliTools;
-<<<<<<< HEAD
 import org.eclipse.n4js.cli.helper.CliTools.CliException;
-=======
->>>>>>> fe28c558
 import org.eclipse.n4js.cli.helper.ProcessResult;
 import org.eclipse.n4js.flowgraphs.ControlFlowType;
 import org.eclipse.n4js.flowgraphs.analysis.TraverseDirection;
@@ -187,11 +181,7 @@
 	/**
 	 * Delegates xt methods found in xt files to their implementations
 	 */
-<<<<<<< HEAD
-	public void invokeTestMethod(XtMethodData testMethodData) throws Throwable {
-=======
 	public void invokeTestMethod(XtMethodData testMethodData) throws Exception {
->>>>>>> fe28c558
 		switch (testMethodData.name) {
 		// 1st pass test methods
 		case "nowarnings": {
@@ -545,11 +535,7 @@
 	 *
 	 * <pre>
 	 * // XPECT generated_dts ---
-<<<<<<< HEAD
 	 * &lt;EXPECTED CONTENT OF GENERATED D.TS FILE&gt;
-=======
-	 * &lt;CONTENT OF GENERATED D.TS FILE&gt;
->>>>>>> fe28c558
 	 * // ---
 	 * </pre>
 	 */
@@ -559,17 +545,13 @@
 		int idxStart = Math.max(moduleName.lastIndexOf("/") + 1, 0);
 		int idxEnd = moduleName.lastIndexOf(".");
 		String genDtsFileName = moduleName.substring(idxStart, idxEnd) + ".d.ts";
-<<<<<<< HEAD
-
-=======
->>>>>>> fe28c558
+
 		try {
 			FileURI genDtsFileURI = getFileURIFromModuleName(genDtsFileName);
 			String genDtsCode = Files.readString(genDtsFileURI.toPath());
 			assertTrue(genDtsCode.startsWith(N4JSGlobals.OUTPUT_FILE_PREAMBLE));
 			String genDtsCodeTrimmed = genDtsCode.substring(N4JSGlobals.OUTPUT_FILE_PREAMBLE.length()).trim();
 
-<<<<<<< HEAD
 			assertEquals(data.getUnescapeExpectationRaw(), genDtsCodeTrimmed);
 
 			CliTools cliTools = new CliTools();
@@ -611,20 +593,6 @@
 		ProcessResult result = cliTools.npmRun(TSC_PROVIDER.toPath(), "install", "--prefix", ".", "typescript@4.3.2");
 
 		assertEquals(0, result.getExitCode());
-=======
-			assertEquals(data.expectation, genDtsCodeTrimmed);
-
-			CliTools cliTools = new CliTools();
-			ProcessResult result = cliTools.npmRun(getProjectRoot().toPath(), "add", "typescript@4.3.2");
-			assertEquals(0, result.getExitCode());
-			result = cliTools.npmRun(getProjectRoot().toPath(), "run", "tsc");
-			assertFalse("TypeScript Error: " + result.getStdOut(), result.getStdOut().contains(": error "));
-
-		} catch (IllegalStateException e) {
-			System.out.println("Could not find file " + genDtsFileName + "\nDid you set: ENABLE_DTS in SETUP section?");
-			throw e;
-		}
->>>>>>> fe28c558
 	}
 
 	/**
