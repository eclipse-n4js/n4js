////
Copyright (c) 2017 NumberFour AG.
All rights reserved. This program and the accompanying materials
are made available under the terms of the Eclipse Public License v1.0
which accompanies this distribution, and is available at
http://www.eclipse.org/legal/epl-v10.html

Contributors:
  NumberFour AG - Initial API and implementation
////

= Components
:find:

[.language-n4js]
== N4JS Platform Architecture

=== Overview

<<fig-cmpd_components_in_n4js>> shows the N4JS components described in detail in this
chapter.footnote:[Note that this diagram does not necessarily reflect the actual internal implementation but only the external view.]

[[fig-cmpd_components_in_n4js]]
.N4JS Component Overview
image::{find}fig/cmpd_components_in_n4js.svg[align="center"]

The N4JS platform distinguishes several types of components. The
following components can only be created by internal developers:


Runtime Environment::
  Definition of a runtime environment such as ECMAScript 5.
  A Runtime Environment describes the base types provided by the runtime directly which are usually globally available.
  Other components do not directly rely on runtime environments, but on runtime libraries.
Runtime Library::
  Collections of types provided by the runtime.
  These types may be extensions to certain language specifications.
  E.g., the ECMAScript 6 collection classes are already provided by some environments otherwise only supporting ECMAScript 5.
  The collections are defined in terms of a runtime library which can then be provided by these environments.
  Runtime libraries may also contain polyfils to alter types predefined in the environment.
Test Environment::
  Not yet clear. Environments defined for tests.
Test Library::
  Not yet clear. Libraries defined for tests supported by the to enable running tests and viewing test reports directly within the , such as __Mangelhaft__.

// TODO missing annotation here possibly ACRONYM

The following components can be created by external developers:

[[Apps]]
Apps::
  User-written N4JS applications running in a web browser (the reference browser is Chrome).
Processors::
  User-written N4JS processors running on Node.js.
Libraries::
  User-written libraries used by apps, processors or other libraries.

These components are described in detail later.
// TODO where ^^

A component is similar to a single project in the N4JS IDE.
It is shipped as <<n4js-archives-nfar,NFAR>> archive and contains:


Package.json File::
  The `package.json` file describing the components, dependencies and metadata.
Resources::
  Resources such as images, N4ML files etc.
Sources::
  Source files of modules - actual N4JS files used in a project.
Compilation::
  Compiled, minified and concatenated versions of the N4JS files and
  other JS files.
Tests::
  Optional test sources and compiled tests.
Source Maps::
  Optional source maps.

Components contain modules. <<fig-component_content>> describes what can be contained in a component.

[[fig-component_content]]
.Content of a Component
image::{find}fig/cmpd_component_content.svg[scaledwidth="70%",align="center"]

[.language-n4js]
== Component Types


Different N4JS component types are described in this section.
At compile time and runtime, dependent components have to be available.
This is the responsibility of the user interface (<<AC,IDE>> or <<AC,CLI>>) and described in the <<AC,N4IDE>> specification.

=== Libraries

A library is a user project providing modules with declaration.

=== Runtime Environment and Runtime Libraries
Runtime environments and libraries define globally available elements (types, variables, functions) provided by the JavaScript engine.
Both must contain _only_ definition files (n4jsd) of which all elements are marked as `@ProvidedByRuntime` (<<_runtime-definitions>>) and `@Global` (<<_global-definitions>>).

Other projects may refer to _multiple_ runtime libraries in their `package.json` file via the property <<package-json-requiredRuntimeLibraries>>.

The concrete runtime environment and library are selected by the JavaScript engine.
Deployment and execution scripts must ensure that a component can run on the given engine; the required environments and libraries must all be compatible with the provided environment.
If no runtime environment is specified, a default an ECMAScript 5 runtime is assumed to be present.

Typical runtime environments are ES5 or ES6, typical runtime libraries are DOM or HTML.

In JavaScript, browsers and other execution environments provide built-in objects.
In browsers, for example, the whole DOM is made available via built-in object types.
In this case, even the global object also becomes a different type (in N4JS terms).
Besides execution environments such as browsers or Node.js, libraries also provide functionality by exposing globally available functions.
This is often used to bridge execution environment inconsistencies.
When browser API differences are adapted by a library, this is called a __polyfil__.
Other adaptations, such as enabling ECMSScript 6 object types in ECMAScript 5 environments, are known as __shim__.
Instead of directly supporting these kind of 'hacks', other components specify which runtime environment and libraries they depend on by specifying unique runtime ids.
Possible shims (in case of environments) or polyfils (in case of libraries) are transparently provided by the execution environment and the bootstrap code.



=== Tests
Tests are special projects which contain tests for other projects.

.Test Project
[req,id=IDE-157,version=1]
--

1.  Tests have full access to the tested project including elements with `project` visibility.
2.  Only other test projects can depend on tests project.
In other words, other components must not depend on test components.

In a test project, the tested projects can be specified via `testee`.
--

[.language-n4js]
== Component Content


A component is similar to a project in the N4JS IDE. It consists of sources and test sources.
These items are contained in separate folders alongside output folders and settings specified in the `package.json` file.
The `package.json` file serves as the project description file and is stored at the root of the project (see <<package-json>> for details).

For build and production purposes, other files such as `pom.xml` or `.project` files are automatically derived from the `package.json`. 
These files are not to be added manually.



[.language-n4js]
[[package-json, Package.json File]]
== Package.json File

A folder is a "component" if and only if it contains a `package.json` file. Being a component means
that this folder is recognized by all N4JS-related tools but does not necessarily mean the component
contains N4JS code (it could just contain plain Javascript). The main benefit of being a component
in this sense is that this unit of code can be used from N4JS components as a dependency.

For example, a plain npm project containing only plain Javascript can be a component and
can therefore be used as a project dependency of a full-blown N4JS project.

=== Basic Properties

The following standard `package.json` properties are used by N4JS tooling. Unless otherwise
noted, all these properties have the exact same format and meaning as usual in `package.json`
files.

name ::
  Used as the globally unique identifier of the component.
version ::
  The component's version.
dependencies ::
  List of components required at runtime and compile time.
devDependencies ::
  List of components required at compile time only.
main ::
  Path relative to the component's root folder, pointing to a `.js` file
  located in a source container (the `.js` file extension is optional,
  i.e. may be omitted). This file then serves as the component's
  default entry point, i.e. project imports pointing to this component from
  other components will import from the file denoted by this property. In
  addition, this property may denote a folder and is then assumed to point
  to a file `index.js` located in that folder. If this property denotes a file
  other than a `.js` file, it will be ignored. In particular, it cannot be
  used for `.n4js` files; in that case, property "mainModule" has to be used
  (see below).

=== N4JS Properties

In addition to the standard properties above, there is a single N4JS-specific
top-level property called "n4js". The value of this property must always be
an object that may have any combination of the following properties:

projectType::
  (string) Must be one of the following strings:
application:::
  An application. See <<Apps>>.
library:::
  A library. See <<Libraries>>.
processor:::
  For processors running server-side on the N4 platform. Not implemented yet.
test:::
  An N4JS project containing tests for one or more other N4JS projects specified
  via property "testedProjects".
api:::
  For N4JS projects that contain only API (in `.n4jsd` files) to be implemented by other,
  so-called implementation projects. See properties "implementationId", "implementedProjects".
runtimeEnvironment:::
  Runtime environments. See <<Runtime Environment Resolution>>.
runtimeLibrary:::
  Runtime libraries. See <<Runtime Environment and Runtime Libraries>>.
validation:::
  A project in which `.n4js` files are only being validated, not transpiled. This is used
  for plain npm projects and is also the default project type.
vendorId::
  (string) Globally unique identifier for the component's vendor.
  Used for the `@Internal` accessibility modifier.
vendorName::
  (string) Human-readable name of the component's vendor. Used only for informational
  purposes.
output::
  (string) Path relative to the component's root folder, pointing to a folder where
  all output files will be placed. In particular, this is where the N4JS transpiler
  will put the `.js` files created for each `.n4js` file.
sources::
  (object) Defines various sub-folders where sources, etc. are located. All properties
  of the given object must have to following format: the name must be "source", "external",
  or "test"; the value must be an array of strings, with each string defining a
  path relative to the component's root folder, pointing to a folder where
  source files of the corresponding type are located. For example, paths given via name
  "source" tell the N4JS transpiler where to look for `.n4js` source files to be compiled.

moduleFilters::
  (object) Filters for fine-tuning the validator and compiler. A filter is applied to modules
  matching the given module specifier which may contain wildcards, optionally restricted to
  modules defined in a specific source path.
+
All properties of the given object must have the following format: the name must be a valid 
module filter type (see below); the value must be an array of strings, with each string
defining a pattern of files inside one of the source containers for which validation or
module wrapping is to be turned off. Instead of a plain string, the inner array may
contain an object with properties "module" and "sourceContainer" to make this filter apply
to only one of the source containers (instead of all source containers, which is the default).
+
noValidate:::
  Modules matching this filter are not semantically validated.
  That is, they are still syntactically validated.
  If they are contained in source or test source fragments, it must be possible to bind references
  to declarations inside these modules.
  Note that switching off validation for n4js files is disallowed.
noModuleWrap:::
  Files matching this filter are not wrapped into modules and they are not semantically validated.
  Since they are assumed to be wrapped into modules, declarations inside these modules cannot be referenced by n4js code.

.Module Filters
[example]
====
A simple and a source-container-specific module filter in the `n4js` section of a package.json file.
[source,json]
----
"moduleFilters": {
	"noValidate": [
		"abc*",
		{
			"module": "xyz*",
			"sourceContainer": "src/n4js"
		}
	],
	"noModuleWrap": [
		// syntax same as for noValidate above
	]
}
----
====

[[package-json-mainModule, mainModule]]
mainModule::
  (string) A plain module specifier defining the project’s 'main module'.
  If this property is defined, other projects can import from this project using imports where the string following
  keyword `from` states only the project name and not the complete module specifier (see <<import-statement-semantics>>).
  If this property is defined, top-level property `main` will be ignored.

testedProjects::
  (array) List of N4JS components being tested by this project.
  +
Only components of project type "test" may declare this property. Furthermore, the referenced 
projects must all be of the same project type and must not be of type "test" themselves.

[[package-json-implementationId, implementationId]]
implementationId::
(string) If this property is defined, this component is called an "implementation project" and the string value
  provides a unique identifier for the implementation provided in this component. If this is defined, property
  "implementedProjects" must be defined as well. For details, see <<API and Implementation Components>>.
+ 
Only projects of type "application", "processor", "library", "api" or "validation" may declare this property.

[[package-json-implementedProjects, implementedProjects]]
implementedProjects::
  (array) A list of API components (components of type "api") that are implemented by this component. If this 
  is defined, property "implementationId" must be defined as well. For details, see 
  <<API and Implementation Components>>. Only components of type  "application", "processor", "library", "api" 
  or "validation" may declare this property.

[[package-json-requiredRuntimeLibraries, requiredRuntimeLibraries]]
requiredRuntimeLibraries::
(array) The list of required runtime library components that are required for the execution of this
 component. All components but components of type "runtime environment" may declare this property. Each 
 required runtime library must also be specified as a dependency using one of the top-level 
 properties `dependencies` or `devDependencies`.

moduleLoader::
  (string) This property defines what module loaders are supported by the modules in this component. Possible values are the following:
+
n4js:::: 
  (default) The modules in this component can be loaded with SystemJS or with CommonJS.
+
commonjs:::: 
  Modules in this component must be loaded with CommonJS. When these modules are referenced in 
  generated code (i.e. when importing from these modules), the module specifier will be prefixed 
  with `@@cjs/`.
+
node_builtin::::
  Modules in this component represent node built-in modules such as fs or https. When these modules 
  are referenced in generated code (i.e. when importing from these modules), the module specifier will 
  be prefixed with `@node/`.

extendedRuntimeEnvironment::
  (string) The name of the runtime environment project that is extended by this component. Only components of 
  type "runtime environment" may declare this property.

providedRuntimeLibraries::
  (array) The list of runtime library components that are provided by this component. Only components of 
  type "runtime environment" may declare this property.

initModules::
  (array) A list of modules in terms of module specifiers (strings), that are executed when the component 
  is initialized. This property may only be declared by components of type "runtime environment" and "runtime library".
+
These init modules are executed right before the execution of a user-specified module starts. They may be used to initialize
 polyfills or perform other initialization work with regard to the execution environment (e.g. define global properties).

execModule::
  (string) The module specifier of the exec module of a runtime environment. This property may only be declared by components 
  of type "runtime environment" and "runtime library". The exec module of a runtime environment is executed as the entry-point 
  to the execution of a user-specified module. The underlying script must interpret the execution data and trigger the actual
  module execution in the runtime environment.

All properties described above are optional. The following default values apply:

|===
| *Property*  | *Default Value*
| name        | name of the folder containing the `package.json` file
| version     | "0.0.1"
| projectType | "validation"
| vendorId    | "vendor.default"
| mainModule  | "index"
| output      | "."
| sources     | a single source-container of type "source" with path "."
|===

All other properties are undefined if not given in the `package.json` file.

.A package.json file with N4JS-specific properties.
[example]
====
The following example illustrates how to use the N4JS-related package.json properties.

[source]
----
{
	"name": "SampleProject",
	"version": "0.0.1",
	"author": "Enfore AG",
	"main": "./src/js/main.js",
	"dependencies": {
		"OtherProject": ">=1.2.3 <2.0.0",
		"n4js-runtime-es2015": "latest"
	},
	"devDependencies": {
		"org.eclipse.n4js.mangelhaft": "latest"
	},
	"n4js": {
		"projectType": "library",
		"vendorId": "org.eclipse.n4js",
		"vendorName": "Eclipse N4JS Project",
		"output": "src-gen",
		"mainModule": "a/b/Main",
		"sources": {
			"source": [
				"src/n4js",
				"src/n4js-gen"
			],
			"external": [
				"src-ext"
			],
			"test": [
				"src-test"
			]
		},
		"moduleFilters": {
			"noValidate": [
				"abc*",
				{
					"module": "xyz*",
					"sourceContainer": "src/n4js"
				}
			],
			"noModuleWrap": [
				// syntax same as for noValidate above
			]
		},
		"requiredRuntimeLibraries": [
			"n4js-runtime-es2015"
		]
	}
}
----

====


=== Constraints

The following constraints apply.

.GeneralConstraints
[req,id=IDE-158,version=1]
--
1.  The projectId used in the package.json file have to match the project name in file system as well as project name in the Eclipse workspace.
2.  There must be an output directory specified so the compiler(s) can run.
--

.Paths
[req,id=IDE-159,version=1]
--
Paths Paths are constrained in the following way:

1.  A path cannot appear more than one time within a source fragment type (same applies to paths in the resources section).
2.  A path cannot be used in different source fragment types at same times.
3.  A path can only be declared exclusively in one of the sections Output, Libraries, Resources or Sources.
4.  A path must not contain wild cards.
5.  A path has to be relative to the project path.
6.  A path has to point to folder.
7.  The folder a defined path points to must exist in the project (but in case of non-existent folders of source fragments, only a warning is shown).
--


.Module Specifiers
[req,id=IDE-160,version=1]
--
Module Specifiers are constrained in the following
way:

1.  Within a module filter type no duplicate specifiers are allowed.
2.  A module specifier is by default applied relatively to all defined source containers, i.e. if there src and src2 defined as source containers in both folders files are looked up that matches the given module specifier
3.  A module specifier can be constrained to be applied only to a certain source container.
4.  A module specifier is allowed to contain wildcards but it must resolve to some existing files in the project
--

.Module Specifier Wildcard Constraints
[req,id=IDE-161,version=1]
--
. All path patterns are case sensitive.
. `pass:[**]` all module specifiers will be matched.
. `pass:[**/*]` all module specifiers will be matched.
. `test/A??` matches all module specifiers whose qualified name consists of two segments where the first part matches test and the second part starts with an `A` and then two more characters.
.  `pass:[**/test/**/XYZ]` - matches all module specifiers whose qualified name contains a segment that matches test and the last segment ends with an ’XYZ’.
.  A module specifier wild card isn’t allowed to contain ``pass:[***]``.
.  A module specifier wild card isn’t allowed to contain relative navigation.
.  A module specifier wild card shouldn’t contain the file extension (only state the file name (pattern) without extension, valid file extensions will then be used to match the file).
--

Examples of using external source fragments and filters are given in <<_implementation-of-external-declarations>>, see <<external-definitions-and-implementations>>.



[.language-n4js]
== Component Dependencies


There are several dependencies between components.
We can distinguish between _require_ dependencies and _provide_ dependencies.

require::
  _N4JS Components_ require:
* _APIs_
* _RuntimeLiberaries_ and
* _Libraries_
provide::
* _Runtime Environments_ provide _Runtime Libraries_ and maybe extend other _Runtime Environments_ (which means they provide the same runtime libraries as the extended environments and the same base types).
* _SysLibs_ implement (__provide implementations__ of) _APIs_

=== Runtime Environment Resolution

In order to execute (run, debug, or test) an __N4JS Component__, an actual _runner_ has to be determined.
Since runners support runtime environments, this basically means calculating runtime environments which provide all necessary runtime libraries needed by the component.
This is done by computing the transitive closure of required runtime libraries and by comparing that with the transitive closure of runtime libraries provided by an environment.


.Transitive Component Dependencies
[def]
--
We defined the following transitive closures of dependencies:

For a given N4JS Component `C` we define

[math]
++++
\beginalign
 C.requiredAPIs^* & = C.requiredPIs \\
                    & \hspace{4em} \cup \\
                    & \bigcup_{L \in C.requiredLibs}C.requiredPIs^* \\
                    & \hspace{4em} \cup \\
                    & \bigcup_{S \in C.requiredAPIs}S.requiredAPIs^* \\
C.requiredLibs^*    & = C.requiredRTLibs \\
                    & \hspace{4em} \cup \\
                    & \bigcup_{L \in C.requiredLibs}L.requiredRTLibs^*
\endalign
++++

For a given Runtime Environment `E` we define

[math]
++++
\beginalign
E.providedRTLibs^* & = E.providedRTLibs \\
                    & \hspace{4em} \cup \\
                    & \bigcup_{ES \in E.extendedRTEnvs} ES.E.providedRTLibs^*
\endalign
++++

--


.Runtime Environment Resolution
[req,id=IDE-162,version=1]
--
An N4JS Component `C` can be executed in an runtime environment `E`, written as $E \models C$ if the following constraints hold: +

. The environment must provide all runtime libraries transitively required by the component:
+
[math]
++++
\forall R \in C.requiredRTLibs^*: R \in E.providedRTLibs^ *
++++
. There exist libraries which can be executed by the environment, so that all APIs are implemented:
+
[math]
++++
\forall S \in C.requiredAPIs^*: \exists I: S \in I.implementedAPIs \land E \models I
++++

--

[.language-n4js]
== Modules


All N4JS files are modules, sometimes also called compilation unit (CU).
This is the overall structure of a module, based on cite:[ECMA15a(S14)].

[source,xtext]
----
Script: {Script}
    annotations+=ScriptAnnotation*
    scriptElements+=ScriptElement*;

/*
 * The top level elements in a script are type declarations, exports, imports or statements
 */
ScriptElement:
      AnnotatedScriptElement
    | N4ClassDeclaration<Yield=false>
    | N4InterfaceDeclaration<Yield=false>
    | N4EnumDeclaration<Yield=false>
    | ImportDeclaration
    | ExportDeclaration
    | RootStatement<Yield=false>
;
----

Grammar and semantics of import statement is described in <<_import-statement>>; of export statement described in <<_export-statement>>.


An import statement imports a variable declaration, function declaration, or N4 type declaration defined and exported by another module into the current
module under the given alias (which is similar to the original name if no alias is defined).
The name of the module is its project’s source folder’s relative path without any extension, see <<_qualified-names>> for details.

This are the properties of script, which can be specified by the user:


`annotations` :: Arbitrary annotations, see <<_annotations>> and below for details.

`scriptElements`:: The content of the script.

And we additionally define the following pseudo properties:

`path` :: File system path (path delimiter is always `’/’`) relative to the source fragment of the file without the extension.
E.g.: given a source folder `src`, `path` of a module located at:
+
* `src/n4/lang/List.js` is `n4/lang/List`
* `src/n4/lang/Objects.prototypes` is `n4/lang/Objects`

`expandedPath` :: Pseudo property consists of the project name and project version of the module followed by the path,
the concrete syntax is: `<project.name>-<project.version>/<module.path>` where project version includes all version parts except the qualifier.
+
E.g. given a module with path `n4/lang/List` in a project `lib` with
version `1.0.0`, the `expandedPath` is `lib-1.0.0/n4/lang/List`.

`loadtimeDeps` :: Pseudo property contains all load time dependencies of this module.

`runtimeDeps` :: Pseudo property contains all runtime dependencies of this module.

`allDeps` :: Pseudo property contains all dependencies of this module.
This is the union of _loadtimeDeps_ and _runtimeDeps_ which maintains the ordering of both lists, with the _loadtimeDeps_ at the front.

Pseudo properties to be set via annotations are explained in <<_annotations>>.

<<<<<<< HEAD
=======

[[n4js-archives-nfar]]
== N4JS Archives (NFAR)

Compiled projects are packaged in a bundle archive and use `nfar` as a file extension.
A nfar file is a zip archive that contains all source files, compiled files and metadata of a project.
It’s used to deploy projects to Maven artifact repositories via the standard Maven deploy.

A nfar archive has the following structure:


`/resources/`::
  contains all resources such as images and css files
`/src/`::
  contains all JavaScript and N4ML source files, but doesn’t contain
  test source files.
`/output/`::
  contains the compiled JavaScript.
`/model/`::
  contains the compiled type model.
`package.json`::
  the package.json file
`bundle.json`::
  This is used to track the format/version of the contained data, so that we are able to see if two bundles are compatible with each other


>>>>>>> 020748ba
[.language-n4js]
== Properties Files

//\Rightarrowdo{review}

Properties files have the file extension `properties` and describe how to localize text in a project.
They basically define keys <<_primitive-pathselector-and-i18nkey>> with their values.
The key is used during runtime to retrieve text localized to the user’s locale.

[[property-file-syntax]]
=== Syntax

The syntax of a resource file is defined as:

[source,xtext]
----
ResourceFile:   Comment* | $entry+=$ Entry*;
Comment:        'pass:[#]' .* EOL;
Entry:          $key$ = KeyIdentifier '=' $value$ = .* EOL;
KeyIdentifier:  LETTER (DIGIT | LETTER | '.')*;
----

// Added pass above for editor syntax highlighting.

=== Constraints

Properties files have to be stored in source fragment of type source.
The _base folder_ for storing the properties files of a project $p$ is $p.name\lstnfjs{/nls}$.
The language-specific resource files are stored in subfolders of the base folder.
The base language (normally english) has to be located in a subfolder of the base folder.
The resource files for other languages have to be located in a subfolder with the name given by syntax `<ISO Language Code>pass:[_]<ISO Country Code>`,
where ISO Language Code is given by the ISO-639 standard and ISO Country Code is given by the ISO-3166 standard.

All resource files stored in a language folder are compiled to a JavaScript file which exports all resource keys as an object literal.

The resource files of a project are automatically loaded.
To access a resource key `key` stored in a resource file `my.properties`, you have to use the file name as a prefix (e.g. you have to use the key `my.key`).

[.language-n4js]
== API and Implementation Components

Instead of providing an implementation, N4JS components may only define an API by way of one or more n4jsd files which is then implemented by separate implementation projects.
For one such API project, several implementation projects may be provided.
Client code using the API will always be bound to the API project only, i.e. only the API project will appear in the client project’s `package.json` file under `dependencies`.
When launching the client code, the launcher will choose an appropriate implementation for each API project in the client code’s direct or indirect dependencies
and transparently replace the API project by the implementation project.
In other words, instead of the API project’s output folder, the implementation project’s output folder will be put on the class path.
Static compile time validations ensure that the implementation projects comply to their corresponding API project.

Note how this concept can be seen as an alternative way of providing the implementation for an n4jsd file: usually n4jsd files are used to define types
that are implemented in plain JavaScript code or provided by the runtime; this concept allows for providing the implementation of an n4jsd file in form of ordinary N4JS code.

At this time, the concept of API and implementation components is in a prototype phase and the tool support is limited.
The goal is to gain experience from using the early prototype support and then refine the concept over time.

Here is a summary of the most important details of this concept (they
are all subject to discussion and change):

* Support for this concept, esp. validations, should not be built into the core language but rather implemented as a separate validation/analysis tool.
* Validation is currently provided in the form of a separate view: the API / Implementation compare view.
* A project that defines one or more other projects in its `package.json` file under `implementedProjects` (cf. <<package-json-implementedProjects>>) is called _implementation project_.
A project that has another project pointing to itself via `ImplementedProjects` is called _API project_.
Note that, at the moment, there is no explicit definition making a project an API project.
* An implementation project must define an implementation ID in its `package.json` file using the `implementationId` property in the `n4js` section (cf. <<package-json-implementationId>>).
* For each public or public@Internal classifier or enum in an API project, there must be a corresponding type with the same fully-qualified name of the same or higher visibility in the  implementation project.
For each member of such a type in the API, there must exist a corresponding, owned _or_ inherited type-compatible member in the implementation type.
* Beyond type compatibility, formal parameters should have the same name on API and implementation side; however, different names are legal but should be highlighted by API / Implementation tool support as a (legal) change.
* Comments regarding the state of the API or implementation may be added to the JSDoc in the source code using the special tag @apiNote.
API / Implementation tool support should extract and present this information to the user in an appropriate form.
* If an API class `C` implements an interface `I`, it has to explicitly (re-) declare all members of `I` similar to the implementation.
This is necessary for abstract classes anyway in order to distinguish the implemented methods from the non-implemented ones.
For concrete classes, we want all members in `C` in order to be complete and avoid problems when the interface is changed or `C` is made abstract.

=== Execution of API and Implementation Components

When launching an N4JS component _C_ under runtime environment <<AC,RE>>, the user may(!) provide an implementation ID $I\!I\!D$ to run.
Then, for each API project _A_ in the direct or indirect dependencies of _C_ an implementation project is chosen as follows:

. Collect all implementation projects for _A_ (i.e. projects that specify _A_ in their `package.json` file under `implementedProjects`).
. Remove implementation projects that cannot be run under runtime environment <<AC,RE>>, using the same logic as for running ordinary N4JS components (this step is not implemented yet!).
.  If there are no implementation projects left, show an error.
.  If $I\!I\!D$ is defined (i.e. user specified an implementation ID to run), then:
..  If there is an implementation project left with implementation ID $I\!I\!D$, use that.
..  Otherwise, show an error.
.  If $I\!I\!D$ is undefined, then
..  If there is exactly 1 implementation project left, use it.
..  Otherwise, in UI mode prompt the user for a choice, in headless mode  how an error.

Having found an implementation project $I_n$ for each API project $A_n$, launch as usual except that whenever $A_n$’s output folder would be used, use $I_n$’s
output folder (esp. when constructing a `class path`) and when loading or importing a type from $A_n$ return the corresponding type with the same fully-qualified name from $I_n$.

[.language-n4js]
== API and Implementation With DI

API projects may use N4JS DI (<<_dependency-injection>>) language features which require Implementation projects to provide DI-compatible behaviour
in order to allow a Client (implemented against an API project) to be executed with a given Implementation project.
This is essential for normal execution and for test execution.

<<diag_APITestsDI_Overview>> shows some of those considerations from test client point of view.

[[diag_APITestsDI_Overview]]
.Overview of API tests with DI
image::{find}fig/diag_ApiTestsDI_Overview.svg[]

Static DI mechanisms in N4JS allow an API project to enforce Implementation projects to provide all necessary information.
This allows clients to work seamlessly with various implementations without specific knowledge about them or without relying on extra tools for proper project wiring.

<<diag_ApiTestsDI_StaticDI>> shows how API project defines project wiring and enforces certain level of testability.

[[diag_ApiTestsDI_StaticDI]]
.API tests with static DI
image::{find}fig/diag_ApiTestsDI_StaticDI.svg[]

During Client execution, weather it is test execution or not, N4JS mechanisms will replace the API project with a proper Implementation project.
During runtime DI mechanisms will take care of providing proper instances of implantation types.

<<diag_ApiTestsDI_Views>> shows Types View perspective of the client, and Instances View perspective of the client.

[[diag_ApiTestsDI_Views]]
.Types view and Instances view
image::{find}fig/diag_ApiTestsDI_Views.svg[scaledwidth="80%",align="center"]<|MERGE_RESOLUTION|>--- conflicted
+++ resolved
@@ -614,8 +614,6 @@
 
 Pseudo properties to be set via annotations are explained in <<_annotations>>.
 
-<<<<<<< HEAD
-=======
 
 [[n4js-archives-nfar]]
 == N4JS Archives (NFAR)
@@ -642,7 +640,6 @@
   This is used to track the format/version of the contained data, so that we are able to see if two bundles are compatible with each other
 
 
->>>>>>> 020748ba
 [.language-n4js]
 == Properties Files
 
