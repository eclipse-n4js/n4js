////
Copyright (c) 2017 NumberFour AG.
All rights reserved. This program and the accompanying materials
are made available under the terms of the Eclipse Public License v1.0
which accompanies this distribution, and is available at
http://www.eclipse.org/legal/epl-v10.html

Contributors:
  NumberFour AG - Initial API and implementation
////

= Components
:find:

[.language-n4js]
== N4JS Platform Architecture

=== Overview

<<fig-cmpd_components_in_n4js>> shows the N4JS components described in detail in this
chapter.footnote:[Note that this diagram does not necessarily reflect the actual internal implementation but only the external view.]

[[fig-cmpd_components_in_n4js]]
.N4JS Component Overview
image::{find}fig/cmpd_components_in_n4js.svg[align="center"]

The N4JS platform distinguishes several types of components. The
following components can only be created by internal developers:


Runtime Environment::
  Definition of a runtime environment such as ECMAScript 5.
  A Runtime Environment describes the base types provided by the runtime directly which are usually globally available.
  Other components do not directly rely on runtime environments, but on runtime libraries.
Runtime Library::
  Collections of types provided by the runtime.
  These types may be extensions to certain language specifications.
  E.g., the ECMAScript 6 collection classes are already provided by some environments otherwise only supporting ECMAScript 5.
  The collections are defined in terms of a runtime library which can then be provided by these environments.
  Runtime libraries may also contain polyfils to alter types predefined in the environment.
Test Environment::
  Not yet clear. Environments defined for tests.
Test Library::
  Not yet clear. Libraries defined for tests supported by the to enable running tests and viewing test reports directly within the , such as __Mangelhaft__.

// TODO missing annotation here possibly ACRONYM

The following components can be created by external developers:

[[Apps]]
Apps::
  User-written N4JS applications running in a web browser (the reference browser is Chrome).
Processors::
  User-written N4JS processors running on Node.js.
Libraries::
  User-written libraries used by apps, processors or other libraries.

These components are described in detail later.
// TODO where ^^

A component is similar to a single project in the N4JS IDE. Generally, it contains the following:


Package.json File::
  The `package.json` file describing the components, dependencies and metadata.
Resources::
  Resources such as images, N4ML files etc.
Sources::
  Source files of modules - actual N4JS files used in a project.
Compilation::
  Compiled, minified and concatenated versions of the N4JS files and
  other JS files.
Tests::
  Optional test sources and compiled tests.
Source Maps::
  Optional source maps.

Components contain modules. <<fig-component_content>> describes what can be contained in a component.

[[fig-component_content]]
.Content of a Component
image::{find}fig/cmpd_component_content.svg[scaledwidth="70%",align="center"]

[.language-n4js]
== Component Types


Different N4JS component types are described in this section.
At compile time and runtime, dependent components have to be available.
This is the responsibility of the user interface (<<AC,IDE>> or <<AC,CLI>>) and described in the <<AC,N4IDE>> specification.

=== Libraries

A library is a user project providing modules with declaration.

=== Runtime Environment and Runtime Libraries
Runtime environments and libraries define globally available elements (types, variables, functions) provided by the JavaScript engine.
Both must contain _only_ definition files (n4jsd) of which all elements are marked as `@ProvidedByRuntime` (<<_runtime-definitions>>) and `@Global` (<<_global-definitions>>).

Other projects may refer to _multiple_ runtime libraries in their `package.json` file via the property <<package-json-requiredRuntimeLibraries>>.

The concrete runtime environment and library are selected by the JavaScript engine.
Deployment and execution scripts must ensure that a component can run on the given engine; the required environments and libraries must all be compatible with the provided environment.
If no runtime environment is specified, a default an ECMAScript 5 runtime is assumed to be present.

Typical runtime environments are ES5 or ES6, typical runtime libraries are DOM or HTML.

In JavaScript, browsers and other execution environments provide built-in objects.
In browsers, for example, the whole DOM is made available via built-in object types.
In this case, even the global object also becomes a different type (in N4JS terms).
Besides execution environments such as browsers or Node.js, libraries also provide functionality by exposing globally available functions.
This is often used to bridge execution environment inconsistencies.
When browser API differences are adapted by a library, this is called a __polyfil__.
Other adaptations, such as enabling ECMSScript 6 object types in ECMAScript 5 environments, are known as __shim__.
Instead of directly supporting these kind of 'hacks', other components specify which runtime environment and libraries they depend on by specifying unique runtime ids.
Possible shims (in case of environments) or polyfils (in case of libraries) are transparently provided by the execution environment and the bootstrap code.



=== Tests
Tests are special projects which contain tests for other projects.

.Test Project
[req,id=IDE-157,version=1]
--

1.  Tests have full access to the tested project including elements with `project` visibility.
2.  Only other test projects can depend on tests project.
In other words, other components must not depend on test components.

In a test project, the tested projects can be specified via `testee`.
--

=== Type Definitions
Projects of type "definition" are special projects which only provide type information for another so-called _implementation project_,  which only provides executable JS files .

Generally, client projects that depend on a given _implementation project_ may additionally declare a dependency on a corresponding type definitions project, in order to integrate type information on the implementation project. 
This is implemented by means of module-level shadowing. 
More specifically, given a client imports a module with module specifier $M$ from the implementation project. 
When resolving the module specifier, $M$ will first be resolved against the implementation project's type definitions and only secondarily against the implementation project. 
As a consequence, type definition projects may only provide partial type information, while the remaining modules of the implementation project remain accessible through dynamic namespace imports.

.Type Definition Project Configuration
[req,id=GH-821002,version=1]
--

For type definition projects, the following constraints must hold true with regard to their project configuration:

1. They must declare their _implementation project_ via the <<package-json-definesPackage>> property in their `package.json` file.
2. They must not declare an output folder.
3. They may not declare any type dependencies via the <<package-json-typeDependencies>> property.

--

[.language-n4js]
== Component Content


A component is similar to a project in the N4JS IDE. It consists of sources and test sources.
These items are contained in separate folders alongside output folders and settings specified in the `package.json` file.
The `package.json` file serves as the project description file and is stored at the root of the project (see <<package-json>> for details).

For build and production purposes, other files such as `pom.xml` or `.project` files are automatically derived from the `package.json`. 
These files are not to be added manually.



[.language-n4js]
[[package-json, Package.json File]]
== Package.json File

A folder is a "component" if and only if it contains a `package.json` file. Being a component means
that this folder is recognized by all N4JS-related tools but does not necessarily mean the component
contains N4JS code (it could just contain plain Javascript). The main benefit of being a component
in this sense is that this unit of code can be used from N4JS components as a dependency.

For example, a plain npm project containing only plain Javascript can be a component and
can therefore be used as a project dependency of a full-blown N4JS project.

=== Basic Properties

The following standard `package.json` properties are used by N4JS tooling. Unless otherwise
noted, all these properties have the exact same format and meaning as usual in `package.json`
files.

name ::
  Used as the globally unique identifier of the component.
version ::
  The component's version.
[[package-json-dependencies, dependencies]]
dependencies ::
  List of components required at runtime and compile time.
[[package-json-devDependencies, devDependencies]]
devDependencies ::
  List of components required at compile time only.
main ::
  Path relative to the component's root folder, pointing to a `.js` file
  located in a source container (the `.js` file extension is optional,
  i.e. may be omitted). This file then serves as the component's
  default entry point, i.e. project imports pointing to this component from
  other components will import from the file denoted by this property. In
  addition, this property may denote a folder and is then assumed to point
  to a file `index.js` located in that folder. If this property denotes a file
  other than a `.js` file, it will be ignored. In particular, it cannot be
  used for `.n4js` files; in that case, property "mainModule" has to be used
  (see below).

=== N4JS Properties

In addition to the standard properties above, there is a single N4JS-specific
top-level property called "n4js". The value of this property must always be
an object that may have any combination of the following properties:

projectType::
  (string) Must be one of the following strings:
application:::
  An application. See <<Apps>>.
library:::
  A library. See <<Libraries>>.
processor:::
  For processors running server-side on the N4 platform. Not implemented yet.
test:::
  An N4JS project containing tests for one or more other N4JS projects specified
  via property "testedProjects".
api:::
  For N4JS projects that contain only API (in `.n4jsd` files) to be implemented by other,
  so-called implementation projects. See properties "implementationId", "implementedProjects".
runtimeEnvironment:::
  Runtime environments. See <<Runtime Environment Resolution>>.
runtimeLibrary:::
  Runtime libraries. See <<Runtime Environment and Runtime Libraries>>.
validation:::
  A project in which `.n4js` files are only being validated, not transpiled. This is used
  for plain npm projects and is also the default project type.
vendorId::
  (string) Globally unique identifier for the component's vendor.
  Used for the `@Internal` accessibility modifier.
vendorName::
  (string) Human-readable name of the component's vendor. Used only for informational
  purposes.
output::
  (string) Path relative to the component's root folder, pointing to a folder where
  all output files will be placed. In particular, this is where the N4JS transpiler
  will put the `.js` files created for each `.n4js` file.
sources::
  (object) Defines various sub-folders where sources, etc. are located. All properties
  of the given object must have to following format: the name must be "source", "external",
  or "test"; the value must be an array of strings, with each string defining a
  path relative to the component's root folder, pointing to a folder where
  source files of the corresponding type are located. For example, paths given via name
  "source" tell the N4JS transpiler where to look for `.n4js` source files to be compiled.

moduleFilters::
  (object) Filters for fine-tuning the validator and compiler. A filter is applied to modules
  matching the given module specifier which may contain wildcards, optionally restricted to
  modules defined in a specific source path.
+
All properties of the given object must have the following format: the name must be a valid 
module filter type (see below); the value must be an array of strings, with each string
defining a pattern of files inside one of the source containers for which validation or
module wrapping is to be turned off. Instead of a plain string, the inner array may
contain an object with properties "module" and "sourceContainer" to make this filter apply
to only one of the source containers (instead of all source containers, which is the default).
+
noValidate:::
  Modules matching this filter are not semantically validated.
  That is, they are still syntactically validated.
  If they are contained in source or test source fragments, it must be possible to bind references
  to declarations inside these modules.
  Note that switching off validation for n4js files is disallowed.
noModuleWrap:::
  Files matching this filter are not wrapped into modules and they are not semantically validated.
  Since they are assumed to be wrapped into modules, declarations inside these modules cannot be referenced by n4js code.

.Module Filters
[example]
====
A simple and a source-container-specific module filter in the `n4js` section of a package.json file.
[source,json]
----
"moduleFilters": {
	"noValidate": [
		"abc*",
		{
			"module": "xyz*",
			"sourceContainer": "src/n4js"
		}
	],
	"noModuleWrap": [
		// syntax same as for noValidate above
	]
}
----
====

[[package-json-mainModule, mainModule]]
mainModule::
  (string) A plain module specifier defining the project’s 'main module'.
  If this property is defined, other projects can import from this project using imports where the string following
  keyword `from` states only the project name and not the complete module specifier (see <<import-statement-semantics>>).
  If this property is defined, top-level property `main` will be ignored.

testedProjects::
  (array) List of N4JS components being tested by this project.
  +
Only components of project type "test" may declare this property. Furthermore, the referenced 
projects must all be of the same project type and must not be of type "test" themselves.

[[package-json-implementationId, implementationId]]
implementationId::
(string) If this property is defined, this component is called an "implementation project" and the string value
  provides a unique identifier for the implementation provided in this component. If this is defined, property
  "implementedProjects" must be defined as well. For details, see <<API and Implementation Components>>.
+ 
Only projects of type "application", "processor", "library", "api" or "validation" may declare this property.

[[package-json-implementedProjects, implementedProjects]]
implementedProjects::
  (array) A list of API components (components of type "api") that are implemented by this component. If this 
  is defined, property "implementationId" must be defined as well. For details, see 
  <<API and Implementation Components>>. Only components of type  "application", "processor", "library", "api" 
  or "validation" may declare this property.

[[package-json-requiredRuntimeLibraries, requiredRuntimeLibraries]]
requiredRuntimeLibraries::
(array) The list of required runtime library components that are required for the execution of this
 component. All components but components of type "runtime environment" may declare this property. Each 
 required runtime library must also be specified as a dependency using one of the top-level 
 properties `dependencies` or `devDependencies`.

moduleLoader::
  (string) This property defines what module loaders are supported by the modules in this component. Possible values are the following:
+
n4js:::: 
  (default) The modules in this component can be loaded with SystemJS or with CommonJS.
+
commonjs:::: 
  Modules in this component must be loaded with CommonJS. When these modules are referenced in 
  generated code (i.e. when importing from these modules), the module specifier will be prefixed 
  with `@@cjs/`.
+
node_builtin::::
  Modules in this component represent node built-in modules such as fs or https. When these modules 
  are referenced in generated code (i.e. when importing from these modules), the module specifier will 
  be prefixed with `@node/`.

extendedRuntimeEnvironment::
  (string) The name of the runtime environment project that is extended by this component. Only components of 
  type "runtime environment" may declare this property.

providedRuntimeLibraries::
  (array) The list of runtime library components that are provided by this component. Only components of 
  type "runtime environment" may declare this property.

initModules::
  (array) A list of modules in terms of module specifiers (strings), that are executed when the component 
  is initialized. This property may only be declared by components of type "runtime environment" and "runtime library".
+
These init modules are executed right before the execution of a user-specified module starts. They may be used to initialize
 polyfills or perform other initialization work with regard to the execution environment (e.g. define global properties).

execModule::
  (string) The module specifier of the exec module of a runtime environment. This property may only be declared by components 
  of type "runtime environment" and "runtime library". The exec module of a runtime environment is executed as the entry-point 
  to the execution of a user-specified module. The underlying script must interpret the execution data and trigger the actual
  module execution in the runtime environment.

[[package-json-definesPackage, definesPackage]]
definesPackage::
  (string) The name of the package this component provides type definitions for. Only components of project type "definition" may declare this property.

[[package-json-typeDependencies, typeDependencies]]
typeDependencies::
  (object) A list of type dependencies (same format as the regular "dependencies" section). This list of dependencies declares type definition projects that are required to successfully compile this component. The listed dependencies are pure compile-time dependencies. All components, but components of project type "definition" may declare this property.


All properties described above are optional. The following default values apply:

|===
| *Property*  | *Default Value*
| name        | name of the folder containing the `package.json` file
| version     | "0.0.1"
| projectType | "validation"
| vendorId    | "vendor.default"
| mainModule  | "index"
| output      | "."
| sources     | a single source-container of type "source" with path "."
|===

All other properties are undefined if not given in the `package.json` file.

.A package.json file with N4JS-specific properties.
[example]
====
The following example illustrates how to use the N4JS-related package.json properties.

[source]
----
{
	"name": "SampleProject",
	"version": "0.0.1",
	"author": "Enfore AG",
	"main": "./src/js/main.js",
	"dependencies": {
		"OtherProject": ">=1.2.3 <2.0.0",
		"n4js-runtime-es2015": "latest"
	},
	"devDependencies": {
		"org.eclipse.n4js.mangelhaft": "latest"
	},
	"n4js": {
		"projectType": "library",
		"vendorId": "org.eclipse.n4js",
		"vendorName": "Eclipse N4JS Project",
		"output": "src-gen",
		"mainModule": "a/b/Main",
		"sources": {
			"source": [
				"src/n4js",
				"src/n4js-gen"
			],
			"external": [
				"src-ext"
			],
			"test": [
				"src-test"
			]
		},
		"moduleFilters": {
			"noValidate": [
				"abc*",
				{
					"module": "xyz*",
					"sourceContainer": "src/n4js"
				}
			],
			"noModuleWrap": [
				// syntax same as for noValidate above
			]
		},
		"requiredRuntimeLibraries": [
			"n4js-runtime-es2015"
		]
	}
}
----

====


=== Constraints

The following constraints apply.

.GeneralConstraints
[req,id=IDE-158,version=1]
--
<<<<<<< HEAD
1.  The projectName used in the package.json file have to match the project name in file system as well as project name in the Eclipse workspace.
2.  There must be an output directory specified so the compiler(s) can run.
=======
1.  There must be an output directory specified so the compiler(s) can run.
>>>>>>> 24a56776
--

.Paths
[req,id=IDE-159,version=1]
--
Paths Paths are constrained in the following way:

1.  A path cannot appear more than one time within a source fragment type (same applies to paths in the resources section).
2.  A path cannot be used in different source fragment types at same times.
3.  A path can only be declared exclusively in one of the sections Output, Libraries, Resources or Sources.
4.  A path must not contain wild cards.
5.  A path has to be relative to the project path.
6.  A path has to point to folder.
7.  The folder a defined path points to must exist in the project (but in case of non-existent folders of source fragments, only a warning is shown).
--


.Module Specifiers
[req,id=IDE-160,version=1]
--
Module Specifiers are constrained in the following
way:

1.  Within a module filter type no duplicate specifiers are allowed.
2.  A module specifier is by default applied relatively to all defined source containers, i.e. if there src and src2 defined as source containers in both folders files are looked up that matches the given module specifier
3.  A module specifier can be constrained to be applied only to a certain source container.
4.  A module specifier is allowed to contain wildcards but it must resolve to some existing files in the project
--

.Module Specifier Wildcard Constraints
[req,id=IDE-161,version=1]
--
. All path patterns are case sensitive.
. `pass:[**]` all module specifiers will be matched.
. `pass:[**/*]` all module specifiers will be matched.
. `test/A??` matches all module specifiers whose qualified name consists of two segments where the first part matches test and the second part starts with an `A` and then two more characters.
.  `pass:[**/test/**/XYZ]` - matches all module specifiers whose qualified name contains a segment that matches test and the last segment ends with an ’XYZ’.
.  A module specifier wild card isn’t allowed to contain ``pass:[***]``.
.  A module specifier wild card isn’t allowed to contain relative navigation.
.  A module specifier wild card shouldn’t contain the file extension (only state the file name (pattern) without extension, valid file extensions will then be used to match the file).
--

Examples of using external source fragments and filters are given in <<_implementation-of-external-declarations>>, see <<external-definitions-and-implementations>>.


.Type Dependencies
[req,id=GH-821001,version=1]
--
Each listed project in the "typeDependencies" section of a project's `package.json` file must fulfill the following properties:

. Only components of type "definition" may be listed as type dependency.
. For each listed type dependency, a corresponding dependency (in the \[dev\]dependencies section) must be declared, whose "name" matches the "definesPackage" property value of the specified type dependency.
--



[.language-n4js]
== Support for NPM Scopes

NPM supports a namespace concept for npm packages. Such namespaces are called "scopes". For details see
https://docs.npmjs.com/misc/scope and https://docs.npmjs.com/getting-started/scoped-packages.
In N4JS, this is supported too.

<<<<<<< HEAD
Names:

1. plain name of project (e.g. "myproject"),
2. name of scope (if any; e.g. "@myscope"),
3. name of NPM package, i.e. value of top-level property "name" in package JSON,
4. name of N4JS project, i.e. value of `IN4JSProject#getProjectName()`,
5. name of Eclipse project, i.e. value of `#getName()` when invoked on an instance of `org.eclipse.core.resources.IProject`.

TODO: introduce terminology to distinguish between 1., 3./4., and 5. and the plain project name without the scope.

Rules:

* the "name" property in a scoped project's package.json file includes the scope, prefixed by an `@` and
  separated by a forward slash. For example, project "myproject" in scope "n4js" would have a "name"
  property with value "@n4js/myproject".
* internally, i.e. in instances of `IN4JSProject` we use the same name as given in the package.json's name
  property. I.e. method `IN4JSProject#getProjectName()` would return "@n4js/myproject" in the aforementioned example.
* in the UI case, the name of the Eclipse project includes the scope, too, but `_` (underscore) is used
  as separator. For example: "@n4js_myproject".
  Note that this applies only to the actual Eclipse projects, i.e. instances of `org.eclipse.core.resources.IProject`,
  not instances of `IN4JSEclipseProject` (for the latter, the above rule for instances of `IN4JSProject` applies).
* for a scoped project one of the following must hold:
  ** it is contained in a folder named as the plain project name (without scope) which is in turn contained
     in a folder name as the scope (e.g. parent folder called "myproject", grand-parent folder is called "@n4js").
     +- @n4js
        +- myproject
           +- package.json
  NOT THIS:
  ** it is contained in a folder named as in 3. (e.g. "@n4js_myproject")
     +- @n4js_myproject
        +- package.json
     OR
     +- myproject
        +- package.json
* a project import pointing to a scoped project must look like this: `import * as M from "@n4js/myproject/a/b/c/M"`;
  a non-project import (i.e. one only using a module specifier / fully qualified name) works as usual, i.e.
  the order of dependencies in package.json is used to resolve any conflicts (first dependency wins).
  ** if the imported project is a definition project -> change package prefix to that of the impl project (only in transpiler!)


Some implementation notes:

* `#` is a bad character in Eclipse project names. It causes instances of `IProject` to behave weirdly,
  e.g. `IProject#getLocation()` returns 'null', `IProject#getName()` returns "...%2325..." (or similar). Thus,
  we cannot use something like `@n4jsd#express` as project name.
* PROBLEM: heuristic broken to get from last segment of URI to projectName! -> requires loading the packageJson!
* PROBLEM: above assumption and similar assumptions in many places :(

TODO:
- project discovery (in headless compiler (--compileAllProjects) and library manager) -> factor out in new method
- check if Eclipse allows two projects with the same name
- double-check how requires work from inside(!) a scope folder
  (compare with type script)
=======
Terminology:

1. A project's _plain project name_ is its name without mentioning the project's scope (if any),
   e.g. `myProject`.
2. A project's _scope name_ is the name of the npm scope a project resides in, including a leading `@`.
   E.g. `@myScope`.
3. A project's _N4JS project name_ is its plain project name, prefixed by its scope name (if any),
   separated by a `/`. For unscoped projects, this is identical to the plain project name.
   E.g., `myProject` (if unscoped), `@myScope/myProject` (if scoped).
4. A project's _Eclipse project name_ is an ancillary name used only within the Eclipse UI for
   the project in the workspace. It is equal to the N4JS project name, except that `_` instead of `/` is
   used as separator between the scope and plain project name.
   E.g., `myProject` (if unscoped), `@myScope_myProject` (if scoped).

In case the intended meaning is apparent from the context, the "N4JS project name" can simply be referred to
as "project name" (as is common practice in the context of npm).

In N4JS, when importing from a module `M` contained in a scoped project `@myScope/myProject`, the import statement's
module specifier should have one of the following forms:

* `import * as N from "a/b/c/M";`
* `import * as N from "@myScope/myProject/a/b/c/M";`
* `import * as N from "@myScope/myProject";` (if `M` is specified as main module in `myProject`'s package.json)

Thus, the N4JS project name, which includes the scope name, is simply used in place of an ordinary, non-scoped
project's name. This is in line with conventions in Javascript.

.GeneralConstraints
[req,id=GH-1026,version=1]
--
1. The name given in the package.json file (i.e. value of top-level property "name") must be equal to
   the project's "N4JS project name", as defined above.
2. The name of the project folder on disk (i.e. folder containing the package.json file) must be equal to
   the project's "plain project name", as defined above.
3. Iff the project is scoped, this project folder must have a parent folder with a name equal to
   the project's "scope name", including the leading `@`.
4. Within Eclipse, the name of of an N4JS project in the workspace UI must be equal to the project's
   "Eclipse project name", as defined above.
--
>>>>>>> 24a56776



[.language-n4js]
== Component Dependencies

There are several dependencies between components.
We can distinguish between _require_ dependencies and _provide_ dependencies.

require::
  _N4JS Components_ require:
* _APIs_
* _RuntimeLiberaries_ and
* _Libraries_
provide::
* _Runtime Environments_ provide _Runtime Libraries_ and maybe extend other _Runtime Environments_ (which means they provide the same runtime libraries as the extended environments and the same base types).
* _SysLibs_ implement (__provide implementations__ of) _APIs_

=== Runtime Environment Resolution

In order to execute (run, debug, or test) an __N4JS Component__, an actual _runner_ has to be determined.
Since runners support runtime environments, this basically means calculating runtime environments which provide all necessary runtime libraries needed by the component.
This is done by computing the transitive closure of required runtime libraries and by comparing that with the transitive closure of runtime libraries provided by an environment.


.Transitive Component Dependencies
[def]
--
We defined the following transitive closures of dependencies:

For a given N4JS Component `C` we define

[math]
++++
\beginalign
 C.requiredAPIs^* & = C.requiredPIs \\
                    & \hspace{4em} \cup \\
                    & \bigcup_{L \in C.requiredLibs}C.requiredPIs^* \\
                    & \hspace{4em} \cup \\
                    & \bigcup_{S \in C.requiredAPIs}S.requiredAPIs^* \\
C.requiredLibs^*    & = C.requiredRTLibs \\
                    & \hspace{4em} \cup \\
                    & \bigcup_{L \in C.requiredLibs}L.requiredRTLibs^*
\endalign
++++

For a given Runtime Environment `E` we define

[math]
++++
\beginalign
E.providedRTLibs^* & = E.providedRTLibs \\
                    & \hspace{4em} \cup \\
                    & \bigcup_{ES \in E.extendedRTEnvs} ES.E.providedRTLibs^*
\endalign
++++

--


.Runtime Environment Resolution
[req,id=IDE-162,version=1]
--
An N4JS Component `C` can be executed in an runtime environment `E`, written as $E \models C$ if the following constraints hold: +

. The environment must provide all runtime libraries transitively required by the component:
+
[math]
++++
\forall R \in C.requiredRTLibs^*: R \in E.providedRTLibs^ *
++++
. There exist libraries which can be executed by the environment, so that all APIs are implemented:
+
[math]
++++
\forall S \in C.requiredAPIs^*: \exists I: S \in I.implementedAPIs \land E \models I
++++

--

[.language-n4js]
== Modules


All N4JS files are modules, sometimes also called compilation unit (CU).
This is the overall structure of a module, based on cite:[ECMA15a(S14)].

[source,xtext]
----
Script: {Script}
    annotations+=ScriptAnnotation*
    scriptElements+=ScriptElement*;

/*
 * The top level elements in a script are type declarations, exports, imports or statements
 */
ScriptElement:
      AnnotatedScriptElement
    | N4ClassDeclaration<Yield=false>
    | N4InterfaceDeclaration<Yield=false>
    | N4EnumDeclaration<Yield=false>
    | ImportDeclaration
    | ExportDeclaration
    | RootStatement<Yield=false>
;
----

Grammar and semantics of import statement is described in <<_import-statement>>; of export statement described in <<_export-statement>>.


An import statement imports a variable declaration, function declaration, or N4 type declaration defined and exported by another module into the current
module under the given alias (which is similar to the original name if no alias is defined).
The name of the module is its project’s source folder’s relative path without any extension, see <<_qualified-names>> for details.

This are the properties of script, which can be specified by the user:


`annotations` :: Arbitrary annotations, see <<_annotations>> and below for details.

`scriptElements`:: The content of the script.

And we additionally define the following pseudo properties:

`path` :: File system path (path delimiter is always `’/’`) relative to the source fragment of the file without the extension.
E.g.: given a source folder `src`, `path` of a module located at:
+
* `src/n4/lang/List.js` is `n4/lang/List`
* `src/n4/lang/Objects.prototypes` is `n4/lang/Objects`

`expandedPath` :: Pseudo property consists of the project name and project version of the module followed by the path,
the concrete syntax is: `<project.name>-<project.version>/<module.path>` where project version includes all version parts except the qualifier.
+
E.g. given a module with path `n4/lang/List` in a project `lib` with
version `1.0.0`, the `expandedPath` is `lib-1.0.0/n4/lang/List`.

`loadtimeDeps` :: Pseudo property contains all load time dependencies of this module.

`runtimeDeps` :: Pseudo property contains all runtime dependencies of this module.

`allDeps` :: Pseudo property contains all dependencies of this module.
This is the union of _loadtimeDeps_ and _runtimeDeps_ which maintains the ordering of both lists, with the _loadtimeDeps_ at the front.

Pseudo properties to be set via annotations are explained in <<_annotations>>.

[.language-n4js]
== Properties Files

//\Rightarrowdo{review}

Properties files have the file extension `properties` and describe how to localize text in a project.
They basically define keys <<_primitive-pathselector-and-i18nkey>> with their values.
The key is used during runtime to retrieve text localized to the user’s locale.

[[property-file-syntax]]
=== Syntax

The syntax of a resource file is defined as:

[source,xtext]
----
ResourceFile:   Comment* | $entry+=$ Entry*;
Comment:        'pass:[#]' .* EOL;
Entry:          $key$ = KeyIdentifier '=' $value$ = .* EOL;
KeyIdentifier:  LETTER (DIGIT | LETTER | '.')*;
----

// Added pass above for editor syntax highlighting.

=== Constraints

Properties files have to be stored in source fragment of type source.
The _base folder_ for storing the properties files of a project $p$ is $p.name\lstnfjs{/nls}$.
The language-specific resource files are stored in subfolders of the base folder.
The base language (normally english) has to be located in a subfolder of the base folder.
The resource files for other languages have to be located in a subfolder with the name given by syntax `<ISO Language Code>pass:[_]<ISO Country Code>`,
where ISO Language Code is given by the ISO-639 standard and ISO Country Code is given by the ISO-3166 standard.

All resource files stored in a language folder are compiled to a JavaScript file which exports all resource keys as an object literal.

The resource files of a project are automatically loaded.
To access a resource key `key` stored in a resource file `my.properties`, you have to use the file name as a prefix (e.g. you have to use the key `my.key`).

[.language-n4js]
== API and Implementation Components

Instead of providing an implementation, N4JS components may only define an API by way of one or more n4jsd files which is then implemented by separate implementation projects.
For one such API project, several implementation projects may be provided.
Client code using the API will always be bound to the API project only, i.e. only the API project will appear in the client project’s `package.json` file under `dependencies`.
When launching the client code, the launcher will choose an appropriate implementation for each API project in the client code’s direct or indirect dependencies
and transparently replace the API project by the implementation project.
In other words, instead of the API project’s output folder, the implementation project’s output folder will be put on the class path.
Static compile time validations ensure that the implementation projects comply to their corresponding API project.

Note how this concept can be seen as an alternative way of providing the implementation for an n4jsd file: usually n4jsd files are used to define types
that are implemented in plain JavaScript code or provided by the runtime; this concept allows for providing the implementation of an n4jsd file in form of ordinary N4JS code.

At this time, the concept of API and implementation components is in a prototype phase and the tool support is limited.
The goal is to gain experience from using the early prototype support and then refine the concept over time.

Here is a summary of the most important details of this concept (they
are all subject to discussion and change):

* Support for this concept, esp. validations, should not be built into the core language but rather implemented as a separate validation/analysis tool.
* Validation is currently provided in the form of a separate view: the API / Implementation compare view.
* A project that defines one or more other projects in its `package.json` file under `implementedProjects` (cf. <<package-json-implementedProjects>>) is called _implementation project_.
A project that has another project pointing to itself via `ImplementedProjects` is called _API project_.
Note that, at the moment, there is no explicit definition making a project an API project.
* An implementation project must define an implementation ID in its `package.json` file using the `implementationId` property in the `n4js` section (cf. <<package-json-implementationId>>).
* For each public or public@Internal classifier or enum in an API project, there must be a corresponding type with the same fully-qualified name of the same or higher visibility in the  implementation project.
For each member of such a type in the API, there must exist a corresponding, owned _or_ inherited type-compatible member in the implementation type.
* Beyond type compatibility, formal parameters should have the same name on API and implementation side; however, different names are legal but should be highlighted by API / Implementation tool support as a (legal) change.
* Comments regarding the state of the API or implementation may be added to the JSDoc in the source code using the special tag @apiNote.
API / Implementation tool support should extract and present this information to the user in an appropriate form.
* If an API class `C` implements an interface `I`, it has to explicitly (re-) declare all members of `I` similar to the implementation.
This is necessary for abstract classes anyway in order to distinguish the implemented methods from the non-implemented ones.
For concrete classes, we want all members in `C` in order to be complete and avoid problems when the interface is changed or `C` is made abstract.

=== Execution of API and Implementation Components

When launching an N4JS component _C_ under runtime environment <<AC,RE>>, the user may(!) provide an implementation ID $I\!I\!D$ to run.
Then, for each API project _A_ in the direct or indirect dependencies of _C_ an implementation project is chosen as follows:

. Collect all implementation projects for _A_ (i.e. projects that specify _A_ in their `package.json` file under `implementedProjects`).
. Remove implementation projects that cannot be run under runtime environment <<AC,RE>>, using the same logic as for running ordinary N4JS components (this step is not implemented yet!).
.  If there are no implementation projects left, show an error.
.  If $I\!I\!D$ is defined (i.e. user specified an implementation ID to run), then:
..  If there is an implementation project left with implementation ID $I\!I\!D$, use that.
..  Otherwise, show an error.
.  If $I\!I\!D$ is undefined, then
..  If there is exactly 1 implementation project left, use it.
..  Otherwise, in UI mode prompt the user for a choice, in headless mode  how an error.

Having found an implementation project $I_n$ for each API project $A_n$, launch as usual except that whenever $A_n$’s output folder would be used, use $I_n$’s
output folder (esp. when constructing a `class path`) and when loading or importing a type from $A_n$ return the corresponding type with the same fully-qualified name from $I_n$.

[.language-n4js]
== API and Implementation With DI

API projects may use N4JS DI (<<_dependency-injection>>) language features which require Implementation projects to provide DI-compatible behaviour
in order to allow a Client (implemented against an API project) to be executed with a given Implementation project.
This is essential for normal execution and for test execution.

<<diag_APITestsDI_Overview>> shows some of those considerations from test client point of view.

[[diag_APITestsDI_Overview]]
.Overview of API tests with DI
image::{find}fig/diag_ApiTestsDI_Overview.svg[]

Static DI mechanisms in N4JS allow an API project to enforce Implementation projects to provide all necessary information.
This allows clients to work seamlessly with various implementations without specific knowledge about them or without relying on extra tools for proper project wiring.

<<diag_ApiTestsDI_StaticDI>> shows how API project defines project wiring and enforces certain level of testability.

[[diag_ApiTestsDI_StaticDI]]
.API tests with static DI
image::{find}fig/diag_ApiTestsDI_StaticDI.svg[]

During Client execution, weather it is test execution or not, N4JS mechanisms will replace the API project with a proper Implementation project.
During runtime DI mechanisms will take care of providing proper instances of implantation types.

<<diag_ApiTestsDI_Views>> shows Types View perspective of the client, and Instances View perspective of the client.

[[diag_ApiTestsDI_Views]]
.Types view and Instances view
image::{find}fig/diag_ApiTestsDI_Views.svg[scaledwidth="80%",align="center"]<|MERGE_RESOLUTION|>--- conflicted
+++ resolved
@@ -455,12 +455,7 @@
 .GeneralConstraints
 [req,id=IDE-158,version=1]
 --
-<<<<<<< HEAD
-1.  The projectName used in the package.json file have to match the project name in file system as well as project name in the Eclipse workspace.
-2.  There must be an output directory specified so the compiler(s) can run.
-=======
 1.  There must be an output directory specified so the compiler(s) can run.
->>>>>>> 24a56776
 --
 
 .Paths
@@ -524,61 +519,6 @@
 https://docs.npmjs.com/misc/scope and https://docs.npmjs.com/getting-started/scoped-packages.
 In N4JS, this is supported too.
 
-<<<<<<< HEAD
-Names:
-
-1. plain name of project (e.g. "myproject"),
-2. name of scope (if any; e.g. "@myscope"),
-3. name of NPM package, i.e. value of top-level property "name" in package JSON,
-4. name of N4JS project, i.e. value of `IN4JSProject#getProjectName()`,
-5. name of Eclipse project, i.e. value of `#getName()` when invoked on an instance of `org.eclipse.core.resources.IProject`.
-
-TODO: introduce terminology to distinguish between 1., 3./4., and 5. and the plain project name without the scope.
-
-Rules:
-
-* the "name" property in a scoped project's package.json file includes the scope, prefixed by an `@` and
-  separated by a forward slash. For example, project "myproject" in scope "n4js" would have a "name"
-  property with value "@n4js/myproject".
-* internally, i.e. in instances of `IN4JSProject` we use the same name as given in the package.json's name
-  property. I.e. method `IN4JSProject#getProjectName()` would return "@n4js/myproject" in the aforementioned example.
-* in the UI case, the name of the Eclipse project includes the scope, too, but `_` (underscore) is used
-  as separator. For example: "@n4js_myproject".
-  Note that this applies only to the actual Eclipse projects, i.e. instances of `org.eclipse.core.resources.IProject`,
-  not instances of `IN4JSEclipseProject` (for the latter, the above rule for instances of `IN4JSProject` applies).
-* for a scoped project one of the following must hold:
-  ** it is contained in a folder named as the plain project name (without scope) which is in turn contained
-     in a folder name as the scope (e.g. parent folder called "myproject", grand-parent folder is called "@n4js").
-     +- @n4js
-        +- myproject
-           +- package.json
-  NOT THIS:
-  ** it is contained in a folder named as in 3. (e.g. "@n4js_myproject")
-     +- @n4js_myproject
-        +- package.json
-     OR
-     +- myproject
-        +- package.json
-* a project import pointing to a scoped project must look like this: `import * as M from "@n4js/myproject/a/b/c/M"`;
-  a non-project import (i.e. one only using a module specifier / fully qualified name) works as usual, i.e.
-  the order of dependencies in package.json is used to resolve any conflicts (first dependency wins).
-  ** if the imported project is a definition project -> change package prefix to that of the impl project (only in transpiler!)
-
-
-Some implementation notes:
-
-* `#` is a bad character in Eclipse project names. It causes instances of `IProject` to behave weirdly,
-  e.g. `IProject#getLocation()` returns 'null', `IProject#getName()` returns "...%2325..." (or similar). Thus,
-  we cannot use something like `@n4jsd#express` as project name.
-* PROBLEM: heuristic broken to get from last segment of URI to projectName! -> requires loading the packageJson!
-* PROBLEM: above assumption and similar assumptions in many places :(
-
-TODO:
-- project discovery (in headless compiler (--compileAllProjects) and library manager) -> factor out in new method
-- check if Eclipse allows two projects with the same name
-- double-check how requires work from inside(!) a scope folder
-  (compare with type script)
-=======
 Terminology:
 
 1. A project's _plain project name_ is its name without mentioning the project's scope (if any),
@@ -618,7 +558,6 @@
 4. Within Eclipse, the name of of an N4JS project in the workspace UI must be equal to the project's
    "Eclipse project name", as defined above.
 --
->>>>>>> 24a56776
 
 
 
