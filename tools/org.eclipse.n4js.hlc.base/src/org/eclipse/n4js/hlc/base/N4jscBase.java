/**
 * Copyright (c) 2016 NumberFour AG.
 * All rights reserved. This program and the accompanying materials
 * are made available under the terms of the Eclipse Public License v1.0
 * which accompanies this distribution, and is available at
 * http://www.eclipse.org/legal/epl-v10.html
 *
 * Contributors:
 *   NumberFour AG - Initial API and implementation
 */
package org.eclipse.n4js.hlc.base;

import static com.google.common.base.Preconditions.checkState;
import static org.eclipse.n4js.hlc.base.ErrorExitCode.EXITCODE_CLEAN_ERROR;
import static org.eclipse.n4js.hlc.base.ErrorExitCode.EXITCODE_COMPILE_ERROR;
import static org.eclipse.n4js.hlc.base.ErrorExitCode.EXITCODE_CONFIGURATION_ERROR;
import static org.eclipse.n4js.hlc.base.ErrorExitCode.EXITCODE_DEPENDENCY_NOT_FOUND;
import static org.eclipse.n4js.hlc.base.ErrorExitCode.EXITCODE_MODULE_TO_RUN_NOT_FOUND;
import static org.eclipse.n4js.hlc.base.ErrorExitCode.EXITCODE_TEST_CATALOG_ASSEMBLATION_ERROR;
import static org.eclipse.n4js.hlc.base.ErrorExitCode.EXITCODE_WRONG_CMDLINE_OPTIONS;
import static org.eclipse.n4js.utils.git.GitUtils.hardReset;
import static org.eclipse.n4js.utils.git.GitUtils.pull;

import java.io.File;
import java.io.FileInputStream;
import java.io.FileOutputStream;
import java.io.FileWriter;
import java.io.IOException;
import java.io.PrintStream;
import java.io.PrintWriter;
import java.nio.file.Path;
import java.util.ArrayList;
import java.util.Arrays;
import java.util.EnumSet;
import java.util.List;
import java.util.Map;
import java.util.Properties;
import java.util.StringJoiner;

import org.apache.log4j.Logger;
import org.apache.log4j.varia.NullAppender;
import org.eclipse.core.runtime.IStatus;
import org.eclipse.core.runtime.NullProgressMonitor;
import org.eclipse.emf.common.util.URI;
import org.eclipse.equinox.app.IApplication;
import org.eclipse.equinox.app.IApplicationContext;
import org.eclipse.n4js.N4JSGlobals;
import org.eclipse.n4js.N4JSRuntimeModule;
import org.eclipse.n4js.N4JSStandaloneSetup;
import org.eclipse.n4js.binaries.BinariesPreferenceStore;
import org.eclipse.n4js.binaries.nodejs.NodeJsBinary;
import org.eclipse.n4js.binaries.nodejs.NpmBinary;
import org.eclipse.n4js.binaries.nodejs.NpmrcBinary;
import org.eclipse.n4js.external.HeadlessTargetPlatformInstallLocationProvider;
import org.eclipse.n4js.external.LibraryManager;
import org.eclipse.n4js.external.TargetPlatformInstallLocationProvider;
import org.eclipse.n4js.external.TypeDefinitionGitLocationProvider;
import org.eclipse.n4js.external.libraries.ExternalLibraryFolderUtils;
import org.eclipse.n4js.generator.headless.BuildSet;
import org.eclipse.n4js.generator.headless.BuildSetComputer;
import org.eclipse.n4js.generator.headless.HeadlessHelper;
import org.eclipse.n4js.generator.headless.N4HeadlessCompiler;
import org.eclipse.n4js.generator.headless.N4JSCompileException;
import org.eclipse.n4js.generator.headless.N4JSHeadlessGeneratorModule;
import org.eclipse.n4js.generator.headless.logging.ConfigurableHeadlessLogger;
import org.eclipse.n4js.generator.headless.logging.IHeadlessLogger;
import org.eclipse.n4js.hlc.base.running.HeadlessRunner;
import org.eclipse.n4js.hlc.base.testing.HeadlessTester;
import org.eclipse.n4js.internal.FileBasedWorkspace;
import org.eclipse.n4js.runner.SystemLoaderInfo;
<<<<<<< HEAD
import org.eclipse.n4js.smith.ClosableMeasurement;
import org.eclipse.n4js.smith.CollectedDataAccess;
import org.eclipse.n4js.smith.DataCollector;
import org.eclipse.n4js.smith.DataCollectorCSVExporter;
import org.eclipse.n4js.smith.DataCollectors;
=======
import org.eclipse.n4js.semver.Semver.NPMVersionRequirement;
>>>>>>> c1e201d5
import org.eclipse.n4js.tester.CliTestTreeTransformer;
import org.eclipse.n4js.tester.TestCatalogSupplier;
import org.eclipse.n4js.tester.TestTreeTransformer;
import org.eclipse.n4js.tester.TesterModule;
import org.eclipse.n4js.tester.extension.TesterRegistry;
import org.eclipse.n4js.tester.internal.TesterActivator;
import org.eclipse.n4js.utils.io.FileDeleter;
import org.eclipse.xtext.ISetup;
import org.kohsuke.args4j.Argument;
import org.kohsuke.args4j.CmdLineException;
import org.kohsuke.args4j.CmdLineParser;
import org.kohsuke.args4j.Option;

import com.google.common.base.Joiner;
import com.google.common.base.Throwables;
import com.google.inject.Guice;
import com.google.inject.Inject;
import com.google.inject.Injector;
import com.google.inject.Module;
import com.google.inject.Provider;
import com.google.inject.util.Modules;

/**
 * Main logic of the N4JS headless builder (a.k.a. n4jsc.jar).
 *
 * This code was moved here from class {@code N4jsc} to allow method {@link #doMain(String...)} to be called from OSGI
 * bundles (e.g. tests, MWE2 work flows).
 */
public class N4jscBase implements IApplication {

	/**
	 * Environment variable name to be used to specify the path of the performance report that is saved after running
	 * the headless compiler.
	 *
	 * If this environment variable is set, the headless compiler will always enable performance data collection,
	 * regardless of the parameter {@link #performanceReport}.
	 */
	private static final String N4JSC_PERFORMANCE_REPORT_ENV = "N4JSC_PERFORMANCE_REPORT";

	/**
	 * Marker used to distinguish between compile-messages and runner output.
	 */
	public static final String MARKER_RUNNER_OUPTUT = "======= =======";

	/** Printing of usage and exit */
	@Option(name = "--help", aliases = "-h", usage = "print help & exit")
	// , help=true // TODO new versions(>3.5.2014) of args4j, support help-flag
	boolean help = false;

	/** Debug print of all read-in arguments */
	@Option(name = "--debug", usage = "print information about the current setup of the compiler")
	boolean debug = false;

	@Option(name = "--projectlocations", aliases = "-pl", metaVar = "directory", required = false, usage = "provide folder(s) to search for projects. If not set, the base folder of the running jvm will be taken as the location. "
			+ "Multiple folders can be given separated by the systems path-separator(: or ;). Only direct subfolders will be queried for projects.")
	String projectLocations;

	@Option(name = "--preferences", usage = "provide custom compiler preference settings stored in a *.properties file")
	File preferencesProperties;

	@Option(name = "--buildType", aliases = "-bt", metaVar = "type", usage = "provide the type to build (defaults to dontcompile). "
			+ "\n'allprojects' compiles all projects found in the projectlocations, no other argument required. "
			+ "\n'projects' interprets the arguments as projects-folders and compiles them. "
			+ "\n'singlefile' interprets the arguments as paths to N4JS-source files and compiles only those both."
			+ "\n'dontcompile' don't generate anything.")
	BuildType buildtype = BuildType.dontcompile;

	@Option(name = "--testCatalogFile", aliases = "-tc", required = false, usage = "if specified, a test catalog file will be generated to the given file location. The generated test catalog file will represent all "
			+ "tests that are available among the compiled sources. If the file does not exists at the given location, a new file will be created to "
			+ "the specified location. If a file already exists at the given location then the content of the existing file content will be replaced "
			+ "with the newly assembled test catalog. If an invalid file location is specified as the test catalog file output, then the catalog generation will fail.")
	File testCatalogFile;

	@Option(name = "--targetPlatformInstallLocation", aliases = "-tl", required = false, usage = "if specified and the target platform file is given as well, then all third party dependencies "
			+ "specified in the target platform file will be downloaded to that given location. If the target platform file is given, but the target platform install location is not specified, "
			+ "then a the compilation phase will be aborted and the execution will be interrupted."
			+ "If --targetPlatformSkipInstall is provided this parameter is ignored.")
	File targetPlatformInstallLocation;

	@Option(name = "--installMissingDependencies", aliases = "-imd", required = false, usage = "usually projects have dependencies that have to be fetched before the compilation. "
			+ "If this flag is provided, compiler will calculate missing dependencies based on the manifest files of the projects provided as input to the compilation."
			+ "Calculated missing dependencies will be fetched by Library Manager priori to the compilation.")
	boolean installMissingDependencies = false;

	@Option(name = "--keepCompiling", usage = "keep compiling - even if errors are encountered")
	boolean keepCompiling = false;

	@Option(name = "--notests", usage = "don't process test-folders")
	// , forbids = "--testonly" // TODO new versions(>3.5.2014) of arg4j allow exclusions
	boolean notests = false;

	@Option(name = "--testonly", usage = "only transpile contents of test-folders")
	// , forbids = "--notests" // TODO new versions(>3.5.2014) of arg4j allow exclusions
	boolean testonly = false;

	@Option(name = "--verbose", aliases = "-v", usage = "verbose output during build")
	boolean verbose = false;

	@Option(name = "--clean", aliases = "-c", required = false, usage = "use this flag to indicate that the output folder should be cleaned before compilation. "
			+ "If this flag is activated, the flag -bt must be activated as well. "
			+ "This flag can NOT be used in combination with -bt singlefile.")
	boolean clean = false;

	// -- --- --- - -- --- --- - -- --- --- - -- --- --- - -- --- --- - -- --- --- -
	// Options for execution (=running)
	@Option(name = "--run", aliases = "-r", metaVar = "pathToFileToRun", usage = "path to the file that should be run after compilation.")
	File runThisFile = null;

	@Option(name = "--runWith", aliases = "-rw", metaVar = "runnerId", usage = "ID of runner to use, last segment is sufficient, e.g. nodejs.")
	String runner = "nodejs";

	@Option(name = "--systemLoader", aliases = "-sl", required = false, usage = "when specified the given javascript system loader will be used "
			+ "for running the module. If not specified, the by default the System.js loader will be used. The following system "
			+ "loaders are available: sjs and cjs where sjs stands for System.js and cjs stands for Common JS.")
	String systemLoader;

	@Option(name = "--nodejsLocation", required = false, usage = "when configured then the Node.js binary located under the given absolute path "
			+ "will be used for executing modules. When specified then the absolute path of the folder that contains the Node.js binary should be "
			+ "specified. If not set, then the default /usr/local/bin (on Unix systems) or C:\\Program Files\\nodejs (on Windows systems) location "
			+ "will be used to look for the Node.js binary. ")
	File nodeJsBinaryRoot;

	@Option(name = "--npmrcRootLocation", required = false, usage = "when configured then the nprc setting used from given path"
			+ "will be used for installing npm packages modules. When specified then the absolute path of the folder that contains the '.npmrc' file should be "
			+ "specified. If not set, then the default to value specified by 'user.home' property value returned by java.lang.System ")
	File npmrcRoot;

	@Option(name = "--listRunners", aliases = "-lr", usage = "show list of available runners.")
	boolean listRunners = false;

	@Option(name = "--test", aliases = "-t", metaVar = "path", usage = "path must point to a project, folder, or file containing tests.")
	File testThisLocation = null;

	@Option(name = "--testReportRoot", required = false, usage = "when provided, it is expected to be directory in which test report will be written."
			+ "If test report already exists in that location it is removed overwritten. If not provided, test report generation is skipped.")
	File testReportRoot;

	@Option(name = "--testWith", aliases = "-tw", metaVar = "testerId", usage = "ID of tester to use, last segment is sufficient, e.g. nodejs_mangelhaft")
	String tester = "nodejs_mangelhaft";

	@Option(name = "--listTesters", aliases = "-lt", usage = "show list of available testers")
	boolean listTesters = false;

	@Option(name = "--implementationId", aliases = "-impl", metaVar = "ID", required = false, usage = "if there are API projects among the dependencies of the module to run, this specifies the ID of the "
			+ "implementation to use; only required when running/testing if there are API projects and there exists "
			+ "more than one implementation.")
	String implementationId = null;

	// -- --- --- - -- --- --- - -- --- --- - -- --- --- - -- --- --- - -- --- --- -
	// Special debugging features, hidden from normal usage
	@Option(name = "--log",
			// no usage, do not show in help
			required = false)
	boolean log = false;

	@Option(name = "--logfile",
			// no usage, do not show in help
			required = false)
	String logFile = "n4jsc.log";

	/**
	 * This option enables performance data collection and specifies the location of the performance report that will be
	 * saved once the headless compiler terminates.
	 */
	@Option(name = "--performanceReport", aliases = "-pR",
			// no usage, do not show in help
			required = false)
	File performanceReport = null;

	/**
	 * This option specifies the data collector key of the collector whose performanc data is saved in the
	 * {@link #performanceReport} once the headless compiler terminates.
	 */
	@Option(name = "--performanceKey", aliases = "-pK",
			// no usage, do not show in help
			required = false)
	/** Allows to specify the key of the data collector, whose data is saved in the report (cf. CollectedDataAccess). */
	String performanceKey = HEADLESS_N4JS_COMPILER_COLLECTOR_NAME;

	/**
	 * Catch all last arguments as files. The actual meaning of these files depends on the {@link #buildtype} (-bt)
	 * option
	 */
	@Argument(multiValued = true, usage = "filename of source (or project, see -bt) to compile")
	List<File> srcFiles = new ArrayList<>();

	private static final String HEADLESS_N4JS_COMPILER_COLLECTOR_NAME = "Headless N4JS Compiler";

	private static final DataCollector headlessDataCollector = DataCollectors.INSTANCE
			.getOrCreateDataCollector(HEADLESS_N4JS_COMPILER_COLLECTOR_NAME);
	private static final DataCollector buildSetComputationCollector = DataCollectors.INSTANCE
			.getOrCreateDataCollector("Compute build set", HEADLESS_N4JS_COMPILER_COLLECTOR_NAME);
	private static final DataCollector projectRegistrationCollector = DataCollectors.INSTANCE
			.getOrCreateDataCollector("Register project in workspace", HEADLESS_N4JS_COMPILER_COLLECTOR_NAME);
	private static final DataCollector installMissingDependencyCollector = DataCollectors.INSTANCE
			.getOrCreateDataCollector("Install missing dependencies", HEADLESS_N4JS_COMPILER_COLLECTOR_NAME);
	private static final DataCollector compilationCollector = DataCollectors.INSTANCE
			.getOrCreateDataCollector("Compilation", HEADLESS_N4JS_COMPILER_COLLECTOR_NAME);
	private static final DataCollector runnerTesterCollector = DataCollectors.INSTANCE
			.getOrCreateDataCollector("Execute runner/tester", HEADLESS_N4JS_COMPILER_COLLECTOR_NAME);

	@Inject
	private N4HeadlessCompiler headless;

	@Inject
	private BuildSetComputer buildSetComputer;

	@Inject
	private HeadlessRunner headlessRunner;

	@Inject
	private HeadlessTester headlessTester;

	@Inject
	private TestCatalogSupplier testCatalogSupplier;

	@Inject
	private TargetPlatformInstallLocationProvider installLocationProvider;

	@Inject
	private LibraryManager libManager;

	@Inject
	private TesterRegistry testerRegistry;

	@Inject
	private Provider<NodeJsBinary> nodeJsBinaryProvider;

	@Inject
	private Provider<NpmBinary> npmBinaryProvider;

	@Inject
	private Provider<NpmrcBinary> npmrcBinaryProvider;

	@Inject
	private BinariesPreferenceStore binariesPreferenceStore;

	@Inject
	private TypeDefinitionGitLocationProvider gitLocationProvider;

	@Inject
	private HeadlessExtensionRegistrationHelper headlessExtensionRegistrationHelper;

	@Inject
	private DependenciesHelper dependencyHelper;

	@Inject
	private HeadlessHelper headlessHelper;

	@Inject
	private FileBasedWorkspace workspace;

	@Override
	public Object start(IApplicationContext context) throws Exception {
		int exitCode;
		try {
			// TODO get args from application context, https://stackoverflow.com/a/17919860/52564
			String[] args = new String[] { "--help" };
			SuccessExitStatus success = new N4jscBase().doMain(args);
			exitCode = success.code;
		} catch (ExitCodeException e) {
			exitCode = e.getExitCode();
			System.err
					.println(e.getMessage() + " exitcode: " + exitCode + e.explanationOfExitCode());
		}
		System.out.flush();
		System.err.flush();
		return new Integer(exitCode);
	}

	@Override
	public void stop() {
		// nothing to do
	}

	/**
	 * POJO style entry point to start the compiler.
	 *
	 * @param args
	 *            the parameters.
	 */
	public static void main(String[] args) {
		int exitCode;
		try {
			SuccessExitStatus success = new N4jscBase().doMain(args);
			exitCode = success.code;
		} catch (ExitCodeException e) {
			exitCode = e.getExitCode();
			System.err
					.println(e.getMessage() + " exitcode: " + exitCode + e.explanationOfExitCode());
		}
		System.out.flush();
		System.err.flush();
		System.exit(exitCode);
	}

	/**
	 * This method can be used when the headless builder (a.k.a. n4jsc.jar) is to be invoked programmatically from
	 * outside bundle {@code org.eclipse.n4js.hlc}, e.g. in tests or in MWE2 work flows.
	 * <p>
	 * Obviously, this method is not intended to be used in the IDE product (this bundle should not be included in the
	 * IDE product anyway).
	 *
	 * @param args
	 *            parameters from command-line
	 * @throws ExitCodeException
	 *             in case of errors.
	 *
	 * @return SuccessExitStatus {@link SuccessExitStatus#INSTANCE success status} when everything went fine
	 */
	public SuccessExitStatus doMain(String... args) throws ExitCodeException {
		// Enable data collection, if arguments appear to configure performance data collection.
		// This need to be done early, so we can start the first measurement before the arguments are parsed.
		CollectedDataAccess.setPaused(!isPerformanceDataCollectionEnabled());

		try (ClosableMeasurement m = headlessDataCollector
				.getClosableMeasurement(HEADLESS_N4JS_COMPILER_COLLECTOR_NAME)) {

			CmdLineParser parser = new CmdLineParser(this);
			parser.getProperties().withUsageWidth(130);

			try {

				parser.parseArgument(args);

			} catch (CmdLineException e) {
				System.err.println(e.getMessage());
				printExtendedUsage(parser, System.err);
				// exit with error-code 1
				throw new ExitCodeException(EXITCODE_WRONG_CMDLINE_OPTIONS);
			}

			// debug before help, shortcut for check-settings without running
			if (debug) {
				printDebugLines();
			} else {
				// Reconfigure Logging to be quiet:
				Logger.getRootLogger().removeAllAppenders();
				Logger.getRootLogger().addAppender(new NullAppender());
			}

			// Check help option:
			if (help) {
				// print and exit:
				printExtendedUsage(parser, System.out);
				return SuccessExitStatus.INSTANCE;
			}

			// Injection should not be called before making sure the argument parsing successfully finished. Such as
			// help.
			initInjection(refProperties());

			// Register extensions manually
			headlessExtensionRegistrationHelper.registerExtensions();

			if (listRunners) {
				printAvailableRunners(System.out);
				return SuccessExitStatus.INSTANCE;
			}
			if (listTesters) {
				printAvailableTesters(System.out);
				return SuccessExitStatus.INSTANCE;
			}

			StringJoiner sj = new StringJoiner(",");

			// Make sure the srcFiles are valid
			for (File srcFile : srcFiles) {
				if (!srcFile.isFile() && !srcFile.isDirectory()) {
					sj.add(srcFile.toString());
				}
			}
			if (!sj.toString().isEmpty()) {
				System.err.println(
						"These source files or projects are invalid (neither file nor directory): " + sj.toString());
				throw new ExitCodeException(ErrorExitCode.EXITCODE_SRCFILES_INVALID);
			}

			EnumSet<BuildType> noSrcRequired = EnumSet.of(BuildType.allprojects, BuildType.dontcompile);
			// missing arguments (only build all doesn't require one OR if nothing will be compiled).
			if (srcFiles.isEmpty() && (!noSrcRequired.contains(buildtype))) {
				// print and exit:
				System.out.println("Missing arguments.");
				printExtendedUsage(parser, System.out);
				throw new ExitCodeException(EXITCODE_WRONG_CMDLINE_OPTIONS);
			}

			// check missing runner
			if ((runThisFile != null) && isNotGiven(runner)) {
				// print and exit:
				System.out.println("Missing arguments for running: runner must be named with option -rw");
				printExtendedUsage(parser, System.out);
				throw new ExitCodeException(EXITCODE_WRONG_CMDLINE_OPTIONS);
			}
			// check missing tester
			if ((testThisLocation != null) && isNotGiven(tester)) {
				// print and exit:
				System.out.println("Missing arguments for testing: tester must be named with option -tw");
				printExtendedUsage(parser, System.out);
				throw new ExitCodeException(EXITCODE_WRONG_CMDLINE_OPTIONS);
			}
			// check runner/tester conflict
			if (runThisFile != null && testThisLocation != null) {
				// print and exit:
				System.out.println("Conflicting arguments: must not provide both -r and -t");
				printExtendedUsage(parser, System.out);
				throw new ExitCodeException(EXITCODE_WRONG_CMDLINE_OPTIONS);
			}

			if (null != testCatalogFile) {

				if (testCatalogFile.exists()) {
					if (testCatalogFile.isDirectory()) {
						final String msg = "The location of the test catalog file points to a directory and not to a file. "
								+ testCatalogFile;
						System.out.println(msg);
						printExtendedUsage(parser, System.out);
						throw new ExitCodeException(EXITCODE_TEST_CATALOG_ASSEMBLATION_ERROR, msg);
					}

					if (!testCatalogFile.delete()) {
						final String msg = "Error while deleting existing test catalog file. " + testCatalogFile;
						System.out.println(msg);
						printExtendedUsage(parser, System.out);
						throw new ExitCodeException(EXITCODE_TEST_CATALOG_ASSEMBLATION_ERROR, msg);
					}
				}

				try {
					if (!testCatalogFile.createNewFile()) {
						final String msg = "Error while creating test catalog file at: " + testCatalogFile;
						System.out.println(msg);
						printExtendedUsage(parser, System.out);
						throw new ExitCodeException(EXITCODE_TEST_CATALOG_ASSEMBLATION_ERROR, msg);
					}
				} catch (final IOException e) {
					System.out.println("Error while creating test catalog file. " + e.getMessage());
					printExtendedUsage(parser, System.out);
					throw new ExitCodeException(EXITCODE_TEST_CATALOG_ASSEMBLATION_ERROR, e);
				}

				if (!testCatalogFile.exists() || !testCatalogFile.canWrite()) {
					final String msg = "Cannot access test catalog file at: " + testCatalogFile;
					System.out.println(msg);
					printExtendedUsage(parser, System.out);
					throw new ExitCodeException(EXITCODE_TEST_CATALOG_ASSEMBLATION_ERROR, msg);
				}

			}

			if (clean && ((buildtype == BuildType.dontcompile) || (buildtype == BuildType.singlefile))) {
				String msg = "";
				if (buildtype == BuildType.dontcompile) {
					msg = "The flag -bt must be specified when --clean/-c is activated";
				} else if (buildtype == BuildType.singlefile) {
					msg = "The flag --clean/-c flag can not be used in combination with -bt singlefile";
				}
				System.out.println(msg);
				printExtendedUsage(parser, System.out);
				throw new ExitCodeException(EXITCODE_WRONG_CMDLINE_OPTIONS);
			}

			final SystemLoaderInfo systemLoaderType = SystemLoaderInfo.fromString(systemLoader);
			if (null == systemLoaderType) {
				systemLoader = SystemLoaderInfo.SYSTEM_JS.getId();
			}

			checkTargetPlatformConfigurations();
			if (null != nodeJsBinaryRoot) {
				binariesPreferenceStore.setPath(nodeJsBinaryProvider.get(), nodeJsBinaryRoot.toURI());
				binariesPreferenceStore.save();
			}
			if (npmrcRoot != null) {
				binariesPreferenceStore.setPath(npmrcBinaryProvider.get(), npmrcRoot.toURI());
				binariesPreferenceStore.save();
			}

			// check for performance data collection system environment variable
			if (performanceReport != null && System.getenv(N4JSC_PERFORMANCE_REPORT_ENV) != null) {
				final String rawPath = System.getenv(N4JSC_PERFORMANCE_REPORT_ENV);
				final File performanceReportFile = new File(rawPath);
				this.performanceReport = performanceReportFile;
			}

			// inform user about data collection
			if (performanceReport != null) {
				System.out.println("Performance Data Collection is enabled.");
			}

			validateBinaries();
			cloneGitRepositoryAndInstallNpmPackages();

			// compute build set based on user settings (e.g. #buildmode, #srcFiles, #projectlocations)
			BuildSet buildSet = computeBuildSet();

			// make sure all projects in the build set are registered with the workspace
			registerProjects(buildSet);

			if (clean) {
				// clean without compiling anything.
				clean();
			} else {
				if (installMissingDependencies) {
<<<<<<< HEAD
					try (ClosableMeasurement installMissingDepMeasurement = installMissingDependencyCollector
							.getClosableMeasurement("Install missing dependencies")) {
						Map<String, String> dependencies = dependencyHelper
								.discoverMissingDependencies(buildSet.getAllProjects());
						if (verbose) {
							System.out.println("installing missing dependencies:");
							dependencies.forEach((name, version) -> {
								System.out.println("  # " + name + "@" + version);
							});
						}

						IStatus status = libManager.installNPMs(dependencies, new NullProgressMonitor());
						if (!status.isOK())
							if (keepCompiling)
								warn(status.getMessage());
							else
								throw new ExitCodeException(EXITCODE_DEPENDENCY_NOT_FOUND,
										"Cannot install dependencies.");
=======
					Map<String, NPMVersionRequirement> dependencies = dependencyHelper
							.discoverMissingDependencies(buildSet.getAllProjects());
					if (verbose) {
						System.out.println("installing missing dependencies:");
						dependencies.forEach((name, version) -> {
							System.out.println("  # " + name + "@" + version);
						});
>>>>>>> c1e201d5
					}
				}

				final BuildSet targetPlatformBuildSet = computeTargetPlatformBuildSet();
				// make sure all newly installed dependencies are registered with the workspace
				registerProjects(targetPlatformBuildSet);

				// add newly installed external libraries to the discoveredProjects of the buildSet
				buildSet = BuildSet.combineDiscovered(buildSet, targetPlatformBuildSet);

				// run and dispatch.
				doCompileAndTestAndRun(buildSet);
			}
		} catch (Throwable e) {
			dumpThrowable(e);
			throw e;
		} finally {
			targetPlatformInstallLocation = null;
		}

		writePerformanceReport();

		// did everything there was to be done
		return SuccessExitStatus.INSTANCE;
	}

	private void clean() throws ExitCodeException {
		if (buildtype == BuildType.dontcompile) {
			throw new ExitCodeException(EXITCODE_WRONG_CMDLINE_OPTIONS,
					"The flag -bt must be specified when cleaning");
		}
		try {
			switch (buildtype) {
			case projects:
				headless.cleanProjects(srcFiles);
				break;

			case allprojects:
				if (projectLocations == null) {
					throw new ExitCodeException(EXITCODE_WRONG_CMDLINE_OPTIONS,
							"Require option for projectlocations to clean all projects.");
				} else {
					if (!srcFiles.isEmpty()) {
						warn("The list of projects are ignored because we are cleaning all projects in  "
								+ projectLocations);
					}
					List<File> toClean = new ArrayList<>();
					toClean.addAll(ProjectLocationsUtil.getTargetPlatformWritableDir(installLocationProvider));
					toClean.addAll(ProjectLocationsUtil.convertToFiles(projectLocations));
					headless.cleanProjectsInSearchPath(toClean);
				}
				break;
			default:
				// Do nothing
			}
		} catch (N4JSCompileException e) {
			// dump all information to error-stream.
			e.userDump(System.err);
			throw new ExitCodeException(EXITCODE_CLEAN_ERROR);
		}
	}

	private void validateBinaries() throws ExitCodeException {
		if (installMissingDependencies || runThisFile != null || testThisLocation != null) {
			IStatus status = nodeJsBinaryProvider.get().validate();
			if (!status.isOK()) {
				System.out.println(status.getMessage());
				if (null != status.getException()) {
					dumpThrowable(status.getException());
				}
				throw new ExitCodeException(EXITCODE_CONFIGURATION_ERROR, status.getMessage(), status.getException());
			}
		}
		if (installMissingDependencies) {
			IStatus status = npmBinaryProvider.get().validate();
			if (!status.isOK()) {
				System.out.println(status.getMessage());
				if (null != status.getException()) {
					dumpThrowable(status.getException());
				}
				throw new ExitCodeException(EXITCODE_CONFIGURATION_ERROR, status.getMessage(), status.getException());
			}
		}
	}

	/** depends on the checks done in {@link #checkTargetPlatformConfigurations} */
	private void cloneGitRepositoryAndInstallNpmPackages() throws ExitCodeException {
		checkState(installLocationProvider instanceof HeadlessTargetPlatformInstallLocationProvider);
		HeadlessTargetPlatformInstallLocationProvider locationProvider = (HeadlessTargetPlatformInstallLocationProvider) installLocationProvider;

		if (!installMissingDependencies) {
			if (verbose)
				System.out.println("Skipping scanning and installation of dependencies.");
			return;
		}

		// pull n4jsd to install location
		java.net.URI gitRepositoryLocation = locationProvider.getTargetPlatformLocalGitRepositoryLocation();
		Path localClonePath = new File(gitRepositoryLocation).toPath();
		hardReset(gitLocationProvider.getGitLocation().getRepositoryRemoteURL(), localClonePath,
				gitLocationProvider.getGitLocation().getRemoteBranch(), true);
		pull(localClonePath);

		String packageJson = ExternalLibraryFolderUtils.createTargetPlatformPackageJson();
		java.net.URI platformLocation = locationProvider.getTargetPlatformInstallURI();
		File packageJsonFile = new File(new File(platformLocation), N4JSGlobals.PACKAGE_JSON);
		try {
			// Create new target platform definition file, only if not present.
			// If a target platform definition file exists, it will be reused.
			if (!packageJsonFile.exists()) {
				packageJsonFile.createNewFile();
				try (PrintWriter pw = new PrintWriter(packageJsonFile)) {
					pw.write(packageJson);
					pw.flush();
					locationProvider.setTargetPlatformFileLocation(packageJsonFile.toURI());
				}
			}
		} catch (IOException e) {
			throw new ExitCodeException(EXITCODE_CONFIGURATION_ERROR,
					"Error while consuming target platform file.", e);
		}
	}

	/**
	 * Checks state of target platform location is valid. If needed temp location is used. Valid location is saved in
	 * {@link TargetPlatformInstallLocationProvider}
	 *
	 * @throws ExitCodeException
	 *             if configuration is inconsistent or cannot be fixed.
	 */
	private void checkTargetPlatformConfigurations() throws ExitCodeException {
		HeadlessTargetPlatformInstallLocationProvider locationProvider = (HeadlessTargetPlatformInstallLocationProvider) installLocationProvider;
		if (targetPlatformInstallLocation != null) {
			// validate and save existing one

			if (!targetPlatformInstallLocation.exists()) {
				try {
					checkState(targetPlatformInstallLocation.mkdirs());
				} catch (Exception e) {
					throw new ExitCodeException(EXITCODE_CONFIGURATION_ERROR,
							"Target platform install location cannot be created at: "
									+ targetPlatformInstallLocation + ".",
							e);
				}
			} else {
				if (!targetPlatformInstallLocation.isDirectory()) {
					throw new ExitCodeException(EXITCODE_CONFIGURATION_ERROR,
							"Target platform install location does not point to a directory at: "
									+ targetPlatformInstallLocation + ".");
				}
				if (!targetPlatformInstallLocation.canWrite()) {
					throw new ExitCodeException(EXITCODE_CONFIGURATION_ERROR,
							"Target platform install location cannot be accessed at: " + targetPlatformInstallLocation
									+ ".");
				}

				if (clean) {
					try {
						FileDeleter.delete(targetPlatformInstallLocation);
					} catch (Exception e) {
						throw new ExitCodeException(EXITCODE_CONFIGURATION_ERROR,
								"Existing target platform install location cannot be cleared at: "
										+ targetPlatformInstallLocation + ".",
								e);
					}
					try {
						checkState(targetPlatformInstallLocation.mkdirs());
					} catch (Exception e) {
						throw new ExitCodeException(EXITCODE_CONFIGURATION_ERROR,
								"Target platform install location cannot be created at: "
										+ targetPlatformInstallLocation + ".",
								e);
					}
				}

			}

			try {
				// make sure the target platform location is resolved (follow symlinks)
				File resolvedLocation = targetPlatformInstallLocation.toPath().toRealPath().toFile();
				locationProvider.setTargetPlatformInstallLocation(resolvedLocation);
			} catch (IOException e) {
				throw new ExitCodeException(EXITCODE_CONFIGURATION_ERROR,
						"Failed to resolve the given target platform install location "
								+ targetPlatformInstallLocation.toPath().toString(),
						e);
			}

		} else {
			if (verbose)
				System.out.println("Setting up tmp location for dependencies.");

			try {
				locationProvider.configureWithTempFolders();
			} catch (IOException e1) {
				throw new ExitCodeException(EXITCODE_CONFIGURATION_ERROR,
						"Error while creating temp locations for dependencies.", e1);
			}
		}

	}

	/**
	 * Dumps available runners to a stream
	 *
	 * @param out
	 *            stream to print to
	 */
	private void printAvailableRunners(PrintStream out) {
		if (testerRegistry.getDescriptors().isEmpty())
			out.println("No runners found.");
		else {
			StringJoiner sj = new StringJoiner("\n\t");
			sj.add("Available runners are:");
			testerRegistry.getDescriptors().values().forEach(td -> sj.add(td.getId()));
			out.println(sj);
		}
	}

	/**
	 * Dumps available testers to a stream
	 *
	 * @param out
	 *            stream to print to
	 */
	private void printAvailableTesters(PrintStream out) {
		if (testerRegistry.getDescriptors().isEmpty())
			out.println("No testers found.");
		else {
			StringJoiner sj = new StringJoiner("\n\t");
			sj.add("Available testers are:");
			testerRegistry.getDescriptors().values().forEach(td -> sj.add(td.getId()));
			out.println(sj);
		}
	}

	/**
	 * @param string
	 *            to check
	 * @return true if null or just whitespaces.
	 */
	private static boolean isNotGiven(String string) {
		return string == null || string.trim().length() == 0;
	}

	/**
	 * Creates the injector for the headless compiler and injects all fields with the initialized injector.
	 *
	 * @See {@link HeadlessStandloneSetup}.
	 */
	private void initInjection(Properties properties) {
		final ISetup setup = new HeadlessStandloneSetup(properties);
		final Injector injector = setup.createInjectorAndDoEMFRegistration();

		injector.injectMembers(this);

		// if tester activator instance is present, initialize it with created injector
		if (TesterActivator.getInstance() != null) {
			TesterActivator.getInstance().startupWithInjector(injector);
		}
	}

	/**
	 * This standlone setup is the same as {@link N4JSStandaloneSetup} but uses a custom-built Guice module for injector
	 * creation (cf. {@link #createInjector()}.
	 */
	private class HeadlessStandloneSetup extends N4JSStandaloneSetup {
		private final Properties properties;

		/** Initializes a new headless standlone setup using the given {@code properties}. */
		public HeadlessStandloneSetup(Properties properties) {
			super();
			this.properties = properties;
		}

		@Override
		public Injector createInjector() {
			// combine all modules for N4JSC
			final Module combinedModule = Modules.combine(new N4JSRuntimeModule(), new TesterModule(),
					new N4JSHeadlessGeneratorModule(properties));

			// override with customized bindings
			final Module overridenModule = Modules.override(combinedModule).with(binder -> {
				binder.bind(TestTreeTransformer.class)
						.to(CliTestTreeTransformer.class);
				binder.bind(IHeadlessLogger.class)
						.toInstance(new ConfigurableHeadlessLogger(N4jscBase.this.verbose, N4jscBase.this.debug));
			});

			return Guice.createInjector(overridenModule);
		}
	}

	/**
	 * @param parser
	 *            cli
	 * @param ps
	 *            stream to write to
	 */
	private static void printExtendedUsage(CmdLineParser parser, PrintStream ps) {
		ps.println("Usage: java -jar n4jsc.jar [options] FILE FILE ...");
		parser.printUsage(ps);

	}

	/**
	 * Core algorithm to call the invoke compilation testing and running.
	 *
	 * @throws ExitCodeException
	 *             in error cases.
	 */
	private void doCompileAndTestAndRun(BuildSet buildSet) throws ExitCodeException {
		if (debug) {
			System.out.println("N4JS compiling...");
		}

		try {
			compile(buildSet);
			writeTestCatalog();
			testAndRun();

		} finally {
			cleanTemporaryArtifacts();
		}

		if (debug) {
			System.out.println("... done.");
		}
	}

	/** trigger compilation using pre-computed buildSet */
	private void compile(BuildSet buildSet) throws ExitCodeException {
		try (ClosableMeasurement m = compilationCollector.getClosableMeasurement("Compilation")) {
			// early exit if dontcompile
			if (buildtype == BuildType.dontcompile) {
				return;
			}

			// trigger build using pre-computed buildSet (differs depending on #buildtype)
			headless.compile(buildSet);
		} catch (N4JSCompileException e) {
			// dump all information to error-stream.
			e.userDump(System.err);
			throw new ExitCodeException(EXITCODE_COMPILE_ERROR, e);
		}
	}

	private void registerProjects(BuildSet buildSet) throws ExitCodeException {
		try (ClosableMeasurement m = projectRegistrationCollector.getClosableMeasurement("Register projects")) {
			headlessHelper.registerProjects(buildSet, workspace);
		} catch (N4JSCompileException e) {
			// dump all information to error-stream.
			e.userDump(System.err);
			throw new ExitCodeException(EXITCODE_COMPILE_ERROR);
		}
	}

	/**
	 * Dispatches the computation of the {@link BuildSet} for dependency discovery and compilation based on
	 * {@link #buildtype}. Does NOT include projects in target platform install location. Those should be added after(!)
	 * install missing dependencies via
	 *
	 * <pre>
	 * buildSet = computeBuildSet(); // this method
	 * // ... install missing dependencies ...
	 * final BuildSet targetPlatformBuildSet = computeTargetPlatformBuildSet();
	 * buildSet = BuildSet.combineDiscovered(buildSet, targetPlatformBuildSet);
	 * </pre>
	 */
	private BuildSet computeBuildSet() throws ExitCodeException {
		try (ClosableMeasurement m = buildSetComputationCollector.getClosableMeasurement("Compute BuildSet")) {
			switch (buildtype) {
			case singlefile:
				return computeSingleFilesBuildSet();
			case projects:
				return computeProjectsBuildSet();
			case allprojects:
				return computeAllProjectsBuildSet();
			case dontcompile:
			default:
				return computeAllProjectsBuildSet();
			}
		} catch (N4JSCompileException e) {
			// dump all information to error-stream.
			e.userDump(System.err);
			throw new ExitCodeException(EXITCODE_COMPILE_ERROR);
		}
	}

	/** Collects projects in 'singlefile' build mode and returns corresponding BuildSet. */
	private BuildSet computeSingleFilesBuildSet() throws N4JSCompileException {
		List<File> toBuild = new ArrayList<>();

		if (projectLocations != null)
			toBuild.addAll(ProjectLocationsUtil.convertToFiles(projectLocations));

		return buildSetComputer.createSingleFilesBuildSet(toBuild, srcFiles);
	}

	/** Collects projects in 'projects' build mode and returns corresponding BuildSet. */
	private BuildSet computeProjectsBuildSet() throws N4JSCompileException {
		List<File> toBuild = new ArrayList<>();

		if (projectLocations != null)
			toBuild.addAll(ProjectLocationsUtil.convertToFiles(projectLocations));

		return buildSetComputer.createProjectsBuildSet(toBuild, srcFiles);
	}

	/** Collects projects in 'allprojects' build mode and returns corresponding BuildSet. */
	private BuildSet computeAllProjectsBuildSet() throws N4JSCompileException, ExitCodeException {
		if (projectLocations == null)
			throw new ExitCodeException(EXITCODE_WRONG_CMDLINE_OPTIONS,
					"Require option for projectlocations to compile all projects.");

		if (!srcFiles.isEmpty()) {
			warn("The list of source files is obsolete for built all projects. The following will be ignored: "
					+ Joiner.on(", ").join(srcFiles));
		}

		List<File> toBuild = new ArrayList<>();
		toBuild.addAll(ProjectLocationsUtil.convertToFiles(projectLocations));
		return buildSetComputer.createAllProjectsBuildSet(toBuild);
	}

	private BuildSet computeTargetPlatformBuildSet() throws ExitCodeException {
		List<File> toBuild = new ArrayList<>();
		toBuild.addAll(ProjectLocationsUtil.getTargetPlatformWritableDir(installLocationProvider));
		try {
			return buildSetComputer.createAllProjectsBuildSet(toBuild);
		} catch (N4JSCompileException e) {
			throw new ExitCodeException(EXITCODE_DEPENDENCY_NOT_FOUND,
					"Cannot compute build set for target platform location.", e);
		}
	}

	/** writes test catalog based on {@link #testCatalogFile} */
	private void writeTestCatalog() throws ExitCodeException {
		if (null != testCatalogFile) {
			final String catalog = testCatalogSupplier.get();
			try (final FileOutputStream fos = new FileOutputStream(testCatalogFile)) {
				fos.write(catalog.getBytes());
				fos.flush();
			} catch (IOException e) {
				System.out.println("Error while writing test catalog file at: " + testCatalogFile);
				throw new ExitCodeException(EXITCODE_TEST_CATALOG_ASSEMBLATION_ERROR);
			}
		}
	}

	/** triggers runners and testers based on {@link #testThisLocation} and {@link #runThisFile} */
	private void testAndRun() throws ExitCodeException {
		try (ClosableMeasurement m = runnerTesterCollector.getClosableMeasurement("Execute tester/runner")) {
			if (testThisLocation != null) {
				if (buildtype != BuildType.dontcompile) {
					flushAndIinsertMarkerInOutputs();
				}
				headlessTester.runTests(tester, implementationId, checkLocationToTest(), testReportRoot);
			}

			if (runThisFile != null) {
				if (buildtype != BuildType.dontcompile) {
					flushAndIinsertMarkerInOutputs();
				}
				headlessRunner.startRunner(runner, implementationId, systemLoader, checkFileToRun(),
						new File(installLocationProvider.getTargetPlatformInstallURI()));
			}
		}
	}

	/** In some cases compiler is creating files and folders in temp locations. This method deletes those leftovers. */
	private void cleanTemporaryArtifacts() {
		if (installLocationProvider != null) {
			HeadlessTargetPlatformInstallLocationProvider locationProvider = (HeadlessTargetPlatformInstallLocationProvider) installLocationProvider;
			// TODO GH-521 reset state for HLC tests
			final java.net.URI uri = locationProvider.getTempRoot();
			locationProvider.resetState();
			if (uri != null) {
				File tempInstallToClean = new File(uri);
				try {
					if (tempInstallToClean.exists())
						FileDeleter.delete(tempInstallToClean);
				} catch (IOException e) {
					warn("Cannot clean temp install locations " + tempInstallToClean);
					e.printStackTrace();
				}
			}
		}
	}

	/**
	 * Inserts a Marker
	 */
	private static void flushAndIinsertMarkerInOutputs() {
		System.out.flush();
		System.err.flush();
		System.out.println(MARKER_RUNNER_OUPTUT);
		System.out.flush();
	}

	/**
	 * Check if the file is there.
	 *
	 * @return URI of the location to be executed
	 * @throws ExitCodeException
	 *             if module is missing
	 */
	private URI checkFileToRun() throws ExitCodeException {
		if (runThisFile == null || !runThisFile.exists()) {
			throw new ExitCodeException(EXITCODE_MODULE_TO_RUN_NOT_FOUND);
		}

		return HlcFileUtils.fileToURI(runThisFile);
	}

	/**
	 * Check if the project, folder, or file is there.
	 *
	 * @return URI of the location to be tested
	 * @throws ExitCodeException
	 *             if missing
	 */
	private URI checkLocationToTest() throws ExitCodeException {
		if (testThisLocation == null || !testThisLocation.exists()) {
			throw new ExitCodeException(EXITCODE_MODULE_TO_RUN_NOT_FOUND);
		}
		return HlcFileUtils.fileToURI(testThisLocation);
	}

	/**
	 * Headless compiler setup after parsing the arguments for the proper properties.
	 *
	 * @return ready to use instance of {@link N4HeadlessCompiler}
	 */
	@Inject
	private N4HeadlessCompiler configHeadlessCompiler() {
		headless.setKeepOnCompiling(keepCompiling);
		headless.setCompileSourceCode(!testonly);
		headless.setProcessTestCode(!notests);
		if (log) {
			headless.setLogFile(logFile);
		}
		return headless;
	}

	/**
	 * Print to error stream.
	 *
	 * @param msg
	 *            message
	 */
	protected static void warn(String msg) {
		if (msg == null)
			return;
		System.err.println(msg);
	}

	/**
	 * @return Properties or null
	 * @throws ExitCodeException
	 *             in cases of wrong config
	 */
	private Properties refProperties() throws ExitCodeException {
		if (preferencesProperties == null)
			return null;

		Properties ret = new Properties();
		try (FileInputStream stream = new FileInputStream(preferencesProperties)) {
			ret.load(stream);
		} catch (Exception e) {
			throw new ExitCodeException(EXITCODE_CONFIGURATION_ERROR,
					"Cannot load preference-properties from given file " + preferencesProperties, e);
		}
		return ret;
	}

	/**
	 * Dumping all options to screen.
	 */
	private void printDebugLines() {
		final char NL = '\n';
		StringBuffer sb = new StringBuffer();
		sb.append("N4jsc.options=").append(NL) //
				.append("debug=").append(debug).append(NL) //
				.append("runner=").append(runner).append(NL) //
				.append("listRunners=").append(listRunners).append(NL) //
				.append("runThisFile=").append(runThisFile).append(NL) //
				.append("tester=").append(tester).append(NL) //
				.append("listTesters=").append(listTesters).append(NL) //
				.append("testThisLocation=").append(testThisLocation).append(NL) //
				.append("preferencesProperties=").append(preferencesProperties).append(NL) //
				.append("projectLocations=").append(projectLocations).append(NL) //
				.append("type=").append(buildtype).append(NL)
				.append("testCatalogFile=").append(testCatalogFile).append(NL) //
				.append("srcFiles=");
		sb.append(srcFiles.stream()//
				.map(f -> f.toString())//
				.reduce((a, b) -> a + ", " + b)//
				.orElse("ø")).append(NL);
		sb.append("testonly=").append(testonly).append(NL) //
				.append("notests=").append(notests).append(NL) //
				.append("verbose=").append(verbose).append(NL);
		sb.append("Current execution directory = " + new File(".").getAbsolutePath());

		System.out.println(sb.toString());
	}

	/**
	 * Captures all info from throwable into string and then prints it into {@link System#err} - decreases interleaving
	 * of different writes.
	 */
	private void dumpThrowable(Throwable throwable) {
		System.err.println(Throwables.getStackTraceAsString(throwable));
	}

	/**
	 * Returns {@code true} iff the given list of arguments configure the headless compiler to run in
	 * performance-logging mode.
	 *
	 * This check can be performed, before {@link #performanceReport} has been populated by the command line argument
	 * parser.
	 */
	private boolean isPerformanceDataCollectionEnabled(String... args) {
		final List<String> arguments = Arrays.asList(args);
		return arguments.contains("-pR") || arguments.contains("--performanceReport");
	}

	/**
	 * If {@link #performanceReport} is non-null, this methods persists the performance data collected in
	 * {@link #headlessDataCollector} in the specified performance report file.
	 */
	private void writePerformanceReport() throws ExitCodeException {
		if (this.performanceReport != null) {
			final String csv = DataCollectorCSVExporter.toCSV(performanceKey);
			System.out.println(
					"Writing performance report to " + this.performanceReport.toPath().toAbsolutePath().toString());
			try (FileWriter writer = new FileWriter(performanceReport)) {
				writer.write(csv);
			} catch (IOException e) {
				throw new ExitCodeException(ErrorExitCode.EXITCODE_PERFORMANCE_REPORT_COULD_NOT_BE_WRITTEN);
			}
		}
	}
}<|MERGE_RESOLUTION|>--- conflicted
+++ resolved
@@ -68,15 +68,12 @@
 import org.eclipse.n4js.hlc.base.testing.HeadlessTester;
 import org.eclipse.n4js.internal.FileBasedWorkspace;
 import org.eclipse.n4js.runner.SystemLoaderInfo;
-<<<<<<< HEAD
+import org.eclipse.n4js.semver.Semver.NPMVersionRequirement;
 import org.eclipse.n4js.smith.ClosableMeasurement;
 import org.eclipse.n4js.smith.CollectedDataAccess;
 import org.eclipse.n4js.smith.DataCollector;
 import org.eclipse.n4js.smith.DataCollectorCSVExporter;
 import org.eclipse.n4js.smith.DataCollectors;
-=======
-import org.eclipse.n4js.semver.Semver.NPMVersionRequirement;
->>>>>>> c1e201d5
 import org.eclipse.n4js.tester.CliTestTreeTransformer;
 import org.eclipse.n4js.tester.TestCatalogSupplier;
 import org.eclipse.n4js.tester.TestTreeTransformer;
@@ -580,10 +577,9 @@
 				clean();
 			} else {
 				if (installMissingDependencies) {
-<<<<<<< HEAD
 					try (ClosableMeasurement installMissingDepMeasurement = installMissingDependencyCollector
 							.getClosableMeasurement("Install missing dependencies")) {
-						Map<String, String> dependencies = dependencyHelper
+						Map<String, NPMVersionRequirement> dependencies = dependencyHelper
 								.discoverMissingDependencies(buildSet.getAllProjects());
 						if (verbose) {
 							System.out.println("installing missing dependencies:");
@@ -599,15 +595,6 @@
 							else
 								throw new ExitCodeException(EXITCODE_DEPENDENCY_NOT_FOUND,
 										"Cannot install dependencies.");
-=======
-					Map<String, NPMVersionRequirement> dependencies = dependencyHelper
-							.discoverMissingDependencies(buildSet.getAllProjects());
-					if (verbose) {
-						System.out.println("installing missing dependencies:");
-						dependencies.forEach((name, version) -> {
-							System.out.println("  # " + name + "@" + version);
-						});
->>>>>>> c1e201d5
 					}
 				}
 
