/**
 * Copyright (c) 2016 NumberFour AG.
 * All rights reserved. This program and the accompanying materials
 * are made available under the terms of the Eclipse Public License v1.0
 * which accompanies this distribution, and is available at
 * http://www.eclipse.org/legal/epl-v10.html
 *
 * Contributors:
 *   NumberFour AG - Initial API and implementation
 */
package org.eclipse.n4js.hlc.base;

import static com.google.common.base.Preconditions.checkState;
import static org.eclipse.n4js.hlc.base.ErrorExitCode.EXITCODE_CLEAN_ERROR;
import static org.eclipse.n4js.hlc.base.ErrorExitCode.EXITCODE_COMPILE_ERROR;
import static org.eclipse.n4js.hlc.base.ErrorExitCode.EXITCODE_CONFIGURATION_ERROR;
import static org.eclipse.n4js.hlc.base.ErrorExitCode.EXITCODE_DEPENDENCY_NOT_FOUND;
import static org.eclipse.n4js.hlc.base.ErrorExitCode.EXITCODE_MODULE_TO_RUN_NOT_FOUND;
import static org.eclipse.n4js.hlc.base.ErrorExitCode.EXITCODE_TEST_CATALOG_ASSEMBLATION_ERROR;
import static org.eclipse.n4js.hlc.base.ErrorExitCode.EXITCODE_WRONG_CMDLINE_OPTIONS;
import static org.eclipse.n4js.utils.git.GitUtils.hardReset;
import static org.eclipse.n4js.utils.git.GitUtils.pull;

import java.io.File;
import java.io.FileInputStream;
import java.io.FileOutputStream;
import java.io.IOException;
import java.io.PrintStream;
import java.io.PrintWriter;
import java.nio.file.Path;
import java.util.ArrayList;
import java.util.EnumSet;
import java.util.List;
import java.util.Map;
import java.util.Properties;
import java.util.StringJoiner;

import org.apache.log4j.Logger;
import org.apache.log4j.varia.NullAppender;
import org.eclipse.core.runtime.IStatus;
import org.eclipse.core.runtime.NullProgressMonitor;
import org.eclipse.emf.common.util.URI;
import org.eclipse.equinox.app.IApplication;
import org.eclipse.equinox.app.IApplicationContext;
import org.eclipse.n4js.N4JSGlobals;
import org.eclipse.n4js.N4JSRuntimeModule;
import org.eclipse.n4js.N4JSStandaloneSetup;
import org.eclipse.n4js.binaries.BinariesPreferenceStore;
import org.eclipse.n4js.binaries.nodejs.NodeJsBinary;
import org.eclipse.n4js.binaries.nodejs.NpmBinary;
import org.eclipse.n4js.binaries.nodejs.NpmrcBinary;
import org.eclipse.n4js.external.HeadlessTargetPlatformInstallLocationProvider;
import org.eclipse.n4js.external.LibraryManager;
import org.eclipse.n4js.external.TargetPlatformInstallLocationProvider;
import org.eclipse.n4js.external.TypeDefinitionGitLocationProvider;
import org.eclipse.n4js.external.libraries.ExternalLibraryFolderUtils;
import org.eclipse.n4js.generator.headless.BuildSet;
import org.eclipse.n4js.generator.headless.BuildSetComputer;
import org.eclipse.n4js.generator.headless.HeadlessHelper;
import org.eclipse.n4js.generator.headless.N4HeadlessCompiler;
import org.eclipse.n4js.generator.headless.N4JSCompileException;
import org.eclipse.n4js.generator.headless.N4JSHeadlessGeneratorModule;
import org.eclipse.n4js.generator.headless.logging.ConfigurableHeadlessLogger;
import org.eclipse.n4js.generator.headless.logging.IHeadlessLogger;
import org.eclipse.n4js.hlc.base.running.HeadlessRunner;
import org.eclipse.n4js.hlc.base.testing.HeadlessTester;
import org.eclipse.n4js.internal.FileBasedWorkspace;
import org.eclipse.n4js.runner.SystemLoaderInfo;
import org.eclipse.n4js.tester.CliTestTreeTransformer;
import org.eclipse.n4js.tester.TestCatalogSupplier;
import org.eclipse.n4js.tester.TestTreeTransformer;
import org.eclipse.n4js.tester.TesterModule;
import org.eclipse.n4js.tester.extension.TesterRegistry;
import org.eclipse.n4js.tester.internal.TesterActivator;
import org.eclipse.n4js.utils.io.FileDeleter;
import org.eclipse.xtext.ISetup;
import org.kohsuke.args4j.Argument;
import org.kohsuke.args4j.CmdLineException;
import org.kohsuke.args4j.CmdLineParser;
import org.kohsuke.args4j.Option;

import com.google.common.base.Joiner;
import com.google.common.base.Throwables;
import com.google.inject.Guice;
import com.google.inject.Inject;
import com.google.inject.Injector;
import com.google.inject.Module;
import com.google.inject.Provider;
import com.google.inject.util.Modules;

/**
 * Main logic of the N4JS headless builder (a.k.a. n4jsc.jar).
 *
 * This code was moved here from class {@code N4jsc} to allow method {@link #doMain(String...)} to be called from OSGI
 * bundles (e.g. tests, MWE2 work flows).
 */
public class N4jscBase implements IApplication {

	/**
	 * Marker used to distinguish between compile-messages and runner output.
	 */
	public static final String MARKER_RUNNER_OUPTUT = "======= =======";

	/** Printing of usage and exit */
	@Option(name = "--help", aliases = "-h", usage = "print help & exit")
	// , help=true // TODO new versions(>3.5.2014) of args4j, support help-flag
	boolean help = false;

	/** Debug print of all read-in arguments */
	@Option(name = "--debug", usage = "print information about the current setup of the compiler")
	boolean debug = false;

	@Option(name = "--projectlocations", aliases = "-pl", metaVar = "directory", required = false, usage = "provide folder(s) to search for projects. If not set, the base folder of the running jvm will be taken as the location. "
			+ "Multiple folders can be given separated by the systems path-separator(: or ;). Only direct subfolders will be queried for projects.")
	String projectLocations;

	@Option(name = "--preferences", usage = "provide custom compiler preference settings stored in a *.properties file")
	File preferencesProperties;

	@Option(name = "--buildType", aliases = "-bt", metaVar = "type", usage = "provide the type to build (defaults to dontcompile). "
			+ "\n'allprojects' compiles all projects found in the projectlocations, no other argument required. "
			+ "\n'projects' interprets the arguments as projects-folders and compiles them. "
			+ "\n'singlefile' interprets the arguments as paths to N4JS-source files and compiles only those both."
			+ "\n'dontcompile' don't generate anything.")
	BuildType buildtype = BuildType.dontcompile;

	@Option(name = "--testCatalogFile", aliases = "-tc", required = false, usage = "if specified, a test catalog file will be generated to the given file location. The generated test catalog file will represent all "
			+ "tests that are available among the compiled sources. If the file does not exists at the given location, a new file will be created to "
			+ "the specified location. If a file already exists at the given location then the content of the existing file content will be replaced "
			+ "with the newly assembled test catalog. If an invalid file location is specified as the test catalog file output, then the catalog generation will fail.")
	File testCatalogFile;

	@Option(name = "--targetPlatformInstallLocation", aliases = "-tl", required = false, usage = "if specified and the target platform file is given as well, then all third party dependencies "
			+ "specified in the target platform file will be downloaded to that given location. If the target platform file is given, but the target platform install location is not specified, "
			+ "then a the compilation phase will be aborted and the execution will be interrupted."
			+ "If --targetPlatformSkipInstall is provided this parameter is ignored.")
	File targetPlatformInstallLocation;

	@Option(name = "--installMissingDependencies", aliases = "-imd", required = false, usage = "usually projects have dependencies that have to be fetched before the compilation. "
			+ "If this flag is provided, compiler will calculate missing dependencies based on the manifest files of the projects provided as input to the compilation."
			+ "Calculated missing dependencies will be fetched by Library Manager priori to the compilation.")
	boolean installMissingDependencies = false;

	@Option(name = "--keepCompiling", usage = "keep compiling - even if errors are encountered")
	boolean keepCompiling = false;

	@Option(name = "--notests", usage = "don't process test-folders")
	// , forbids = "--testonly" // TODO new versions(>3.5.2014) of arg4j allow exclusions
	boolean notests = false;

	@Option(name = "--testonly", usage = "only transpile contents of test-folders")
	// , forbids = "--notests" // TODO new versions(>3.5.2014) of arg4j allow exclusions
	boolean testonly = false;

	@Option(name = "--verbose", aliases = "-v", usage = "verbose output during build")
	boolean verbose = false;

	@Option(name = "--clean", aliases = "-c", required = false, usage = "use this flag to indicate that the output folder should be cleaned before compilation. "
			+ "If this flag is activated, the flag -bt must be activated as well. "
			+ "This flag can NOT be used in combination with -bt singlefile.")
	boolean clean = false;

	// -- --- --- - -- --- --- - -- --- --- - -- --- --- - -- --- --- - -- --- --- -
	// Options for execution (=running)
	@Option(name = "--run", aliases = "-r", metaVar = "pathToFileToRun", usage = "path to the file that should be run after compilation.")
	File runThisFile = null;

	@Option(name = "--runWith", aliases = "-rw", metaVar = "runnerId", usage = "ID of runner to use, last segment is sufficient, e.g. nodejs.")
	String runner = "nodejs";

	@Option(name = "--systemLoader", aliases = "-sl", required = false, usage = "when specified the given javascript system loader will be used "
			+ "for running the module. If not specified, the by default the System.js loader will be used. The following system "
			+ "loaders are available: sjs and cjs where sjs stands for System.js and cjs stands for Common JS.")
	String systemLoader;

	@Option(name = "--nodejsLocation", required = false, usage = "when configured then the Node.js binary located under the given absolute path "
			+ "will be used for executing modules. When specified then the absolute path of the folder that contains the Node.js binary should be "
			+ "specified. If not set, then the default /usr/local/bin (on Unix systems) or C:\\Program Files\\nodejs (on Windows systems) location "
			+ "will be used to look for the Node.js binary. ")
	File nodeJsBinaryRoot;

	@Option(name = "--npmrcRootLocation", required = false, usage = "when configured then the nprc setting used from given path"
			+ "will be used for installing npm packages modules. When specified then the absolute path of the folder that contains the '.npmrc' file should be "
			+ "specified. If not set, then the default to value specified by 'user.home' property value returned by java.lang.System ")
	File npmrcRoot;

	@Option(name = "--listRunners", aliases = "-lr", usage = "show list of available runners.")
	boolean listRunners = false;

	@Option(name = "--test", aliases = "-t", metaVar = "path", usage = "path must point to a project, folder, or file containing tests.")
	File testThisLocation = null;

	@Option(name = "--testReportRoot", required = false, usage = "when provided, it is expected to be directory in which test report will be written."
			+ "If test report already exists in that location it is removed overwritten. If not provided, test report generation is skipped.")
	File testReportRoot;

	@Option(name = "--testWith", aliases = "-tw", metaVar = "testerId", usage = "ID of tester to use, last segment is sufficient, e.g. nodejs_mangelhaft")
	String tester = "nodejs_mangelhaft";

	@Option(name = "--listTesters", aliases = "-lt", usage = "show list of available testers")
	boolean listTesters = false;

	@Option(name = "--implementationId", aliases = "-impl", metaVar = "ID", required = false, usage = "if there are API projects among the dependencies of the module to run, this specifies the ID of the "
			+ "implementation to use; only required when running/testing if there are API projects and there exists "
			+ "more than one implementation.")
	String implementationId = null;

	// -- --- --- - -- --- --- - -- --- --- - -- --- --- - -- --- --- - -- --- --- -
	// Special debugging features, hidden from normal usage
	@Option(name = "--log",
			// no usage, do not show in help
			required = false)
	boolean log = false;

	@Option(name = "--logfile",
			// no usage, do not show in help
			required = false)
	String logFile = "n4jsc.log";

	/**
	 * Catch all last arguments as files. The actual meaning of these files depends on the {@link #buildtype} (-bt)
	 * option
	 */
	@Argument(multiValued = true, usage = "filename of source (or project, see -bt) to compile")
	List<File> srcFiles = new ArrayList<>();

	@Inject
	private N4HeadlessCompiler headless;

	@Inject
	private BuildSetComputer buildSetComputer;

	@Inject
	private HeadlessRunner headlessRunner;

	@Inject
	private HeadlessTester headlessTester;

	@Inject
	private TestCatalogSupplier testCatalogSupplier;

	@Inject
	private TargetPlatformInstallLocationProvider installLocationProvider;

	@Inject
	private LibraryManager libManager;

	@Inject
	private TesterRegistry testerRegistry;

	@Inject
	private Provider<NodeJsBinary> nodeJsBinaryProvider;

	@Inject
	private Provider<NpmBinary> npmBinaryProvider;

	@Inject
	private Provider<NpmrcBinary> npmrcBinaryProvider;

	@Inject
	private BinariesPreferenceStore binariesPreferenceStore;

	@Inject
	private TypeDefinitionGitLocationProvider gitLocationProvider;

	@Inject
	private HeadlessExtensionRegistrationHelper headlessExtensionRegistrationHelper;

	@Inject
	private DependenciesHelper dependencyHelper;

	@Inject
	private HeadlessHelper headlessHelper;

	@Inject
	private FileBasedWorkspace workspace;

	@Override
	public Object start(IApplicationContext context) throws Exception {
		int exitCode;
		try {
			// TODO get args from application context, https://stackoverflow.com/a/17919860/52564
			String[] args = new String[] { "--help" };
			SuccessExitStatus success = new N4jscBase().doMain(args);
			exitCode = success.code;
		} catch (ExitCodeException e) {
			exitCode = e.getExitCode();
			System.err
					.println(e.getMessage() + " exitcode: " + exitCode + e.explanationOfExitCode());
		}
		System.out.flush();
		System.err.flush();
		return new Integer(exitCode);
	}

	@Override
	public void stop() {
		// nothing to do
	}

	/**
	 * POJO style entry point to start the compiler.
	 *
	 * @param args
	 *            the parameters.
	 */
	public static void main(String[] args) {
		int exitCode;
		try {
			SuccessExitStatus success = new N4jscBase().doMain(args);
			exitCode = success.code;
		} catch (ExitCodeException e) {
			exitCode = e.getExitCode();
			System.err
					.println(e.getMessage() + " exitcode: " + exitCode + e.explanationOfExitCode());
		}
		System.out.flush();
		System.err.flush();
		System.exit(exitCode);
	}

	/**
	 * This method can be used when the headless builder (a.k.a. n4jsc.jar) is to be invoked programmatically from
	 * outside bundle {@code org.eclipse.n4js.hlc}, e.g. in tests or in MWE2 work flows.
	 * <p>
	 * Obviously, this method is not intended to be used in the IDE product (this bundle should not be included in the
	 * IDE product anyway).
	 *
	 * @param args
	 *            parameters from command-line
	 * @throws ExitCodeException
	 *             in case of errors.
	 *
	 * @return SuccessExitStatus {@link SuccessExitStatus#INSTANCE success status} when everything went fine
	 */
	public SuccessExitStatus doMain(String... args) throws ExitCodeException {
		try {

			CmdLineParser parser = new CmdLineParser(this);
			parser.getProperties().withUsageWidth(130);

			try {

				parser.parseArgument(args);

			} catch (CmdLineException e) {
				System.err.println(e.getMessage());
				printExtendedUsage(parser, System.err);
				// exit with error-code 1
				throw new ExitCodeException(EXITCODE_WRONG_CMDLINE_OPTIONS);
			}

			// debug before help, shortcut for check-settings without running
			if (debug) {
				printDebugLines();
			} else {
				// Reconfigure Logging to be quiet:
				Logger.getRootLogger().removeAllAppenders();
				Logger.getRootLogger().addAppender(new NullAppender());
			}

			// Check help option:
			if (help) {
				// print and exit:
				printExtendedUsage(parser, System.out);
				return SuccessExitStatus.INSTANCE;
			}

			// Injection should not be called before making sure the argument parsing successfully finished. Such as
			// help.
			initInjection(refProperties());

			// Register extensions manually
			headlessExtensionRegistrationHelper.registerExtensions();

			if (listRunners) {
				printAvailableRunners(System.out);
				return SuccessExitStatus.INSTANCE;
			}
			if (listTesters) {
				printAvailableTesters(System.out);
				return SuccessExitStatus.INSTANCE;
			}

			StringJoiner sj = new StringJoiner(",");

			// Make sure the srcFiles are valid
			for (File srcFile : srcFiles) {
				if (!srcFile.isFile() && !srcFile.isDirectory()) {
					sj.add(srcFile.toString());
				}
			}
			if (!sj.toString().isEmpty()) {
				System.err.println(
						"These source files or projects are invalid (neither file nor directory): " + sj.toString());
				throw new ExitCodeException(ErrorExitCode.EXITCODE_SRCFILES_INVALID);
			}

			EnumSet<BuildType> noSrcRequired = EnumSet.of(BuildType.allprojects, BuildType.dontcompile);
			// missing arguments (only build all doesn't require one OR if nothing will be compiled).
			if (srcFiles.isEmpty() && (!noSrcRequired.contains(buildtype))) {
				// print and exit:
				System.out.println("Missing arguments.");
				printExtendedUsage(parser, System.out);
				throw new ExitCodeException(EXITCODE_WRONG_CMDLINE_OPTIONS);
			}

			// check missing runner
			if ((runThisFile != null) && isNotGiven(runner)) {
				// print and exit:
				System.out.println("Missing arguments for running: runner must be named with option -rw");
				printExtendedUsage(parser, System.out);
				throw new ExitCodeException(EXITCODE_WRONG_CMDLINE_OPTIONS);
			}
			// check missing tester
			if ((testThisLocation != null) && isNotGiven(tester)) {
				// print and exit:
				System.out.println("Missing arguments for testing: tester must be named with option -tw");
				printExtendedUsage(parser, System.out);
				throw new ExitCodeException(EXITCODE_WRONG_CMDLINE_OPTIONS);
			}
			// check runner/tester conflict
			if (runThisFile != null && testThisLocation != null) {
				// print and exit:
				System.out.println("Conflicting arguments: must not provide both -r and -t");
				printExtendedUsage(parser, System.out);
				throw new ExitCodeException(EXITCODE_WRONG_CMDLINE_OPTIONS);
			}

			if (null != testCatalogFile) {

				if (testCatalogFile.exists()) {
					if (testCatalogFile.isDirectory()) {
						final String msg = "The location of the test catalog file points to a directory and not to a file. "
								+ testCatalogFile;
						System.out.println(msg);
						printExtendedUsage(parser, System.out);
						throw new ExitCodeException(EXITCODE_TEST_CATALOG_ASSEMBLATION_ERROR, msg);
					}

					if (!testCatalogFile.delete()) {
						final String msg = "Error while deleting existing test catalog file. " + testCatalogFile;
						System.out.println(msg);
						printExtendedUsage(parser, System.out);
						throw new ExitCodeException(EXITCODE_TEST_CATALOG_ASSEMBLATION_ERROR, msg);
					}
				}

				try {
					if (!testCatalogFile.createNewFile()) {
						final String msg = "Error while creating test catalog file at: " + testCatalogFile;
						System.out.println(msg);
						printExtendedUsage(parser, System.out);
						throw new ExitCodeException(EXITCODE_TEST_CATALOG_ASSEMBLATION_ERROR, msg);
					}
				} catch (final IOException e) {
					System.out.println("Error while creating test catalog file. " + e.getMessage());
					printExtendedUsage(parser, System.out);
					throw new ExitCodeException(EXITCODE_TEST_CATALOG_ASSEMBLATION_ERROR, e);
				}

				if (!testCatalogFile.exists() || !testCatalogFile.canWrite()) {
					final String msg = "Cannot access test catalog file at: " + testCatalogFile;
					System.out.println(msg);
					printExtendedUsage(parser, System.out);
					throw new ExitCodeException(EXITCODE_TEST_CATALOG_ASSEMBLATION_ERROR, msg);
				}

			}

			if (clean && ((buildtype == BuildType.dontcompile) || (buildtype == BuildType.singlefile))) {
				String msg = "";
				if (buildtype == BuildType.dontcompile) {
					msg = "The flag -bt must be specified when --clean/-c is activated";
				} else if (buildtype == BuildType.singlefile) {
					msg = "The flag --clean/-c flag can not be used in combination with -bt singlefile";
				}
				System.out.println(msg);
				printExtendedUsage(parser, System.out);
				throw new ExitCodeException(EXITCODE_WRONG_CMDLINE_OPTIONS);
			}

			final SystemLoaderInfo systemLoaderType = SystemLoaderInfo.fromString(systemLoader);
			if (null == systemLoaderType) {
				systemLoader = SystemLoaderInfo.SYSTEM_JS.getId();
			}

			checkTargetPlatformConfigurations();
			if (null != nodeJsBinaryRoot) {
				binariesPreferenceStore.setPath(nodeJsBinaryProvider.get(), nodeJsBinaryRoot.toURI());
				binariesPreferenceStore.save();
			}
			if (npmrcRoot != null) {
				binariesPreferenceStore.setPath(npmrcBinaryProvider.get(), npmrcRoot.toURI());
				binariesPreferenceStore.save();
			}

			validateBinaries();
			cloneGitRepositoryAndInstallNpmPackages();

			// compute build set based on user settings (e.g. #buildmode, #srcFiles, #projectlocations)
			BuildSet buildSet = computeBuildSet();
			// make sure all projects in the build set are registered with the workspace
			registerProjects(buildSet);

			if (clean) {
				// clean without compiling anything.
				clean();
			} else {
				if (installMissingDependencies) {
					Map<String, String> dependencies = dependencyHelper
							.discoverMissingDependencies(buildSet.getAllProjects());
					if (verbose) {
						System.out.println("installing missing dependencies:");
						dependencies.forEach((name, version) -> {
							System.out.println("  # " + name + "@" + version);
						});
					}

					IStatus status = libManager.installNPMs(dependencies, new NullProgressMonitor());
					if (!status.isOK())
						if (keepCompiling)
							warn(status.getMessage());
						else
							throw new ExitCodeException(EXITCODE_DEPENDENCY_NOT_FOUND,
									"Cannot install dependencies.");

				}

				final BuildSet targetPlatformBuildSet = computeTargetPlatformBuildSet();
				// make sure all newly installed dependencies are registered with the workspace
				registerProjects(targetPlatformBuildSet);

				// add newly installed external libraries to the discoveredProjects of the buildSet
				buildSet = BuildSet.combineDiscovered(buildSet, targetPlatformBuildSet);

				// run and dispatch.
				doCompileAndTestAndRun(buildSet);
			}
		} catch (Throwable e) {
			dumpThrowable(e);
			throw e;
		} finally {
			targetPlatformInstallLocation = null;
		}

		// did everything there was to be done
		return SuccessExitStatus.INSTANCE;
	}

	private void clean() throws ExitCodeException {
		if (buildtype == BuildType.dontcompile) {
			throw new ExitCodeException(EXITCODE_WRONG_CMDLINE_OPTIONS,
					"The flag -bt must be specified when cleaning");
		}
		try {
			switch (buildtype) {
			case projects:
				headless.cleanProjects(srcFiles);
				break;

			case allprojects:
				if (projectLocations == null) {
					throw new ExitCodeException(EXITCODE_WRONG_CMDLINE_OPTIONS,
							"Require option for projectlocations to clean all projects.");
				} else {
					if (!srcFiles.isEmpty()) {
						warn("The list of projects are ignored because we are cleaning all projects in  "
								+ projectLocations);
					}
					List<File> toClean = new ArrayList<>();
					toClean.addAll(ProjectLocationsUtil.getTargetPlatformWritableDir(installLocationProvider));
					toClean.addAll(ProjectLocationsUtil.convertToFiles(projectLocations));
					headless.cleanProjectsInSearchPath(toClean);
				}
				break;
			default:
				// Do nothing
			}
		} catch (N4JSCompileException e) {
			// dump all information to error-stream.
			e.userDump(System.err);
			throw new ExitCodeException(EXITCODE_CLEAN_ERROR);
		}
	}

	private void validateBinaries() throws ExitCodeException {
		if (installMissingDependencies || runThisFile != null || testThisLocation != null) {
			IStatus status = nodeJsBinaryProvider.get().validate();
			if (!status.isOK()) {
				System.out.println(status.getMessage());
				if (null != status.getException()) {
					dumpThrowable(status.getException());
				}
				throw new ExitCodeException(EXITCODE_CONFIGURATION_ERROR, status.getMessage(), status.getException());
			}
		}
		if (installMissingDependencies) {
			IStatus status = npmBinaryProvider.get().validate();
			if (!status.isOK()) {
				System.out.println(status.getMessage());
				if (null != status.getException()) {
					dumpThrowable(status.getException());
				}
				throw new ExitCodeException(EXITCODE_CONFIGURATION_ERROR, status.getMessage(), status.getException());
			}
		}
	}

	/** depends on the checks done in {@link #checkTargetPlatformConfigurations} */
	private void cloneGitRepositoryAndInstallNpmPackages() throws ExitCodeException {
		checkState(installLocationProvider instanceof HeadlessTargetPlatformInstallLocationProvider);
		HeadlessTargetPlatformInstallLocationProvider locationProvider = (HeadlessTargetPlatformInstallLocationProvider) installLocationProvider;

		if (!installMissingDependencies) {
			if (verbose)
				System.out.println("Skipping scanning and installation of dependencies.");
			return;
		}

		// pull n4jsd to install location
		java.net.URI gitRepositoryLocation = locationProvider.getTargetPlatformLocalGitRepositoryLocation();
		Path localClonePath = new File(gitRepositoryLocation).toPath();
		hardReset(gitLocationProvider.getGitLocation().getRepositoryRemoteURL(), localClonePath,
				gitLocationProvider.getGitLocation().getRemoteBranch(), true);
		pull(localClonePath);

<<<<<<< HEAD
		// generate n4tp file for libManager to use
		PackageJson packageJson = TargetPlatformFactory.createN4Default();
		java.net.URI platformLocation = locationProvider.getTargetPlatformInstallURI();
=======
		// generate initial target platform package.json file for libManager to use
		String packageJson = ExternalLibraryFolderUtils.createTargetPlatformPackageJson();
		java.net.URI platformLocation = locationProvider.getTargetPlatformInstallLocation();
>>>>>>> 5a43a4eb
		File packageJsonFile = new File(new File(platformLocation), N4JSGlobals.PACKAGE_JSON);
		try {
			// Create new target platform definition file, only if not present.
			// If a target platform definition file exists, it will be reused.
			if (!packageJsonFile.exists()) {
				packageJsonFile.createNewFile();
				try (PrintWriter pw = new PrintWriter(packageJsonFile)) {
					pw.write(packageJson);
					pw.flush();
					locationProvider.setTargetPlatformFileLocation(packageJsonFile.toURI());
				}
			}
		} catch (IOException e) {
			throw new ExitCodeException(EXITCODE_CONFIGURATION_ERROR,
					"Error while consuming target platform file.", e);
		}
	}

	/**
	 * Checks state of target platform location is valid. If needed temp location is used. Valid location is saved in
	 * {@link TargetPlatformInstallLocationProvider}
	 *
	 * @throws ExitCodeException
	 *             if configuration is inconsistent or cannot be fixed.
	 */
	private void checkTargetPlatformConfigurations() throws ExitCodeException {
		HeadlessTargetPlatformInstallLocationProvider locationProvider = (HeadlessTargetPlatformInstallLocationProvider) installLocationProvider;
		if (targetPlatformInstallLocation != null) {
			// validate and save existing one

			if (!targetPlatformInstallLocation.exists()) {
				try {
					checkState(targetPlatformInstallLocation.mkdirs());
				} catch (Exception e) {
					throw new ExitCodeException(EXITCODE_CONFIGURATION_ERROR,
							"Target platform install location cannot be created at: "
									+ targetPlatformInstallLocation + ".",
							e);
				}
			} else {
				if (!targetPlatformInstallLocation.isDirectory()) {
					throw new ExitCodeException(EXITCODE_CONFIGURATION_ERROR,
							"Target platform install location does not point to a directory at: "
									+ targetPlatformInstallLocation + ".");
				}
				if (!targetPlatformInstallLocation.canWrite()) {
					throw new ExitCodeException(EXITCODE_CONFIGURATION_ERROR,
							"Target platform install location cannot be accessed at: " + targetPlatformInstallLocation
									+ ".");
				}

				if (clean) {
					try {
						FileDeleter.delete(targetPlatformInstallLocation);
					} catch (Exception e) {
						throw new ExitCodeException(EXITCODE_CONFIGURATION_ERROR,
								"Existing target platform install location cannot be cleared at: "
										+ targetPlatformInstallLocation + ".",
								e);
					}
					try {
						checkState(targetPlatformInstallLocation.mkdirs());
					} catch (Exception e) {
						throw new ExitCodeException(EXITCODE_CONFIGURATION_ERROR,
								"Target platform install location cannot be created at: "
										+ targetPlatformInstallLocation + ".",
								e);
					}
				}

			}

			try {
				// make sure the target platform location is resolved (follow symlinks)
				File resolvedLocation = targetPlatformInstallLocation.toPath().toRealPath().toFile();
				locationProvider.setTargetPlatformInstallLocation(resolvedLocation);
			} catch (IOException e) {
				throw new ExitCodeException(EXITCODE_CONFIGURATION_ERROR,
						"Failed to resolve the given target platform install location "
								+ targetPlatformInstallLocation.toPath().toString(),
						e);
			}

		} else {
			if (verbose)
				System.out.println("Setting up tmp location for dependencies.");

			try {
				locationProvider.configureWithTempFolders();
			} catch (IOException e1) {
				throw new ExitCodeException(EXITCODE_CONFIGURATION_ERROR,
						"Error while creating temp locations for dependencies.", e1);
			}
		}

	}

	/**
	 * Dumps available runners to a stream
	 *
	 * @param out
	 *            stream to print to
	 */
	private void printAvailableRunners(PrintStream out) {
		if (testerRegistry.getDescriptors().isEmpty())
			out.println("No runners found.");
		else {
			StringJoiner sj = new StringJoiner("\n\t");
			sj.add("Available runners are:");
			testerRegistry.getDescriptors().values().forEach(td -> sj.add(td.getId()));
			out.println(sj);
		}
	}

	/**
	 * Dumps available testers to a stream
	 *
	 * @param out
	 *            stream to print to
	 */
	private void printAvailableTesters(PrintStream out) {
		if (testerRegistry.getDescriptors().isEmpty())
			out.println("No testers found.");
		else {
			StringJoiner sj = new StringJoiner("\n\t");
			sj.add("Available testers are:");
			testerRegistry.getDescriptors().values().forEach(td -> sj.add(td.getId()));
			out.println(sj);
		}
	}

	/**
	 * @param string
	 *            to check
	 * @return true if null or just whitespaces.
	 */
	private static boolean isNotGiven(String string) {
		return string == null || string.trim().length() == 0;
	}

	/**
	 * Creates the injector for the headless compiler and injects all fields with the initialized injector.
	 *
	 * @See {@link HeadlessStandloneSetup}.
	 */
	private void initInjection(Properties properties) {
		final ISetup setup = new HeadlessStandloneSetup(properties);
		final Injector injector = setup.createInjectorAndDoEMFRegistration();

		injector.injectMembers(this);

		// if tester activator instance is present, initialize it with created injector
		if (TesterActivator.getInstance() != null) {
			TesterActivator.getInstance().startupWithInjector(injector);
		}
	}

	/**
	 * This standlone setup is the same as {@link N4JSStandaloneSetup} but uses a custom-built Guice module for injector
	 * creation (cf. {@link #createInjector()}.
	 */
	private class HeadlessStandloneSetup extends N4JSStandaloneSetup {
		private final Properties properties;

		/** Initializes a new headless standlone setup using the given {@code properties}. */
		public HeadlessStandloneSetup(Properties properties) {
			super();
			this.properties = properties;
		}

		@Override
		public Injector createInjector() {
			// combine all modules for N4JSC
			final Module combinedModule = Modules.combine(new N4JSRuntimeModule(), new TesterModule(),
					new N4JSHeadlessGeneratorModule(properties));

			// override with customized bindings
			final Module overridenModule = Modules.override(combinedModule).with(binder -> {
				binder.bind(TestTreeTransformer.class)
						.to(CliTestTreeTransformer.class);
				binder.bind(IHeadlessLogger.class)
						.toInstance(new ConfigurableHeadlessLogger(N4jscBase.this.verbose, N4jscBase.this.debug));
			});

			return Guice.createInjector(overridenModule);
		}
	}

	/**
	 * @param parser
	 *            cli
	 * @param ps
	 *            stream to write to
	 */
	private static void printExtendedUsage(CmdLineParser parser, PrintStream ps) {
		ps.println("Usage: java -jar n4jsc.jar [options] FILE FILE ...");
		parser.printUsage(ps);

	}

	/**
	 * Core algorithm to call the invoke compilation testing and running.
	 *
	 * @throws ExitCodeException
	 *             in error cases.
	 */
	private void doCompileAndTestAndRun(BuildSet buildSet) throws ExitCodeException {
		if (debug) {
			System.out.println("N4JS compiling...");
		}

		try {
			compile(buildSet);
			writeTestCatalog();
			testAndRun();

		} finally {
			cleanTemporaryArtifacts();
		}

		if (debug) {
			System.out.println("... done.");
		}
	}

	/** trigger compilation using pre-computed buildSet */
	private void compile(BuildSet buildSet) throws ExitCodeException {
		try {
			// early exit if dontcompile
			if (buildtype == BuildType.dontcompile) {
				return;
			}

			// trigger build using pre-computed buildSet (differs depending on #buildtype)
			headless.compile(buildSet);
		} catch (N4JSCompileException e) {
			// dump all information to error-stream.
			e.userDump(System.err);
			throw new ExitCodeException(EXITCODE_COMPILE_ERROR, e);
		}
	}

	private void registerProjects(BuildSet buildSet) throws ExitCodeException {
		try {
			headlessHelper.registerProjects(buildSet, workspace);
		} catch (N4JSCompileException e) {
			// dump all information to error-stream.
			e.userDump(System.err);
			throw new ExitCodeException(EXITCODE_COMPILE_ERROR);
		}
	}

	/**
	 * Dispatches the computation of the {@link BuildSet} for dependency discovery and compilation based on
	 * {@link #buildtype}. Does NOT include projects in target platform install location. Those should be added after(!)
	 * install missing dependencies via
	 *
	 * <pre>
	 * buildSet = computeBuildSet(); // this method
	 * // ... install missing dependencies ...
	 * final BuildSet targetPlatformBuildSet = computeTargetPlatformBuildSet();
	 * buildSet = BuildSet.combineDiscovered(buildSet, targetPlatformBuildSet);
	 * </pre>
	 */
	private BuildSet computeBuildSet() throws ExitCodeException {
		try {
			switch (buildtype) {
			case singlefile:
				return computeSingleFilesBuildSet();
			case projects:
				return computeProjectsBuildSet();
			case allprojects:
				return computeAllProjectsBuildSet();
			case dontcompile:
			default:
				return computeAllProjectsBuildSet();
			}
		} catch (N4JSCompileException e) {
			// dump all information to error-stream.
			e.userDump(System.err);
			throw new ExitCodeException(EXITCODE_COMPILE_ERROR);
		}
	}

	/** Collects projects in 'singlefile' build mode and returns corresponding BuildSet. */
	private BuildSet computeSingleFilesBuildSet() throws N4JSCompileException {
		List<File> toBuild = new ArrayList<>();

		if (projectLocations != null)
			toBuild.addAll(ProjectLocationsUtil.convertToFiles(projectLocations));

		return buildSetComputer.createSingleFilesBuildSet(toBuild, srcFiles);
	}

	/** Collects projects in 'projects' build mode and returns corresponding BuildSet. */
	private BuildSet computeProjectsBuildSet() throws N4JSCompileException {
		List<File> toBuild = new ArrayList<>();

		if (projectLocations != null)
			toBuild.addAll(ProjectLocationsUtil.convertToFiles(projectLocations));

		return buildSetComputer.createProjectsBuildSet(toBuild, srcFiles);
	}

	/** Collects projects in 'allprojects' build mode and returns corresponding BuildSet. */
	private BuildSet computeAllProjectsBuildSet() throws N4JSCompileException, ExitCodeException {
		if (projectLocations == null)
			throw new ExitCodeException(EXITCODE_WRONG_CMDLINE_OPTIONS,
					"Require option for projectlocations to compile all projects.");

		if (!srcFiles.isEmpty()) {
			warn("The list of source files is obsolete for built all projects. The following will be ignored: "
					+ Joiner.on(", ").join(srcFiles));
		}

		List<File> toBuild = new ArrayList<>();
		toBuild.addAll(ProjectLocationsUtil.convertToFiles(projectLocations));
		return buildSetComputer.createAllProjectsBuildSet(toBuild);
	}

	private BuildSet computeTargetPlatformBuildSet() throws ExitCodeException {
		List<File> toBuild = new ArrayList<>();
		toBuild.addAll(ProjectLocationsUtil.getTargetPlatformWritableDir(installLocationProvider));
		try {
			return buildSetComputer.createAllProjectsBuildSet(toBuild);
		} catch (N4JSCompileException e) {
			throw new ExitCodeException(EXITCODE_DEPENDENCY_NOT_FOUND,
					"Cannot compute build set for target platform location.", e);
		}
	}

	/** writes test catalog based on {@link #testCatalogFile} */
	private void writeTestCatalog() throws ExitCodeException {
		if (null != testCatalogFile) {
			final String catalog = testCatalogSupplier.get();
			try (final FileOutputStream fos = new FileOutputStream(testCatalogFile)) {
				fos.write(catalog.getBytes());
				fos.flush();
			} catch (IOException e) {
				System.out.println("Error while writing test catalog file at: " + testCatalogFile);
				throw new ExitCodeException(EXITCODE_TEST_CATALOG_ASSEMBLATION_ERROR);
			}
		}
	}

	/** triggers runners and testers based on {@link #testThisLocation} and {@link #runThisFile} */
	private void testAndRun() throws ExitCodeException {
		if (testThisLocation != null) {
			if (buildtype != BuildType.dontcompile) {
				flushAndIinsertMarkerInOutputs();
			}
			headlessTester.runTests(tester, implementationId, checkLocationToTest(), testReportRoot);
		}

		if (runThisFile != null) {
			if (buildtype != BuildType.dontcompile) {
				flushAndIinsertMarkerInOutputs();
			}
			headlessRunner.startRunner(runner, implementationId, systemLoader, checkFileToRun(),
					new File(installLocationProvider.getTargetPlatformInstallURI()));
		}
	}

	/** In some cases compiler is creating files and folders in temp locations. This method deletes those leftovers. */
	private void cleanTemporaryArtifacts() {
		if (installLocationProvider != null) {
			HeadlessTargetPlatformInstallLocationProvider locationProvider = (HeadlessTargetPlatformInstallLocationProvider) installLocationProvider;
			// TODO GH-521 reset state for HLC tests
			final java.net.URI uri = locationProvider.getTempRoot();
			locationProvider.resetState();
			if (uri != null) {
				File tempInstallToClean = new File(uri);
				try {
					if (tempInstallToClean.exists())
						FileDeleter.delete(tempInstallToClean);
				} catch (IOException e) {
					warn("Cannot clean temp install locations " + tempInstallToClean);
					e.printStackTrace();
				}
			}
		}
	}

	/**
	 * Inserts a Marker
	 */
	private static void flushAndIinsertMarkerInOutputs() {
		System.out.flush();
		System.err.flush();
		System.out.println(MARKER_RUNNER_OUPTUT);
		System.out.flush();
	}

	/**
	 * Check if the file is there.
	 *
	 * @return URI of the location to be executed
	 * @throws ExitCodeException
	 *             if module is missing
	 */
	private URI checkFileToRun() throws ExitCodeException {
		if (runThisFile == null || !runThisFile.exists()) {
			throw new ExitCodeException(EXITCODE_MODULE_TO_RUN_NOT_FOUND);
		}

		return HlcFileUtils.fileToURI(runThisFile);
	}

	/**
	 * Check if the project, folder, or file is there.
	 *
	 * @return URI of the location to be tested
	 * @throws ExitCodeException
	 *             if missing
	 */
	private URI checkLocationToTest() throws ExitCodeException {
		if (testThisLocation == null || !testThisLocation.exists()) {
			throw new ExitCodeException(EXITCODE_MODULE_TO_RUN_NOT_FOUND);
		}
		return HlcFileUtils.fileToURI(testThisLocation);
	}

	/**
	 * Headless compiler setup after parsing the arguments for the proper properties.
	 *
	 * @return ready to use instance of {@link N4HeadlessCompiler}
	 */
	@Inject
	private N4HeadlessCompiler configHeadlessCompiler() {
		headless.setKeepOnCompiling(keepCompiling);
		headless.setCompileSourceCode(!testonly);
		headless.setProcessTestCode(!notests);
		if (log) {
			headless.setLogFile(logFile);
		}
		return headless;
	}

	/**
	 * Print to error stream.
	 *
	 * @param msg
	 *            message
	 */
	protected static void warn(String msg) {
		if (msg == null)
			return;
		System.err.println(msg);
	}

	/**
	 * @return Properties or null
	 * @throws ExitCodeException
	 *             in cases of wrong config
	 */
	private Properties refProperties() throws ExitCodeException {
		if (preferencesProperties == null)
			return null;

		Properties ret = new Properties();
		try (FileInputStream stream = new FileInputStream(preferencesProperties)) {
			ret.load(stream);
		} catch (Exception e) {
			throw new ExitCodeException(EXITCODE_CONFIGURATION_ERROR,
					"Cannot load preference-properties from given file " + preferencesProperties, e);
		}
		return ret;
	}

	/**
	 * Dumping all options to screen.
	 */
	private void printDebugLines() {
		final char NL = '\n';
		StringBuffer sb = new StringBuffer();
		sb.append("N4jsc.options=").append(NL) //
				.append("debug=").append(debug).append(NL) //
				.append("runner=").append(runner).append(NL) //
				.append("listRunners=").append(listRunners).append(NL) //
				.append("runThisFile=").append(runThisFile).append(NL) //
				.append("tester=").append(tester).append(NL) //
				.append("listTesters=").append(listTesters).append(NL) //
				.append("testThisLocation=").append(testThisLocation).append(NL) //
				.append("preferencesProperties=").append(preferencesProperties).append(NL) //
				.append("projectLocations=").append(projectLocations).append(NL) //
				.append("type=").append(buildtype).append(NL)
				.append("testCatalogFile=").append(testCatalogFile).append(NL) //
				.append("srcFiles=");
		sb.append(srcFiles.stream()//
				.map(f -> f.toString())//
				.reduce((a, b) -> a + ", " + b)//
				.orElse("ø")).append(NL);
		sb.append("testonly=").append(testonly).append(NL) //
				.append("notests=").append(notests).append(NL) //
				.append("verbose=").append(verbose).append(NL);
		sb.append("Current execution directory = " + new File(".").getAbsolutePath());

		System.out.println(sb.toString());
	}

	/**
	 * Captures all info from throwable into string and then prints it into {@link System#err} - decreases interleaving
	 * of different writes.
	 */
	private void dumpThrowable(Throwable throwable) {
		System.err.println(Throwables.getStackTraceAsString(throwable));
	}
}<|MERGE_RESOLUTION|>--- conflicted
+++ resolved
@@ -625,15 +625,8 @@
 				gitLocationProvider.getGitLocation().getRemoteBranch(), true);
 		pull(localClonePath);
 
-<<<<<<< HEAD
-		// generate n4tp file for libManager to use
-		PackageJson packageJson = TargetPlatformFactory.createN4Default();
+		String packageJson = ExternalLibraryFolderUtils.createTargetPlatformPackageJson();
 		java.net.URI platformLocation = locationProvider.getTargetPlatformInstallURI();
-=======
-		// generate initial target platform package.json file for libManager to use
-		String packageJson = ExternalLibraryFolderUtils.createTargetPlatformPackageJson();
-		java.net.URI platformLocation = locationProvider.getTargetPlatformInstallLocation();
->>>>>>> 5a43a4eb
 		File packageJsonFile = new File(new File(platformLocation), N4JSGlobals.PACKAGE_JSON);
 		try {
 			// Create new target platform definition file, only if not present.
