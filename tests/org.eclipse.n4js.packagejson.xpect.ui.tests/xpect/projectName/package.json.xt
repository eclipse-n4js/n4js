--- conflicted
+++ resolved
@@ -22,13 +22,8 @@
  */
 {
 	/** XPECT errors ---
-<<<<<<< HEAD
-	   "The package name "MyProjectName" does not match project folder name "OtherProjectName" used on the file system." at ""MyProjectName""
+	   "The package name "MyProjectName" does not match the name of the project folder "OtherProjectName" on the file system." at ""MyProjectName""
 	   "The package name "MyProjectName" does not match project name "OtherProjectName" used in the Eclipse workspace." at ""MyProjectName""
-=======
-	   "The package name "MyProjectID" does not match the name of the project folder "OtherProjectName" on the file system." at ""MyProjectID""
-	   "The package name "MyProjectID" does not match project name "OtherProjectName" used in the Eclipse workspace." at ""MyProjectID""
->>>>>>> 24a56776
 	   ---
 	 */
 	"name": "MyProjectName",
