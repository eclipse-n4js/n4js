--- conflicted
+++ resolved
@@ -24,115 +24,9 @@
 	</parent>
 
 	<modules>
-<<<<<<< HEAD
  		<!-- *************************************** Headless integration tests -->
 		<module>org.eclipse.n4js.hlc.integrationtests</module>
-=======
-		<!-- ************************************** JUnit Tests -->
-
-       		<!-- Test to ensure that shipped code is up-to-date (see /plugins/org.eclipse.n4js.external.libraries/shipped-code). -->
-		<module>org.eclipse.n4js.external.libraries.update.tests</module>
-
- 	       <!-- Release Engineering Tools Tests -->
-		<module>org.eclipse.n4js.releng.utils.tests</module>
-
-		<!-- JSDoc tests -->
-		<module>org.eclipse.n4js.jsdoc2spec.tests</module>
-		
-		<!-- Type system tests -->
-		<module>org.eclipse.n4js.ts.model.tests</module>
-		<module>org.eclipse.n4js.ts.tests</module>
-		<module>org.eclipse.n4js.ts.xpect.tests</module>
-		
-		<!-- Tester tests -->
-		<module>org.eclipse.n4js.tester.tests</module>
-
-		<!-- Regex tests -->
-		<module>org.eclipse.n4js.regex.tests</module>
-		
-		<!-- JS tests -->
-		<module>org.eclipse.n4js.lang.tests</module>
-		<module>org.eclipse.n4js.spec.tests</module>
-		<module>org.eclipse.n4js.tests.ecmatestsuite</module>
-		<module>org.eclipse.n4js.xpect.tests</module>
-
-		<!-- Xsemantics tests -->
-		<module>org.eclipse.n4js.xsemantics.tests</module>
-		
-		<!-- transpiler tests -->
-		<module>org.eclipse.n4js.transpiler.es5.tests</module>
-		<module>org.eclipse.n4js.transpiler.es.tests</module>
-		<module>org.eclipse.n4js.generator.headless.tests</module>
-
-		<!-- Manifest tests -->
-		<module>org.eclipse.n4js.n4mf.tests</module>
-		<module>org.eclipse.n4js.n4mf.xpect.tests</module>
-		
-		<!-- access control tests -->
-		<module>org.eclipse.n4js.accesscontrol.tests</module>
-
-		<!-- JSON tests -->
-		<module>org.eclipse.n4js.json.tests</module>
-		<module>org.eclipse.n4js.json.xpect.tests</module>
-
-		<!-- ************************************** JUnit Plugin Tests -->
-
-		<!-- JS tests -->
-		<!-- 
-			This e.n.i.n4js.ui.tests execution intentionally happens after the SWTBot one.
-			Jenkins jobs on Windows cannot run git checkout shell scripts, so git repositories are managed and checked out from Java code.
-			The low memory plug-in UI tests run with lower memory settings, so those cannot check out git repositories via Java (test) code.
-			SWTBot tests can run with the common heap size settings and can check out the required git repositories that is why they 
-			should run earlier than plug-in UI tests.
-		 -->
-		<module>org.eclipse.n4js.ui.tests</module>
-		<module>org.eclipse.n4js.xpect.ui.tests</module>
-		<module>org.eclipse.n4js.n4ide.spec.tests</module> 
-
-		<!-- Manifest tests -->
-		<module>org.eclipse.n4js.n4mf.xpect.ui.tests</module>
-		<!-- JSON tests -->
-		<module>org.eclipse.n4js.json.xpect.ui.tests</module>
-		<!-- Runner tests -->
-		<module>org.eclipse.n4js.runner.ui.tests</module>
-
-		<!--  **************************************Other tests -->
-
-		<!-- Smoke tests -->
-		<module>org.eclipse.n4js.smoke.tests</module>
-		<module>org.eclipse.n4js.jsdoc.tests</module>
-		<!-- utils -->
-		<module>org.eclipse.n4js.utils.tests</module>
-		<!-- Expect Matrix test -->
-		<module>org.eclipse.n4js.expectmatrix.tests</module>
-		<!-- Bug reports -->
-		<module>org.eclipse.n4js.bugreports.tests</module>
-		<!-- Spec Examples test -->
-		<module>org.eclipse.n4js.spec.examples.xpect.tests</module>
-
-		<!-- *************************************** Tests testing the test helpers -->
-		<module>org.eclipse.n4js.test.helpers.tests</module>
-
-		<!-- *************************************** Headless Tools Tests -->
-		<module>org.eclipse.n4js.hlc.tests</module>
-
-		<!-- *************************************** n4jsx Tests -->
-		<module>org.eclipse.n4js.n4jsx.lang.tests</module>
-		<module>org.eclipse.n4js.n4jsx.spec.ui.tests</module>
-		<module>org.eclipse.n4js.n4jsx.xpect.ui.tests</module>
-		<module>org.eclipse.n4js.n4jsx.ui.tests</module>
-
-		<!-- *************************************** flow graph tests -->
-		<module>org.eclipse.n4js.flowgraphs.tests</module>
-		<module>org.eclipse.n4js.flowgraphs.ui.tests</module>
-
-		<!-- *************************************** N4IDL Tests -->
-		<module>org.eclipse.n4js.n4idl.lang.tests</module>
-		<module>org.eclipse.n4js.n4idl.spec.tests</module>
-
->>>>>>> a6081cbf
 	</modules>
-
 
 	<properties>
 		<!-- jacoco (ECLEmma), code coverage -->
