--- conflicted
+++ resolved
@@ -69,11 +69,7 @@
 
 		<!-- JSON tests -->
 		<module>org.eclipse.n4js.json.tests</module>
-<<<<<<< HEAD
 		<module>org.eclipse.n4js.json.testsuite</module>
-
-=======
->>>>>>> a1d2724f
 
 		<!-- ************************************** JUnit Plugin Tests -->
 
