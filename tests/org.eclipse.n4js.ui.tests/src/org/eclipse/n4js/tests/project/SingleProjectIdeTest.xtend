/**
 * Copyright (c) 2016 NumberFour AG.
 * All rights reserved. This program and the accompanying materials
 * are made available under the terms of the Eclipse Public License v1.0
 * which accompanies this distribution, and is available at
 * http://www.eclipse.org/legal/epl-v10.html
 * 
 * Contributors:
 *   NumberFour AG - Initial API and implementation
 */
package org.eclipse.n4js.tests.project

import java.nio.file.Files
import org.eclipse.n4js.packagejson.PackageJsonUtils
import org.eclipse.n4js.packagejson.projectDescription.SourceContainerType
import org.eclipse.n4js.tests.utils.ConvertedIdeTest
import org.eclipse.n4js.workspace.locations.FileURI
import org.junit.Before
import org.junit.Test

import static org.junit.Assert.*

/**
 */
// converted from SingleProjectPluginTest
class SingleProjectIdeTest extends ConvertedIdeTest {

	private FileURI src
	private FileURI src2
	private FileURI projectDescriptionFile

	@Before
	def void setUp2() {
		testWorkspaceManager.createTestProjectOnDisk();
		startAndWaitForLspServer();
		assertNoIssues();
		projectDescriptionFile = getPackageJsonFile().toFileURI;
		src = getProjectRoot().toFileURI.appendSegment("src");
		src2 = getProjectRoot().toFileURI.appendSegment("src2");
		src2.toFile.mkdirs;
	}

	private def void addSrc2ToSources() {
		PackageJsonUtils.addSourceFoldersToPackageJsonFile(getPackageJsonFile().toPath, SourceContainerType.SOURCE, "src2");
		joinServerRequests();
	}

	private def void removeSrc2FromSource() {
		PackageJsonUtils.removeSourceFoldersFromPackageJsonFile(getPackageJsonFile().toPath, "src2");
		joinServerRequests();
	}

	private def void addSrc3ToSources() {
		PackageJsonUtils.addSourceFoldersToPackageJsonFile(getPackageJsonFile().toPath, SourceContainerType.SOURCE, "src3");
		joinServerRequests();
	}

	private def void addMainSrcToSources() {
		PackageJsonUtils.addSourceFoldersToPackageJsonFile(getPackageJsonFile().toPath, SourceContainerType.SOURCE, "main/src");
		joinServerRequests();
	}

	@Test
	def void testFileInSrcNoError() throws Exception {
		createFile("C", "class C {}");
		joinServerRequests();
		assertNoIssues();
	}

	@Test
	def void testBrokenFileInSrc2NoError() throws Exception {
		createFile(src2.appendSegment("C.n4js"), "class C extends Unknown {}");
		joinServerRequests();
		assertNoIssues();
	}

	@Test
	def void testBrokenFileInSrc2ShowsErrorAfterProjectDescriptionChange() throws Exception {
		createFile(src2.appendSegment("C.n4js"), "class C extends Unknown {}");
		joinServerRequests();
		assertNoIssues();
		addSrc2ToSources();
// TODO GH-2060 next line should not be necessary
cleanBuildAndWait();
		assertIssues(
			"C" -> #[
				"(Error, [0:16 - 0:23], Couldn't resolve reference to Type 'Unknown'.)"
			]
		);
	}

	@Test
	def void testFileInSrcWithError() throws Exception {
		createFile("C", "class C extends Unknown {}");
		joinServerRequests();
		assertIssues(
			"C" -> #[
				"(Error, [0:16 - 0:23], Couldn't resolve reference to Type 'Unknown'.)"
			]
		);
	}

	@Test
	def void testFileInSrcWithMissingDep() throws Exception {
		createFile("C", '''
			import { D } from "D"
			class C extends D {}
		''');
		joinServerRequests();

		assertIssues(
			"C" -> #[
				"(Error, [0:18 - 0:21], Cannot resolve plain module specifier (without project name as first segment): no matching module found.)",
				"(Error, [1:16 - 1:17], Couldn't resolve reference to Type 'D'.)"
			]
		);
		createFile("D", "export class D {}");
		joinServerRequests();
		assertNoIssues();
	}

	@Test
	def void testFileInSrcWithMissingDepInOtherFolder() throws Exception {
		createFile("C", '''
			import { D } from "D"
			class C extends D {}
		''');
		joinServerRequests();

		assertIssues(
			"C" -> #[
				"(Error, [0:18 - 0:21], Cannot resolve plain module specifier (without project name as first segment): no matching module found.)",
				"(Error, [1:16 - 1:17], Couldn't resolve reference to Type 'D'.)"
			]
		);
		createFile(src2.appendSegment("D.n4js"), "export class D {}");
		joinServerRequests();
		// Same as above, src2 folder is not set as source folder yet.
		assertIssues(
			"C" -> #[
				"(Error, [0:18 - 0:21], Cannot resolve plain module specifier (without project name as first segment): no matching module found.)",
				"(Error, [1:16 - 1:17], Couldn't resolve reference to Type 'D'.)"
			]
		);
		addSrc2ToSources();
// TODO GH-2060 next line should not be necessary
cleanBuildAndWait();
		assertNoIssues();
	}

	@Test
	def void testDuplicateModuleInOtherFolder() throws Exception {
		createFile("C", "class C1 {}");
		createFile(src2.appendSegment("C.n4js"), "class C2 {}");
		joinServerRequests();
		assertNoIssues();
		addSrc2ToSources();
// TODO GH-2060 next line should not be necessary
cleanBuildAndWait();
		assertEquals("unexpected number of issues in workspace", 2, getIssues().size);
		assertDuplicateModuleIssue(src.appendSegments("C.n4js"), DEFAULT_PROJECT_NAME, "src2/C.n4js");
		assertDuplicateModuleIssue(src2.appendSegments("C.n4js"), DEFAULT_PROJECT_NAME, "src/C.n4js");

		removeSrc2FromSource();
// TODO GH-2060 next line should not be necessary
cleanBuildAndWait();
		assertNoIssues();
		// note: in Eclipse the issue in file src2/C.n4js remained after removing the source folder,
		// so this would also be acceptable (but the issue in src/C.n4js must be gone)
	}

	@Test
	def void testDuplicateN4JSDInOtherFolder() throws Exception {
		addSrc2ToSources();
// TODO GH-2060 next line should not be necessary
cleanBuildAndWait();
		createFile("C", "class C {}")
		createFile(src2.appendSegment("C.n4jsd"), "export external public class C {}");
		joinServerRequests();
		assertEquals("unexpected number of issues in workspace", 2, getIssues().size);
		assertDuplicateModuleIssue(src.appendSegments("C.n4js"), DEFAULT_PROJECT_NAME, "src2/C.n4jsd");
		assertDuplicateModuleIssue(src2.appendSegments("C.n4jsd"), DEFAULT_PROJECT_NAME, "src/C.n4js");
	}

	@Test
	def void testJSIsNoDuplicate_01() throws Exception {
		addSrc2ToSources();
		createFile(src.appendSegment("C.js"), "var c = {}");
		createFile(src.appendSegment("C.n4jsd"), "export external public class C {}");
		joinServerRequests();
		assertNoIssues();
	}

	@Test
	def void testJSIsNoDuplicate_02() throws Exception {
		addSrc2ToSources();
		createFile(src.appendSegment("C.js"), "var c = {}");
		createFile(src2.appendSegment("C.n4jsd"), "export external public class C {}");
		joinServerRequests();
		assertNoIssues();
	}

	@Test
	def void testJSIsNoDuplicate_03() throws Exception {
		createFile(src.appendSegment("C.js"), "var c = {}")
		createFile(src.appendSegment("C.n4js"), "export public class C {}");
		joinServerRequests();
		assertNoIssues();
	}

	@Test
	def void testJSIsNoDuplicate_04() throws Exception {
		createFile(src.appendSegment("C.js"), "var c = {}")
		createFile(src2.appendSegment("C.n4js"), "export public class C {}");
		joinServerRequests();
		assertNoIssues();
	}

	@Test
	def void testTwoFilesSourceFolderRemovedFromProjectDescription() throws Exception {
		addSrc2ToSources();
// TODO GH-2060 next line should not be necessary
cleanBuildAndWait();
		createFile("C", '''
			import { D } from "D"
			class C extends D {}
		''');
		createFile(src2.appendSegment("D.n4js"), "export class D {}");
		joinServerRequests();
		assertNoIssues();

		removeSrc2FromSource();
// TODO GH-2060 next line should not be necessary
cleanBuildAndWait();
		assertIssues(
			"C" -> #[
				"(Error, [0:18 - 0:21], Cannot resolve plain module specifier (without project name as first segment): no matching module found.)",
				"(Error, [1:16 - 1:17], Couldn't resolve reference to Type 'D'.)"
			]
		);
	}

	@Test
	def void testTwoFilesSourceFolderRenamed() throws Exception {
		addSrc3ToSources();
// TODO GH-2060 next line should not be necessary
cleanBuildAndWait();
		createFile("C", '''
			import { D } from "D"
			class C extends D {}
		''');
		createFile(src2.appendSegment("D.n4js"), "export class D {}");
		joinServerRequests();

		assertIssues(
			DEFAULT_PROJECT_NAME + "/package.json" -> #[
<<<<<<< HEAD
				"(Warning, [12:8 - 12:14], Source container path src3 does not exist.)"
=======
				"(Warning, [11:16 - 11:22], Source container path src3 does not exist.)"
>>>>>>> ad458f50
			],
			"C" -> #[
				"(Error, [0:18 - 0:21], Cannot resolve plain module specifier (without project name as first segment): no matching module found.)",
				"(Error, [1:16 - 1:17], Couldn't resolve reference to Type 'D'.)"
			]
		);
		renameFile(src2, "src3");
		joinServerRequests();
// TODO GH-2060 next line should not be necessary
cleanBuildAndWait();
		assertNoIssues();
	}

	@Test
	def void testTwoFilesMovedToDifferentSourceFolder() throws Exception {
		createFile("a/b/c/C", "export class C {}");
		createFile("a/b/c/D", "import * as C from 'a/b/c/C'");
		joinServerRequests();
		assertIssues(
			"a/b/c/D" -> #[
				"(Warning, [0:7 - 0:13], The import of * as C from a/b/c/C is unused.)"
			]
		);

		val mainSrc = src.parent.appendSegments("main", "src");
		mainSrc.toFile.mkdirs();
		moveFile(src.appendSegment("a"), mainSrc.toFile);
		joinServerRequests();
		assertNoIssues();

		addMainSrcToSources();
// TODO GH-2060 next line should not be necessary
cleanBuildAndWait();
		assertIssues(
			"D" -> #[
				"(Warning, [0:7 - 0:13], The import of * as C from a/b/c/C is unused.)"
			]
		);

		renameFile(mainSrc.appendSegments("a", "b"), "d");
		joinServerRequests();
		assertIssues(
			"D" -> #[
				"(Error, [0:19 - 0:28], Cannot resolve plain module specifier (without project name as first segment): no matching module found.)"
			]
		);
	}

	@Test
	def void testTwoFilesMovedToDifferentSourceFolderAndPackage() throws Exception {
		createFile("a/b/c/C", "export class C {}");
		createFile("a/b/c/D", "import { C } from 'a/b/c/C'");
		joinServerRequests();
		assertIssues(
			"a/b/c/D" -> #[
				"(Warning, [0:9 - 0:10], The import of C is unused.)"
			]
		);

		val mainSrcX = src.parent.appendSegments("main", "src", "x");
		mainSrcX.toFile.mkdirs();
		moveFile(src.appendSegment("a"), mainSrcX.toFile);
		joinServerRequests();
		assertNoIssues();

		addMainSrcToSources(); // note: using main/src as source folder, not main/src/x
// TODO GH-2060 next line should not be necessary
cleanBuildAndWait();
		assertIssues(
			"D" -> #[
				"(Error, [0:18 - 0:27], Cannot resolve plain module specifier (without project name as first segment): no matching module found.)"
			]
		);
	}

	@Test
	def void testProjectDescriptionFileRemoved() throws Exception {
		createFile("C", "class C extends Unknown {}");
		joinServerRequests();
		assertIssues(
			"C" -> #[
				"(Error, [0:16 - 0:23], Couldn't resolve reference to Type 'Unknown'.)"
			]
		);

		deleteFile(projectDescriptionFile);
		joinServerRequests();
// TODO GH-2060 next line should not be necessary
languageClient.clearIssues();
cleanBuildAndWait();
		// file should have no errors because it is no longer validated
		assertNoIssues();
	}

	@Test
	def void testProjectDescriptionFileRecreated() throws Exception {
		val packageJsonContent = Files.readString(projectDescriptionFile.toPath);

		createFile("C", "class C extends Unknown {}");
		deleteFile(projectDescriptionFile);
		joinServerRequests();
// TODO GH-2060 next line should not be necessary
languageClient.clearIssues();
cleanBuildAndWait();
		assertNoIssues();

		createFile(projectDescriptionFile, packageJsonContent);
		joinServerRequests();
// TODO GH-2060 next line should not be necessary
cleanBuildAndWait();
		assertIssues(
			"C" -> #[
				"(Error, [0:16 - 0:23], Couldn't resolve reference to Type 'Unknown'.)"
			]
		);
	}
}<|MERGE_RESOLUTION|>--- conflicted
+++ resolved
@@ -254,11 +254,7 @@
 
 		assertIssues(
 			DEFAULT_PROJECT_NAME + "/package.json" -> #[
-<<<<<<< HEAD
-				"(Warning, [12:8 - 12:14], Source container path src3 does not exist.)"
-=======
-				"(Warning, [11:16 - 11:22], Source container path src3 does not exist.)"
->>>>>>> ad458f50
+				"(Warning, [12:16 - 12:22], Source container path src3 does not exist.)"
 			],
 			"C" -> #[
 				"(Error, [0:18 - 0:21], Cannot resolve plain module specifier (without project name as first segment): no matching module found.)",
