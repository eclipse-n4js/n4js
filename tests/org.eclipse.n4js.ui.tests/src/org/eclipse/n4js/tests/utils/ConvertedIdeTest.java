/**
 * Copyright (c) 2021 NumberFour AG.
 * All rights reserved. This program and the accompanying materials
 * are made available under the terms of the Eclipse Public License v1.0
 * which accompanies this distribution, and is available at
 * http://www.eclipse.org/legal/epl-v10.html
 *
 * Contributors:
 *   NumberFour AG - Initial API and implementation
 */
package org.eclipse.n4js.tests.utils;

import java.io.File;
import java.io.IOException;
import java.nio.file.Files;
import java.nio.file.Path;
import java.nio.file.attribute.FileTime;
import java.util.ArrayList;
import java.util.Collection;
import java.util.Collections;
import java.util.HashSet;
import java.util.List;
import java.util.Map.Entry;
import java.util.Set;
import java.util.stream.Collectors;

import org.eclipse.emf.common.util.WrappedException;
import org.eclipse.lsp4j.Diagnostic;
import org.eclipse.lsp4j.DidChangeWatchedFilesParams;
import org.eclipse.lsp4j.FileChangeType;
import org.eclipse.lsp4j.FileEvent;
import org.eclipse.n4js.N4JSGlobals;
import org.eclipse.n4js.cli.helper.CliTools;
import org.eclipse.n4js.cli.helper.N4jsLibsAccess;
import org.eclipse.n4js.cli.helper.ProcessResult;
import org.eclipse.n4js.ide.tests.helper.server.AbstractIdeTest;
import org.eclipse.n4js.ide.tests.helper.server.TestWorkspaceManager;
import org.eclipse.n4js.resource.UserDataMapper;
import org.eclipse.n4js.tests.codegen.YarnWorkspaceProject;
import org.eclipse.n4js.ts.types.TypesPackage;
import org.eclipse.n4js.utils.ProjectDescriptionUtils;
import org.eclipse.n4js.utils.io.FileCopier;
import org.eclipse.n4js.validation.IssueCodes;
import org.eclipse.n4js.workspace.locations.FileURI;
import org.eclipse.n4js.workspace.utils.N4JSPackageName;
import org.eclipse.n4js.xtext.ide.server.build.ConcurrentIndex;
import org.eclipse.xtext.resource.IEObjectDescription;
import org.eclipse.xtext.resource.IResourceDescription;
import org.eclipse.xtext.xbase.lib.IterableExtensions;
import org.junit.Assert;

import com.google.common.base.Optional;
import com.google.common.collect.FluentIterable;
import com.google.common.collect.Multimap;
import com.google.common.collect.Sets;

/**
 * Base class for all tests converted from old Eclipse {@code *PluginTest}s or {@code *PluginUITest}s.
 */
public abstract class ConvertedIdeTest extends AbstractIdeTest {

	/**
	 * Asserts that all {@link IResourceDescription}s currently contained in the {@link ConcurrentIndex} have a correct
	 * TModule user data entry.
	 */
	protected void assertAllDescriptionsHaveModuleData() throws IOException {
		Iterable<IResourceDescription> descriptions = IterableExtensions.flatMap(concurrentIndex.entries(),
				e -> e.getValue().getAllResourceDescriptions());
		for (IResourceDescription description : descriptions) {
			if (N4JSGlobals.ALL_N4_FILE_EXTENSIONS.contains(description.getURI().fileExtension())) {
				IEObjectDescription moduleDescription = IterableExtensions
						.head(description.getExportedObjectsByType(TypesPackage.Literals.TMODULE));
				Assert.assertNotNull(description.getURI().toString(), moduleDescription);
				String moduleAsString = UserDataMapper.getDeserializedModuleFromDescriptionAsString(moduleDescription,
						description.getURI());
				Assert.assertNotNull(description.getURI().toString(), moduleAsString);
			}
		}
	}

	/**
	 * Asserts that the file denoted by the given {@link FileURI} contains an issue of code
	 * {@link IssueCodes#CLF_DUP_MODULE CLF_DUP_MODULE}.
	 */
	protected void assertDuplicateModuleIssue(FileURI fileURI, String duplicateProjectName,
			String duplicateModulePathAndNameWithExt) {
		Multimap<FileURI, Diagnostic> issues = getIssues();
		Collection<Diagnostic> issuesInFile = issues.get(fileURI);
		for (Diagnostic d : issuesInFile) {
			String msg = d.getMessage();
			boolean isDuplicateModuleIssue = msg.startsWith("A duplicate module C is also defined in ")
					&& msg.endsWith("/" + duplicateProjectName + "/" + duplicateModulePathAndNameWithExt + ".");
			if (isDuplicateModuleIssue) {
				return; // success!
			}
		}
		Assert.fail("expected duplicate module issue not found in module: " + fileURI);
	}

	/** Same as {@link #importProband(File, Collection)}, but without importing any n4js-libs. */
	protected void importProband(File probandFolder) {
		importProband(probandFolder, Collections.emptyList());
	}

	/**
	 * Creates an empty yarn workspace project with
	 * {@link TestWorkspaceManager#createTestOnDisk(org.eclipse.xtext.xbase.lib.Pair...) the test workspace manager},
	 * starts the LSP server, and then imports all projects in the given proband folder. Each sub-folder of the given
	 * proband folder is assumed to be a project and will be imported.
	 */
	protected List<N4JSPackageName> importProband(File probandFolder, Collection<N4JSPackageName> n4jsLibs) {
		if (testWorkspaceManager.isCreated()) {
			throw new IllegalStateException("the test workspace has already been created");
		}

		testWorkspaceManager.createTestOnDisk(); // this will create an empty yarn workspace
		startAndWaitForLspServer();
		// import the projects
		final List<N4JSPackageName> importedProjects = new ArrayList<>();
		boolean needToCopyLibs = true;
		for (final File child : probandFolder.listFiles()) {
			if (child.isDirectory()) {
				if (child.getName().startsWith(ProjectDescriptionUtils.NPM_SCOPE_PREFIX)) {
					for (final File grandChild : child.listFiles()) {
						if (grandChild.isDirectory()) {
							final N4JSPackageName name = new N4JSPackageName(child.getName(), grandChild.getName());
							importProject(probandFolder, name, needToCopyLibs ? n4jsLibs : Collections.emptyList());
							importedProjects.add(name);
							needToCopyLibs = false;
						}
					}
				} else {
					final N4JSPackageName name = new N4JSPackageName(child.getName());
					importProject(probandFolder, name, needToCopyLibs ? n4jsLibs : Collections.emptyList());
					importedProjects.add(name);
					needToCopyLibs = false;
				}
			}
		}
		cleanBuildAndWait();
		// ensure that all projects have been imported properly
		final Set<String> expectedProjects = importedProjects.stream()
				.map(pn -> "yarn-test-project/packages/" + pn.getRawName()).collect(Collectors.toSet());
		final Set<String> actualProjects = concurrentIndex.entries().stream()
				.map(Entry::getKey).collect(Collectors.toSet());
		final Set<String> missingProjects = new HashSet<>(Sets.difference(expectedProjects, actualProjects));
		Assert.assertTrue("some projects were not correctly imported: " + missingProjects, missingProjects.isEmpty());
		return importedProjects;
	}

	/** Same as {@link #importProject(File, N4JSPackageName, Collection)}, but without installing any n4js libraries. */
	protected File importProject(File probandsFolder, N4JSPackageName projectName) {
		return importProject(probandsFolder, projectName, Collections.emptyList());
	}

	/**
	 * Imports a project into the running JUnit test workspace. Usage:
	 *
	 * <pre>
	 * IProject project = ProjectTestsUtils.importProject(new File(&quot;probands&quot;), &quot;TestProject&quot;, n4jsLibs);
	 * </pre>
	 *
	 * @param probandsFolder
	 *            the parent folder in which the test project is found
	 * @param projectName
	 *            the name of the test project, must be folder contained in probandsFolder
	 * @param n4jsLibs
	 *            names of N4JS libraries to install from the local <code>n4js-libs</code> top-level folder (see
	 *            {@link N4jsLibsAccess#installN4jsLibs(Path, boolean, boolean, boolean, N4JSPackageName...)}).
	 * @return the imported project
	 * @see <a href=
	 *      "http://stackoverflow.com/questions/12484128/how-do-i-import-an-eclipse-project-from-a-zip-file-programmatically">
	 *      stackoverflow: from zip</a>
	 */
	protected File importProject(File probandsFolder, N4JSPackageName projectName,
			Collection<N4JSPackageName> n4jsLibs) {

		if (!testWorkspaceManager.isCreated()) {
			throw new IllegalStateException("the test workspace is not yet created");
		}

		Path projectNameAsRelativePath = projectName.getProjectNameAsRelativePath();
		File projectSourceFolder = probandsFolder.toPath().resolve(projectNameAsRelativePath).toFile();
		if (!projectSourceFolder.exists()) {
			throw new IllegalArgumentException("proband not found in " + projectSourceFolder);
		}

		File projectFolder = projectName.getLocation(getProjectLocation().toPath());

		installN4jsLibs(projectName, n4jsLibs.toArray(new N4JSPackageName[0]));

		// copy project into workspace
		// (need to do that manually to properly handle NPM scopes, because the Eclipse import functionality won't put
		// those projects into an "@myScope" subfolder)
		final List<Path> filesCopied = new ArrayList<>();
		try {
			projectFolder.mkdirs();
			FileCopier.copy(projectSourceFolder.toPath(), projectFolder.toPath(),
					path -> filesCopied.add(path));
		} catch (IOException e) {
			throw new WrappedException("exception while copying project into workspace", e);
		}

		// create symbolic link in node_modules folder of root project (if necessary)
		if (isYarnWorkspace()) {
			try {
				File nodeModulesFolder = getNodeModulesFolder(projectName);
				Path from = nodeModulesFolder.toPath().resolve(projectNameAsRelativePath);
				Files.createDirectories(from.getParent());
				Files.createSymbolicLink(from, projectFolder.toPath());
			} catch (IOException e) {
				throw new WrappedException(
						"exception while creating symbolic link from node_modules folder to project folder", e);
			}
		}

		// notify LSP server
		DidChangeWatchedFilesParams params = new DidChangeWatchedFilesParams(FluentIterable.from(filesCopied)
				.transform(path -> new FileURI(path.toFile()))
				.transform(fileURI -> new FileEvent(fileURI.toString(), FileChangeType.Created))
				.toList());
		languageServer.didChangeWatchedFiles(params);
		joinServerRequests();

		return projectFolder;
	}

	/**
	 * Executes mangelhaft for the given output file. The {@code outputFilePath} should be a relative path from the
	 * project's root folder.
	 */
	protected String runMangelhaft(String projectName, Optional<String> outputFilePath, boolean quiet) {
		File workingDir = getProjectRootForImportedProject(projectName);

		List<String> args = new ArrayList<>();
		if (quiet) {
			args.add("-q");
		}
		if (outputFilePath.isPresent()) {
			args.add("-f");
			args.add("/" + outputFilePath.get() + "/");
		}

<<<<<<< HEAD
		ProcessResult result = new CliTools().runNodejs(workingDir.toPath(),
				Path.of("../../node_modules/n4js-mangelhaft-cli/src-gen/org/eclipse/n4js/mangelhaft/runner/node/NodeTestMain.js"),
=======
		ProcessResult result = new CliTools().nodejsRunESM(workingDir.toPath(),
				Path.of("../../node_modules/n4js-mangelhaft-cli/bin/n4js-mangelhaft-cli.js"),
>>>>>>> ad458f50
				args.toArray(String[]::new));

		String output = result.getStdOut();
		output = output.replaceAll("\\e\\[\\d+m", "");
		return output;
	}

	/**
	 * Same as {@link #getProjectRoot(String)}, but works for projects imported into the test workspace after its
	 * creation.
	 */
	// TODO align this with TestWorkspaceManager#getProjectRoot()
	protected File getProjectRootForImportedProject(String projectName) {
		if (isYarnWorkspace()) {
			return getRoot().toPath()
					.resolve(TestWorkspaceManager.YARN_TEST_PROJECT)
					.resolve(YarnWorkspaceProject.PACKAGES)
					.resolve(projectName).toFile();
		}
		return new File(getRoot(), projectName);
	}

	/** Resets the last modified time of the given file to the epoch. */
	protected long resetFileModificationTimeStamp(FileURI fileURI) {
		FileTime epoch = FileTime.fromMillis(0);
		try {
			Files.setLastModifiedTime(fileURI.toPath(), epoch);
		} catch (IOException e) {
			throw new RuntimeException("exception while resetting last modified time of: " + fileURI, e);
		}
		return epoch.toMillis();
	}

	/** Returns the last modified time of the given file. */
	protected long getFileModificationTimeStamp(FileURI fileURI) {
		try {
			return Files.getLastModifiedTime(fileURI.toPath()).toMillis();
		} catch (IOException e) {
			throw new RuntimeException("exception while reading last modified time of: " + fileURI, e);
		}
	}
}<|MERGE_RESOLUTION|>--- conflicted
+++ resolved
@@ -241,13 +241,8 @@
 			args.add("/" + outputFilePath.get() + "/");
 		}
 
-<<<<<<< HEAD
-		ProcessResult result = new CliTools().runNodejs(workingDir.toPath(),
+		ProcessResult result = new CliTools().nodejsRun(workingDir.toPath(),
 				Path.of("../../node_modules/n4js-mangelhaft-cli/src-gen/org/eclipse/n4js/mangelhaft/runner/node/NodeTestMain.js"),
-=======
-		ProcessResult result = new CliTools().nodejsRunESM(workingDir.toPath(),
-				Path.of("../../node_modules/n4js-mangelhaft-cli/bin/n4js-mangelhaft-cli.js"),
->>>>>>> ad458f50
 				args.toArray(String[]::new));
 
 		String output = result.getStdOut();
