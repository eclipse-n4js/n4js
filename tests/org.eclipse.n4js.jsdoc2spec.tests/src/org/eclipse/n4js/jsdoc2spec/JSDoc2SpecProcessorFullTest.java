/**
 * Copyright (c) 2016 NumberFour AG.
 * All rights reserved. This program and the accompanying materials
 * are made available under the terms of the Eclipse Public License v1.0
 * which accompanies this distribution, and is available at
 * http://www.eclipse.org/legal/epl-v10.html
 *
 * Contributors:
 *   NumberFour AG - Initial API and implementation
 */
package org.eclipse.n4js.jsdoc2spec;

import java.io.IOException;

import org.eclipse.n4js.N4JSInjectorProvider;
import org.eclipse.n4js.internal.ClasspathPackageManager;
import org.eclipse.n4js.internal.FileBasedWorkspace;
import org.eclipse.n4js.internal.N4JSRuntimeCore;
import org.eclipse.n4js.utils.ProjectDescriptionHelper;
import org.eclipse.xtext.resource.XtextResourceSet;
import org.eclipse.xtext.testing.InjectWith;
import org.eclipse.xtext.testing.XtextRunner;
import org.junit.ComparisonFailure;
import org.junit.Test;
import org.junit.runner.RunWith;

import com.google.inject.Inject;
import com.google.inject.Injector;
import com.google.inject.Provider;

/**
 * Runs a full test, that is, reading n4js projects and generate new spec. Is based on LaTeX tests which refer to
 * IDEBUGs.
 */
@InjectWith(N4JSInjectorProvider.class)
@RunWith(XtextRunner.class)
@SuppressWarnings("javadoc")
abstract public class JSDoc2SpecProcessorFullTest {

	abstract protected void fullTest(String projectId)
			throws IOException, InterruptedException, InterruptedException;

	/**
	 * Only set to true after having double-checked changes.
	 */
	protected final static boolean UPDATE_EXPECTION = false;

	@Inject
	protected Provider<XtextResourceSet> resourceSetProvider;

	@Inject
	protected ClasspathPackageManager classpathPackageManager;

	@Inject
	protected ProjectDescriptionHelper projectDescriptionHelper;

	@Inject
	protected Injector injector;

	protected FileBasedWorkspace workspace;

	protected N4JSRuntimeCore runtimeCore;

	/**
	 * Full test with SpecSample1 project
	 */
	@Test
	public void testSample1() throws IOException, InterruptedException {
		fullTest("SpecSample1");
	}

	/**
	 * Full test with SpecSample2 project
	 */
	@Test
	public void testSample2() throws IOException, InterruptedException {
		fullTest("SpecSample2");
	}

	/**
	 * Full test with SpecSample3 project, cf. IDEBUG-560
	 */
	@Test
	public void testSample3() throws IOException, InterruptedException {
		fullTest("SpecSample3_RedundantLines");
	}

	/**
	 * Full test with SpecSample4 project, cf. IDEBUG-586
	 */
	@Test
	public void testSample4() throws IOException, InterruptedException {
		fullTest("SpecSample4_TesteeForFunctions");
	}

	/**
	 * Full test with SpecSample5 project, cf. IDEBUG-610
	 */
	@Test
	public void testSample5() throws IOException, InterruptedException {
		fullTest("SpecSample5_LinkToReqIDs");
	}

	/**
	 * Full test with SpecSample6 project, cf. IDEBUG-632: signatures
	 */
	@Test
	public void testSample6() throws IOException, InterruptedException {
		fullTest("SpecSample6_ExtendedSignature");
	}

	/**
	 * Full test with SpecSample7 project, cf. IDEBUG-651: static polyfills
	 */
	@Test
	public void testSample7() throws IOException, InterruptedException {
		fullTest("SpecSample7_StaticPolyfills");
	}

	/**
	 * Full test with SpecSample8 project, cf. IDE-2165
	 */
	@Test
	public void testSample8() throws IOException, InterruptedException {
		fullTest("SpecSample8_NoTodoForReqIDs");
	}

	/**
	 * Full test with SpecSample9 project, cf. IDE-2160
	 */
	@Test
<<<<<<< HEAD
=======
	@Ignore
>>>>>>> bdb220f6
	public void testSample9() throws IOException, InterruptedException {
		fullTest("SpecSample9_StaticPolyfill");
	}

	/**
	 * Full test with SpecSample10 project, cf. IDE-2163
	 */
	@Test
	public void testSample10() throws IOException, InterruptedException {
		fullTest("SpecSample10_TodoTags");
	}

	/**
	 * Full test with SpecSample11 project
	 */
	@Test
	public void testSample11() throws IOException, InterruptedException {
		fullTest("SpecSample11_sameModuleNames");
	}

	/**
	 * Full test with SpecSample12 project
	 */
	@Test
	public void testSample12() throws IOException, InterruptedException {
		fullTest("SpecSample12");
	}

	/**
	 * Positive tests of assert method.
	 */
	@Test
	public void testAssertEqualsIgnoreWS() {
		assertEqualsIgnoreWS("", "");
		assertEqualsIgnoreWS("x", "x");
		assertEqualsIgnoreWS(" ", " ");
		assertEqualsIgnoreWS("", " ");
		assertEqualsIgnoreWS(" ", "");
		assertEqualsIgnoreWS(" x ", " x ");
		assertEqualsIgnoreWS(" x\n", " x");
	}

	/**
	 * Negative tests of assert method.
	 */
	@Test(expected = ComparisonFailure.class)
	public void testAssertEqualsIgnoreWSFail1() {
		assertEqualsIgnoreWS("x", "y");
	}

	/**
	 * Negative tests of assert method.
	 */
	@Test(expected = ComparisonFailure.class)
	public void testAssertEqualsIgnoreWSFail2() {
		assertEqualsIgnoreWS(" x", "y");
	}

	/**
	 * Negative tests of assert method.
	 */
	@Test(expected = ComparisonFailure.class)
	public void testAssertEqualsIgnoreWSFail3() {
		assertEqualsIgnoreWS("xx", "x");
	}

	/**
	 * Negative tests of assert method.
	 */
	@Test(expected = ComparisonFailure.class)
	public void testAssertEqualsIgnoreWSFail4() {
		assertEqualsIgnoreWS(" x\nx", " xx");
	}

	/**
	 * Similar to Assert.equals but all whitespaces are smartely ignore, i.e. type and number of whitespaces are ignored
	 * but at least there need to be whitespaces at the same positions.
	 */
	public static void assertEqualsIgnoreWS(String expected, String actual) {
		int ie = 0, ia = 0;
		char e = ' ';
		char a = e;
		int le = 1, la = 1;
		while (ie < expected.length() && ia < actual.length()) {
			boolean expectWS = false;
			boolean actualWS = false;
			do {
				e = expected.charAt(ie);
				ie++;
				if (e == '\n') {
					le++;
				}
				if (Character.isWhitespace(e)) {
					expectWS = true;
				}
			} while (ie < expected.length() && Character.isWhitespace(e));

			do {
				a = actual.charAt(ia);
				ia++;
				if (a == '\n') {
					la++;
				}
				if (Character.isWhitespace(a)) {
					actualWS = true;
				}
			} while (ia < actual.length() && Character.isWhitespace(a));

			if (a != e || expectWS != actualWS) {
				if (a == e) {
					throw new ComparisonFailure(
							"Strings differ on line " + le + " (exp.) and " + la
									+ " (actual), ', expected " + (expectWS ? "" : "no") + " whitespaces but got "
									+ (actualWS ? "some" : "none") + ".",
							expected, actual);
				} else {
					throw new ComparisonFailure(
							"Strings differ on line " + le + " (exp.) and " + la + " (actual), '" + e + "' != '" + a
									+ "'",
							expected, actual);
				}
			}
		}
		while (ie < expected.length()) {
			e = expected.charAt(ie);
			ie++;
			if (!Character.isWhitespace(e)) {
				throw new ComparisonFailure(
						"Got shorter string than expected, last matching line were " + le + " (exp.) and " + la
								+ " (actual).",
						expected, actual);
			}
		}
		while (ia < actual.length()) {
			a = actual.charAt(ia);
			ia++;
			if (!Character.isWhitespace(a)) {
				throw new ComparisonFailure(
						"Got longer string than expected, last matching line were " + le + " (exp.) and " + la
								+ " (actual).",
						expected, actual);
			}
		}
	}
}<|MERGE_RESOLUTION|>--- conflicted
+++ resolved
@@ -21,6 +21,7 @@
 import org.eclipse.xtext.testing.InjectWith;
 import org.eclipse.xtext.testing.XtextRunner;
 import org.junit.ComparisonFailure;
+import org.junit.Ignore;
 import org.junit.Test;
 import org.junit.runner.RunWith;
 
@@ -129,10 +130,7 @@
 	 * Full test with SpecSample9 project, cf. IDE-2160
 	 */
 	@Test
-<<<<<<< HEAD
-=======
 	@Ignore
->>>>>>> bdb220f6
 	public void testSample9() throws IOException, InterruptedException {
 		fullTest("SpecSample9_StaticPolyfill");
 	}
