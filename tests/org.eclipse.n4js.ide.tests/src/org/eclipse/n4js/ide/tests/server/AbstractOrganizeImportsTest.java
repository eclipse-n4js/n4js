/**
 * Copyright (c) 2020 NumberFour AG.
 * All rights reserved. This program and the accompanying materials
 * are made available under the terms of the Eclipse Public License v1.0
 * which accompanies this distribution, and is available at
 * http://www.eclipse.org/legal/epl-v10.html
 *
 * Contributors:
 *   NumberFour AG - Initial API and implementation
 */
package org.eclipse.n4js.ide.tests.server;

import java.util.Collections;
import java.util.List;
import java.util.Objects;
import java.util.Set;
import java.util.concurrent.CompletableFuture;

import org.eclipse.lsp4j.CodeAction;
import org.eclipse.lsp4j.CodeActionContext;
import org.eclipse.lsp4j.CodeActionParams;
import org.eclipse.lsp4j.Command;
import org.eclipse.lsp4j.ExecuteCommandParams;
import org.eclipse.lsp4j.Position;
import org.eclipse.lsp4j.Range;
import org.eclipse.lsp4j.TextDocumentIdentifier;
import org.eclipse.lsp4j.jsonrpc.messages.Either;
import org.eclipse.n4js.N4JSLanguageConstants;
import org.eclipse.n4js.ide.server.commands.N4JSCommandService;
import org.eclipse.n4js.ide.tests.server.AbstractOrganizeImportsTest.TestOrganizeImportsConfiguration;
import org.eclipse.n4js.projectModel.locations.FileURI;
import org.eclipse.n4js.tests.codegen.Project;
import org.eclipse.n4js.utils.Strings;
import org.eclipse.n4js.validation.IssueCodes;
import org.eclipse.xtext.xbase.lib.Pair;
import org.junit.Assert;

import com.google.common.collect.Iterables;
import com.google.common.collect.Lists;
import com.google.common.collect.Sets;

/**
 * Abstract base class for organize imports IDE tests.
 */
public abstract class AbstractOrganizeImportsTest extends AbstractStructuredIdeTest<TestOrganizeImportsConfiguration> {

	// NOTE: to test removal of unused/duplicate imports, etc. we here ignore quite a few imports-related issues:
	private final Set<String> IGNORED_ISSUE_CODES = Sets.newHashSet(Iterables.concat(
			N4JSLanguageConstants.DEFAULT_SUPPRESSED_ISSUE_CODES_FOR_TESTS,
			Sets.newHashSet(
					IssueCodes.IMP_DUPLICATE,
					IssueCodes.IMP_DUPLICATE_ALIAS,
					IssueCodes.IMP_DUPLICATE_NAMESPACE,
					IssueCodes.IMP_STMT_DUPLICATE_NAMED,
					IssueCodes.IMP_STMT_DUPLICATE_NAMESPACE,
					IssueCodes.IMP_AMBIGUOUS,
					IssueCodes.IMP_UNUSED_IMPORT,
					IssueCodes.IMP_UNRESOLVED)));

<<<<<<< HEAD
	/** Some default modules that export a number of classes, for use in the main module of organize imports tests. */
	protected final List<Pair<String, String>> defaultOrganizeImportsTestModules = Lists.newArrayList(
			Pair.of("A", Strings.fromLines(
					"export class A01 {}",
					"export class A02 {}",
					"export class A03 {}",
					"export class A04 {}",
					"export class ClassWithALongName {}",
					"export class Duplicate {}")),
			Pair.of("B", Strings.fromLines(
					"export class B01 {}",
					"export class B02 {}",
					"export class B03 {}",
					"export class B04 {}",
					"export class Duplicate {}")),
			Pair.of("C", Strings.fromLines(
					"export class C01 {}",
					"export class C02 {}",
					"export class C03 {}",
					"export class C04 {}")),
			Pair.of("Def", Strings.fromLines(
					"export class Def01 {}",
					"export class Def02 {}",
					"export class Def03 {}",
					"export class Def04 {}",
					"export default class DefCls {}")));

=======
>>>>>>> 199598f3
	/** Configuration of organize imports tests. */
	protected static class TestOrganizeImportsConfiguration {
		/** Issues expected before(!) organize imports is performed. */
		public final List<String> expectedIssues;
		/** Expected source code after(!) organize imports is performed. */
		public final CharSequence expectedCode;

		/** Creates an instance. */
		public TestOrganizeImportsConfiguration(List<String> expectedIssues, CharSequence expectedCode) {
			this.expectedIssues = expectedIssues;
			this.expectedCode = expectedCode;
		}
	}

	@Override
	protected Set<String> getIgnoredIssueCodes() {
		return IGNORED_ISSUE_CODES;
	}

	@Override
	protected List<Pair<String, String>> getDefaultTestProject() {
		return Lists.newArrayList(
				Pair.of("A", Strings.fromLines(
						"export class A01 {}",
						"export class A02 {}",
						"export class A03 {}",
						"export class A04 {}")),
				Pair.of("B", Strings.fromLines(
						"export class B01 {}",
						"export class B02 {}",
						"export class B03 {}",
						"export class B04 {}")),
				Pair.of("C", Strings.fromLines(
						"export class C01 {}",
						"export class C02 {}",
						"export class C03 {}",
						"export class C04 {}")),
				Pair.of("Def", Strings.fromLines(
						"export class Def01 {}",
						"export class Def02 {}",
						"export class Def03 {}",
						"export class Def04 {}",
						"export default class DefCls {}")));
	}

	/** Same as {@link #test(CharSequence, List, CharSequence)}, but without expected issues. */
	protected void test(CharSequence code, CharSequence expectedCode) {
		test(code, Collections.emptyList(), expectedCode);
	}

	/**
	 * Test method for organize imports tests using the {@link #getDefaultTestProject()}.
	 *
	 * @param code
	 *            source code before organize imports is performed.
	 * @param expectedIssues
	 *            expected issues in source code before organize imports is performed.
	 * @param expectedCode
	 *            expected source code after organize imports was performed.
	 */
	protected void test(CharSequence code, List<String> expectedIssues, CharSequence expectedCode) {
		testInDefaultWorkspace(code.toString(), new TestOrganizeImportsConfiguration(expectedIssues, expectedCode));
	}

	@Override
	protected void performTest(Project project, String moduleName, TestOrganizeImportsConfiguration config)
			throws Exception {
		FileURI uri = getFileURIFromModuleName(moduleName);

		if (config.expectedIssues.isEmpty()) {
			assertNoIssues();
		} else {
			assertIssues(Collections.singletonMap(uri, config.expectedIssues));
		}

		TextDocumentIdentifier id = new TextDocumentIdentifier(uri.toString());
		Range range = new Range(new Position(0, 0), new Position(0, 0));
		CodeActionContext context = new CodeActionContext();
		CodeActionParams params = new CodeActionParams(id, range, context);
		CompletableFuture<List<Either<Command, CodeAction>>> codeActionFuture = languageServer.codeAction(params);

		List<Either<Command, CodeAction>> result = codeActionFuture.join();
		Command organizeImportsCommand = result.stream()
				.map(e -> e.isLeft() ? e.getLeft() : e.getRight().getCommand())
				.filter(cmd -> cmd != null
						&& Objects.equals(cmd.getCommand(), N4JSCommandService.N4JS_ORGANIZE_IMPORTS))
				.findFirst().orElse(null);
		Assert.assertNotNull("code action for organize imports not found", organizeImportsCommand);

		ExecuteCommandParams execParams = new ExecuteCommandParams(
				organizeImportsCommand.getCommand(),
				organizeImportsCommand.getArguments());
		CompletableFuture<Object> execFuture = languageServer.executeCommand(execParams);
		execFuture.join();

		joinServerRequests();
		assertContentOfFileOnDisk(uri, config.expectedCode);
	}
}<|MERGE_RESOLUTION|>--- conflicted
+++ resolved
@@ -57,36 +57,6 @@
 					IssueCodes.IMP_UNUSED_IMPORT,
 					IssueCodes.IMP_UNRESOLVED)));
 
-<<<<<<< HEAD
-	/** Some default modules that export a number of classes, for use in the main module of organize imports tests. */
-	protected final List<Pair<String, String>> defaultOrganizeImportsTestModules = Lists.newArrayList(
-			Pair.of("A", Strings.fromLines(
-					"export class A01 {}",
-					"export class A02 {}",
-					"export class A03 {}",
-					"export class A04 {}",
-					"export class ClassWithALongName {}",
-					"export class Duplicate {}")),
-			Pair.of("B", Strings.fromLines(
-					"export class B01 {}",
-					"export class B02 {}",
-					"export class B03 {}",
-					"export class B04 {}",
-					"export class Duplicate {}")),
-			Pair.of("C", Strings.fromLines(
-					"export class C01 {}",
-					"export class C02 {}",
-					"export class C03 {}",
-					"export class C04 {}")),
-			Pair.of("Def", Strings.fromLines(
-					"export class Def01 {}",
-					"export class Def02 {}",
-					"export class Def03 {}",
-					"export class Def04 {}",
-					"export default class DefCls {}")));
-
-=======
->>>>>>> 199598f3
 	/** Configuration of organize imports tests. */
 	protected static class TestOrganizeImportsConfiguration {
 		/** Issues expected before(!) organize imports is performed. */
@@ -113,12 +83,15 @@
 						"export class A01 {}",
 						"export class A02 {}",
 						"export class A03 {}",
-						"export class A04 {}")),
+						"export class A04 {}",
+						"export class ClassWithALongName {}",
+						"export class Duplicate {}")),
 				Pair.of("B", Strings.fromLines(
 						"export class B01 {}",
 						"export class B02 {}",
 						"export class B03 {}",
-						"export class B04 {}")),
+						"export class B04 {}",
+						"export class Duplicate {}")),
 				Pair.of("C", Strings.fromLines(
 						"export class C01 {}",
 						"export class C02 {}",
