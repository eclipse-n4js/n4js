--- conflicted
+++ resolved
@@ -52,11 +52,7 @@
 import com.google.inject.Injector;
 
 /**
-<<<<<<< HEAD
  * Abstract base class for LSP-based IDE tests.
-=======
- * Abstract test class for LSP protocol tests
->>>>>>> b12c83bd
  */
 abstract public class AbstractIdeTest<T> {
 	static final String WORKSPACE_FOLDER = "/test-data";
@@ -70,7 +66,7 @@
 	/** Catch outputs on console to an internal buffer */
 	@BeforeClass
 	static final public void redirectPrintStreams() {
-		// SYSTEM_OUT_REDIRECTER.set(false);
+		SYSTEM_OUT_REDIRECTER.set(false);
 	}
 
 	/** Reset redirection */
@@ -200,7 +196,11 @@
 		return root;
 	}
 
-<<<<<<< HEAD
+	/** @return instance of {@link StringLSP4J}. */
+	protected StringLSP4J getStringLSP4J() {
+		return new StringLSP4J(getRoot());
+	}
+
 	/**
 	 * Same as {@link #createTestProjectOnDisk(Map)}, but name and content of the modules can be provided as {@link Pair
 	 * pairs}.
@@ -214,11 +214,6 @@
 	/** Same as {@link #createTestProjectOnDisk(File, Map)}, using the {@link #getRoot() default root}. */
 	protected Project createTestProjectOnDisk(Map<String, String> moduleNameToContents) {
 		return createTestProjectOnDisk(getRoot(), moduleNameToContents);
-=======
-	/** @return instance of {@link StringLSP4J}. */
-	protected StringLSP4J getStringLSP4J() {
-		return new StringLSP4J(getRoot());
->>>>>>> b12c83bd
 	}
 
 	/** Creates the default project on file system. */
