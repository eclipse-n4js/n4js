--- conflicted
+++ resolved
@@ -105,13 +105,8 @@
 		saveOpenedFile("P1/package.json");
 		
 		assertIssues(
-<<<<<<< HEAD
-			"P1/package.json" -> #["(Error, [16:24 - 16:28], Dependency cycle of the projects: P1, P2.)"],
-			"P2/package.json" -> #["(Error, [16:3 - 16:7], Dependency cycle of the projects: P1, P2.)"]
-=======
-			"P1/package.json" -> #["(Error, [15:24 - 15:28], Dependency cycle of the projects: yarn-test-project/packages/P1, yarn-test-project/packages/P2.)"],
-			"P2/package.json" -> #["(Error, [15:3 - 15:7], Dependency cycle of the projects: yarn-test-project/packages/P1, yarn-test-project/packages/P2.)"]
->>>>>>> ad458f50
+			"P1/package.json" -> #["(Error, [16:24 - 16:28], Dependency cycle of the projects: yarn-test-project/packages/P1, yarn-test-project/packages/P2.)"],
+			"P2/package.json" -> #["(Error, [16:3 - 16:7], Dependency cycle of the projects: yarn-test-project/packages/P1, yarn-test-project/packages/P2.)"]
 		);
 	}
 
@@ -122,13 +117,8 @@
 		startAndWaitForLspServer();
 		
 		assertIssues(
-<<<<<<< HEAD
-			"P1/package.json" -> #["(Error, [16:3 - 16:7], Dependency cycle of the projects: P1, P2.)"],
-			"P2/package.json" -> #["(Error, [16:3 - 16:7], Dependency cycle of the projects: P1, P2.)"]
-=======
-			"P1/package.json" -> #["(Error, [15:3 - 15:7], Dependency cycle of the projects: yarn-test-project/packages/P1, yarn-test-project/packages/P2.)"],
-			"P2/package.json" -> #["(Error, [15:3 - 15:7], Dependency cycle of the projects: yarn-test-project/packages/P1, yarn-test-project/packages/P2.)"]
->>>>>>> ad458f50
+			"P1/package.json" -> #["(Error, [16:3 - 16:7], Dependency cycle of the projects: yarn-test-project/packages/P1, yarn-test-project/packages/P2.)"],
+			"P2/package.json" -> #["(Error, [16:3 - 16:7], Dependency cycle of the projects: yarn-test-project/packages/P1, yarn-test-project/packages/P2.)"]
 		);
 		
 		openFile("P1/package.json");
@@ -147,13 +137,8 @@
 		startAndWaitForLspServer();
 		
 		assertIssues(
-<<<<<<< HEAD
-			"P1/package.json" -> #["(Error, [16:3 - 16:7], Dependency cycle of the projects: P1, P2.)"],
-			"P2/package.json" -> #["(Error, [16:3 - 16:7], Dependency cycle of the projects: P1, P2.)"]
-=======
-			"P1/package.json" -> #["(Error, [15:3 - 15:7], Dependency cycle of the projects: yarn-test-project/packages/P1, yarn-test-project/packages/P2.)"],
-			"P2/package.json" -> #["(Error, [15:3 - 15:7], Dependency cycle of the projects: yarn-test-project/packages/P1, yarn-test-project/packages/P2.)"]
->>>>>>> ad458f50
+			"P1/package.json" -> #["(Error, [16:3 - 16:7], Dependency cycle of the projects: yarn-test-project/packages/P1, yarn-test-project/packages/P2.)"],
+			"P2/package.json" -> #["(Error, [16:3 - 16:7], Dependency cycle of the projects: yarn-test-project/packages/P1, yarn-test-project/packages/P2.)"]
 		);
 		
 		openFile("M1");
@@ -161,41 +146,24 @@
 		changeOpenedFile("M1", "export public class C1 {" -> "export public class C1 { #");
 		
 		assertIssues(
-<<<<<<< HEAD
-			"P1/package.json" -> #["(Error, [16:3 - 16:7], Dependency cycle of the projects: P1, P2.)"],
-			"P2/package.json" -> #["(Error, [16:3 - 16:7], Dependency cycle of the projects: P1, P2.)"],
-			"M1"              -> #["(Error, [0:25 - 0:26], extraneous input '#' expecting '}')"]
-=======
-			"P1/package.json" -> #["(Error, [15:3 - 15:7], Dependency cycle of the projects: yarn-test-project/packages/P1, yarn-test-project/packages/P2.)"],
-			"P2/package.json" -> #["(Error, [15:3 - 15:7], Dependency cycle of the projects: yarn-test-project/packages/P1, yarn-test-project/packages/P2.)"],
-			"M1"              -> #["(Error, [0:25 - 1:0], extraneous input '#\\n' expecting '}')"]
->>>>>>> ad458f50
+			"P1/package.json" -> #["(Error, [16:3 - 16:7], Dependency cycle of the projects: yarn-test-project/packages/P1, yarn-test-project/packages/P2.)"],
+			"P2/package.json" -> #["(Error, [16:3 - 16:7], Dependency cycle of the projects: yarn-test-project/packages/P1, yarn-test-project/packages/P2.)"],
+			"M1"              -> #["(Error, [0:25 - 1:0], extraneous input '#\\n' expecting '}')"]
 		);
 		
 		saveOpenedFile("M1");
 		
 		assertIssues(
-<<<<<<< HEAD
-			"P1/package.json" -> #["(Error, [16:3 - 16:7], Dependency cycle of the projects: P1, P2.)"],
-			"P2/package.json" -> #["(Error, [16:3 - 16:7], Dependency cycle of the projects: P1, P2.)"],
-			"M1"              -> #["(Error, [0:25 - 0:26], extraneous input '#' expecting '}')"]
-=======
-			"P1/package.json" -> #["(Error, [15:3 - 15:7], Dependency cycle of the projects: yarn-test-project/packages/P1, yarn-test-project/packages/P2.)"],
-			"P2/package.json" -> #["(Error, [15:3 - 15:7], Dependency cycle of the projects: yarn-test-project/packages/P1, yarn-test-project/packages/P2.)"],
-			"M1"              -> #["(Error, [0:25 - 1:0], extraneous input '#\\n' expecting '}')"]
->>>>>>> ad458f50
+			"P1/package.json" -> #["(Error, [16:3 - 16:7], Dependency cycle of the projects: yarn-test-project/packages/P1, yarn-test-project/packages/P2.)"],
+			"P2/package.json" -> #["(Error, [16:3 - 16:7], Dependency cycle of the projects: yarn-test-project/packages/P1, yarn-test-project/packages/P2.)"],
+			"M1"              -> #["(Error, [0:25 - 1:0], extraneous input '#\\n' expecting '}')"]
 		);
 		
 		closeFile("M1");
 		
 		assertIssues(
-<<<<<<< HEAD
-			"P1/package.json" -> #["(Error, [16:3 - 16:7], Dependency cycle of the projects: P1, P2.)"],
-			"P2/package.json" -> #["(Error, [16:3 - 16:7], Dependency cycle of the projects: P1, P2.)"]
-=======
-			"P1/package.json" -> #["(Error, [15:3 - 15:7], Dependency cycle of the projects: yarn-test-project/packages/P1, yarn-test-project/packages/P2.)"],
-			"P2/package.json" -> #["(Error, [15:3 - 15:7], Dependency cycle of the projects: yarn-test-project/packages/P1, yarn-test-project/packages/P2.)"]
->>>>>>> ad458f50
+			"P1/package.json" -> #["(Error, [16:3 - 16:7], Dependency cycle of the projects: yarn-test-project/packages/P1, yarn-test-project/packages/P2.)"],
+			"P2/package.json" -> #["(Error, [16:3 - 16:7], Dependency cycle of the projects: yarn-test-project/packages/P1, yarn-test-project/packages/P2.)"]
 		);
 	}
 
@@ -206,13 +174,8 @@
 		startAndWaitForLspServer();
 		
 		assertIssues(
-<<<<<<< HEAD
-			"P1/package.json" -> #["(Error, [16:3 - 16:7], Dependency cycle of the projects: P1, P2.)"],
-			"P2/package.json" -> #["(Error, [16:3 - 16:7], Dependency cycle of the projects: P1, P2.)"]
-=======
-			"P1/package.json" -> #["(Error, [15:3 - 15:7], Dependency cycle of the projects: yarn-test-project/packages/P1, yarn-test-project/packages/P2.)"],
-			"P2/package.json" -> #["(Error, [15:3 - 15:7], Dependency cycle of the projects: yarn-test-project/packages/P1, yarn-test-project/packages/P2.)"]
->>>>>>> ad458f50
+			"P1/package.json" -> #["(Error, [16:3 - 16:7], Dependency cycle of the projects: yarn-test-project/packages/P1, yarn-test-project/packages/P2.)"],
+			"P2/package.json" -> #["(Error, [16:3 - 16:7], Dependency cycle of the projects: yarn-test-project/packages/P1, yarn-test-project/packages/P2.)"]
 		);
 		
 		openFile("M1");
@@ -220,41 +183,24 @@
 		changeOpenedFile("M1", "export public class C1 {" -> "export public class C1 { #");
 		
 		assertIssues(
-<<<<<<< HEAD
-			"P1/package.json" -> #["(Error, [16:3 - 16:7], Dependency cycle of the projects: P1, P2.)"],
-			"P2/package.json" -> #["(Error, [16:3 - 16:7], Dependency cycle of the projects: P1, P2.)"],
-			"M1"              -> #["(Error, [0:25 - 0:26], extraneous input '#' expecting '}')"]
-=======
-			"P1/package.json" -> #["(Error, [15:3 - 15:7], Dependency cycle of the projects: yarn-test-project/packages/P1, yarn-test-project/packages/P2.)"],
-			"P2/package.json" -> #["(Error, [15:3 - 15:7], Dependency cycle of the projects: yarn-test-project/packages/P1, yarn-test-project/packages/P2.)"],
-			"M1"              -> #["(Error, [0:25 - 1:0], extraneous input '#\\n' expecting '}')"]
->>>>>>> ad458f50
+			"P1/package.json" -> #["(Error, [16:3 - 16:7], Dependency cycle of the projects: yarn-test-project/packages/P1, yarn-test-project/packages/P2.)"],
+			"P2/package.json" -> #["(Error, [16:3 - 16:7], Dependency cycle of the projects: yarn-test-project/packages/P1, yarn-test-project/packages/P2.)"],
+			"M1"              -> #["(Error, [0:25 - 1:0], extraneous input '#\\n' expecting '}')"]
 		);
 		
 		saveOpenedFile("M1");
 		
 		assertIssues(
-<<<<<<< HEAD
-			"P1/package.json" -> #["(Error, [16:3 - 16:7], Dependency cycle of the projects: P1, P2.)"],
-			"P2/package.json" -> #["(Error, [16:3 - 16:7], Dependency cycle of the projects: P1, P2.)"],
-			"M1"              -> #["(Error, [0:25 - 0:26], extraneous input '#' expecting '}')"]
-=======
-			"P1/package.json" -> #["(Error, [15:3 - 15:7], Dependency cycle of the projects: yarn-test-project/packages/P1, yarn-test-project/packages/P2.)"],
-			"P2/package.json" -> #["(Error, [15:3 - 15:7], Dependency cycle of the projects: yarn-test-project/packages/P1, yarn-test-project/packages/P2.)"],
-			"M1"              -> #["(Error, [0:25 - 1:0], extraneous input '#\\n' expecting '}')"]
->>>>>>> ad458f50
+			"P1/package.json" -> #["(Error, [16:3 - 16:7], Dependency cycle of the projects: yarn-test-project/packages/P1, yarn-test-project/packages/P2.)"],
+			"P2/package.json" -> #["(Error, [16:3 - 16:7], Dependency cycle of the projects: yarn-test-project/packages/P1, yarn-test-project/packages/P2.)"],
+			"M1"              -> #["(Error, [0:25 - 1:0], extraneous input '#\\n' expecting '}')"]
 		);
 		
 		closeFile("M1");
 		
 		assertIssues(
-<<<<<<< HEAD
-			"P1/package.json" -> #["(Error, [16:3 - 16:7], Dependency cycle of the projects: P1, P2.)"],
-			"P2/package.json" -> #["(Error, [16:3 - 16:7], Dependency cycle of the projects: P1, P2.)"]
-=======
-			"P1/package.json" -> #["(Error, [15:3 - 15:7], Dependency cycle of the projects: yarn-test-project/packages/P1, yarn-test-project/packages/P2.)"],
-			"P2/package.json" -> #["(Error, [15:3 - 15:7], Dependency cycle of the projects: yarn-test-project/packages/P1, yarn-test-project/packages/P2.)"]
->>>>>>> ad458f50
+			"P1/package.json" -> #["(Error, [16:3 - 16:7], Dependency cycle of the projects: yarn-test-project/packages/P1, yarn-test-project/packages/P2.)"],
+			"P2/package.json" -> #["(Error, [16:3 - 16:7], Dependency cycle of the projects: yarn-test-project/packages/P1, yarn-test-project/packages/P2.)"]
 		);
 			
 		
@@ -276,13 +222,8 @@
 		startAndWaitForLspServer();
 		
 		assertIssues(
-<<<<<<< HEAD
-			"P1/package.json" -> #["(Error, [16:3 - 16:7], Dependency cycle of the projects: P1, P2.)"],
-			"P2/package.json" -> #["(Error, [16:3 - 16:7], Dependency cycle of the projects: P1, P2.)"]
-=======
-			"P1/package.json" -> #["(Error, [15:3 - 15:7], Dependency cycle of the projects: yarn-test-project/packages/P1, yarn-test-project/packages/P2.)"],
-			"P2/package.json" -> #["(Error, [15:3 - 15:7], Dependency cycle of the projects: yarn-test-project/packages/P1, yarn-test-project/packages/P2.)"]
->>>>>>> ad458f50
+			"P1/package.json" -> #["(Error, [16:3 - 16:7], Dependency cycle of the projects: yarn-test-project/packages/P1, yarn-test-project/packages/P2.)"],
+			"P2/package.json" -> #["(Error, [16:3 - 16:7], Dependency cycle of the projects: yarn-test-project/packages/P1, yarn-test-project/packages/P2.)"]
 		);
 		
 		openFile("M1");
@@ -290,29 +231,17 @@
 		changeOpenedFile("M1", "export public class C1 {" -> "export public class C1 { #");
 		
 		assertIssues(
-<<<<<<< HEAD
-			"P1/package.json" -> #["(Error, [16:3 - 16:7], Dependency cycle of the projects: P1, P2.)"],
-			"P2/package.json" -> #["(Error, [16:3 - 16:7], Dependency cycle of the projects: P1, P2.)"],
-			"M1"              -> #["(Error, [0:25 - 0:26], extraneous input '#' expecting '}')"]
-=======
-			"P1/package.json" -> #["(Error, [15:3 - 15:7], Dependency cycle of the projects: yarn-test-project/packages/P1, yarn-test-project/packages/P2.)"],
-			"P2/package.json" -> #["(Error, [15:3 - 15:7], Dependency cycle of the projects: yarn-test-project/packages/P1, yarn-test-project/packages/P2.)"],
-			"M1"              -> #["(Error, [0:25 - 1:0], extraneous input '#\\n' expecting '}')"]
->>>>>>> ad458f50
+			"P1/package.json" -> #["(Error, [16:3 - 16:7], Dependency cycle of the projects: yarn-test-project/packages/P1, yarn-test-project/packages/P2.)"],
+			"P2/package.json" -> #["(Error, [16:3 - 16:7], Dependency cycle of the projects: yarn-test-project/packages/P1, yarn-test-project/packages/P2.)"],
+			"M1"              -> #["(Error, [0:25 - 1:0], extraneous input '#\\n' expecting '}')"]
 		);
 		
 		saveOpenedFile("M1");
 		
 		assertIssues(
-<<<<<<< HEAD
-			"P1/package.json" -> #["(Error, [16:3 - 16:7], Dependency cycle of the projects: P1, P2.)"],
-			"P2/package.json" -> #["(Error, [16:3 - 16:7], Dependency cycle of the projects: P1, P2.)"],
-			"M1"              -> #["(Error, [0:25 - 0:26], extraneous input '#' expecting '}')"]
-=======
-			"P1/package.json" -> #["(Error, [15:3 - 15:7], Dependency cycle of the projects: yarn-test-project/packages/P1, yarn-test-project/packages/P2.)"],
-			"P2/package.json" -> #["(Error, [15:3 - 15:7], Dependency cycle of the projects: yarn-test-project/packages/P1, yarn-test-project/packages/P2.)"],
-			"M1"              -> #["(Error, [0:25 - 1:0], extraneous input '#\\n' expecting '}')"]
->>>>>>> ad458f50
+			"P1/package.json" -> #["(Error, [16:3 - 16:7], Dependency cycle of the projects: yarn-test-project/packages/P1, yarn-test-project/packages/P2.)"],
+			"P2/package.json" -> #["(Error, [16:3 - 16:7], Dependency cycle of the projects: yarn-test-project/packages/P1, yarn-test-project/packages/P2.)"],
+			"M1"              -> #["(Error, [0:25 - 1:0], extraneous input '#\\n' expecting '}')"]
 		);
 			
 		
