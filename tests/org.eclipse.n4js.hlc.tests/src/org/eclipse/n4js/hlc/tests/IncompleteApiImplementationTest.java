/**
 * Copyright (c) 2016 NumberFour AG.
 * All rights reserved. This program and the accompanying materials
 * are made available under the terms of the Eclipse Public License v1.0
 * which accompanies this distribution, and is available at
 * http://www.eclipse.org/legal/epl-v10.html
 *
 * Contributors:
 *   NumberFour AG - Initial API and implementation
 */
package org.eclipse.n4js.hlc.tests;

import java.io.File;
import java.io.IOException;

import org.eclipse.n4js.hlc.base.ExitCodeException;
import org.eclipse.n4js.hlc.base.N4jscBase;
import org.eclipse.n4js.utils.io.FileDeleter;
import org.eclipse.n4js.utils.io.FileUtils;
import org.junit.After;
import org.junit.Before;
import org.junit.FixMethodOrder;
import org.junit.Ignore;
import org.junit.Test;
import org.junit.runners.MethodSorters;

import com.google.common.base.Strings;

/**
 */
@FixMethodOrder(MethodSorters.NAME_ASCENDING)
public class IncompleteApiImplementationTest extends AbstractN4jscTest {

	File workspace;

	/**
	 * Prepare workspace.
	 */
	@Before
	public void setupWorkspace() throws IOException, ExitCodeException {
		workspace = setupWorkspace(TEST_DATA_SET__API_IMPL);

		compileAPI_And_API_Impl();
	}

	/** Delete workspace. */
	@After
	public void deleteWorkspace() throws IOException {
		FileDeleter.delete(workspace.toPath(), true);
	}

	private static final String TEST_DATA_SET__API_IMPL = "api-impl--stubs-if-incomplete";
	private String proot;
	private String project_one_api_execution;
	private String pathTo_one_api_execution;

	/**
	 * Output-log-file of external Process. The file will be assigned given on the current test-method by calling
	 * {@link #logFile()} as first statement in each test-method.
	 */
	protected File outputLogFile = null;

	/**
	 * Setup workspace with api & api-impl & compile
	 *
	 */

	/**
	 * Upfront compilation when loading this test-class.
	 */
	public void compileAPI_And_API_Impl() throws ExitCodeException {

		proot = workspace.getAbsolutePath().toString();

		project_one_api_execution = "one.api.execution";
		pathTo_one_api_execution = proot + "/" + project_one_api_execution;

		String[] args = { "-pl", proot,
				"-t", "allprojects",
				"-v"
		};

		new N4jscBase().doMain(args);
	}

	String fileToExecute_direct(String filename) {
		return pathTo_one_api_execution + "/src/direct/" + filename;
	}

	String fileToExecute_fields(String filename) {
		return pathTo_one_api_execution + "/src/fields/" + filename;
	}

	String fileToExecute_if(String filename) {
		return pathTo_one_api_execution + "/src/if/" + filename;
	}

	String fileToExecute_routing(String filename) {
		return pathTo_one_api_execution + "/src/routing/" + filename;
	}

	String fileToExecute_var_and_fun(String filename) {
		return pathTo_one_api_execution + "/src/var_and_fun/" + filename;
	}

	String[] runArgs(String execPath) {
		return new String[] { "-pl", proot,
				"-t", "dontcompile",
				"-rw", "nodejs",
				"-r", execPath,
				"-v"
		};
	}

	void run(String[] args) throws ExitCodeException {
		new N4jscBase().doMain(args);
	}

<<<<<<< HEAD
=======
	static String runCaptureOut(String[] args) throws ExitCodeException, IOException {
		boolean errors = true;
		File errorFile = File.createTempFile("run_err", null);
		File outputFile = File.createTempFile("run_out", null);
		try {
			boolean keepOutputForDebug = true;

			if (!keepOutputForDebug) {
				errorFile.deleteOnExit();
				outputFile.deleteOnExit();
			} else {
				System.out.println("Errors: " + errorFile + "    Ouput: " + outputFile);
			}

			setOutputfileSystemProperties(errorFile.getAbsolutePath(), outputFile.getAbsolutePath());

			new N4jscBase().doMain(args);
			errors = false;

			// cleanup properties.
			setOutputfileSystemProperties("", "");

			// read the files, concat & return string.
			return N4CliHelper.readLogfile(errorFile) + N4CliHelper.readLogfile(outputFile);
		} finally {
			if (errors) {
				if (outputFile.canRead()) {
					String readLogfile = N4CliHelper.readLogfile(outputFile);
					if (!Strings.isNullOrEmpty(readLogfile))
						System.out.println(readLogfile);
				}
				if (errorFile.canRead()) {
					String readLogfile = N4CliHelper.readLogfile(errorFile);
					if (!Strings.isNullOrEmpty(readLogfile))
						System.out.println(readLogfile);
				}
			}

			if (outputFile.exists())
				FileUtils.deleteFileOrFolder(outputFile);
			if (errorFile.exists())
				FileUtils.deleteFileOrFolder(errorFile);
		}
	}

	/**
	 * Set system-properties for the Runner.
	 *
	 * @param errorFile
	 *            File to write errror-stream to
	 * @param outputFile
	 *            File to write output-stream to
	 */
	private static void setOutputfileSystemProperties(String errorFile, String outputFile) {
		System.setProperty("org.eclipse.n4js.runner.RunnerFrontEnd.ERRORFILE", errorFile);
		System.setProperty("org.eclipse.n4js.runner.RunnerFrontEnd.OUTPUTFILE", outputFile);
	}

>>>>>>> d852f097
	/**
	 * Should be called as first line in test-mehtods.
	 *
	 * Creates an log-file in the {@link #workspace}-folder based on the callers Class/Methodname. something like
	 * "target/org.eclipse.n4js.hlc.test.N4jscSingleFileCompileIT.testHelp.log"
	 */
	protected void logFile() {
		StackTraceElement stackTraceElement = Thread.currentThread().getStackTrace()[2];
		String name = stackTraceElement.getClassName() + "." + stackTraceElement.getMethodName() + ".log";
		outputLogFile = new File(workspace, name);
	}

	/** testing correct behavior of untouched elements. */
	@Test
	public void testImplemented_members() throws ExitCodeException, IOException {

		String out = runAndCaptureOutput(runArgs(fileToExecute_direct("Exec_implemented_members.n4js")));

		String expectedString = "Loaded Implementation one.x.impl::p.A.n4js"
				+ "\n"
				+ "OK: holds not undefined"
				+ "\n"
				+ "OK: holds not undefined";
		N4CliHelper.assertExpectedOutput(expectedString, out);
	}

	/**  */
	@Test
	public void testMissing_field_in_class() throws ExitCodeException, IOException {
		String out = runAndCaptureOutput(runArgs(fileToExecute_direct("Exec_missing_field_in_class.n4js")));
		String expectedString = "Loaded Implementation one.x.impl::p.A.n4js";
		N4CliHelper.assertExpectedOutput(expectedString, out);
	}

	/**  */
	@Test
	public void testMissing_getter_in_class() throws ExitCodeException, IOException {
		String out = runAndCaptureOutput(runArgs(fileToExecute_direct("Exec_missing_getter_in_class.n4js")));
		String expectedString = "Loaded Implementation one.x.impl::p.A.n4js";
		N4CliHelper.assertExpectedOutput(expectedString, out);
	}

	/**  */
	@Test
	public void testMissing_method_in_class() throws ExitCodeException, IOException {
		String out = runAndCaptureOutput(runArgs(fileToExecute_direct("Exec_missing_method_in_class.n4js")));
		String expectedString = "Loaded Implementation one.x.impl::p.A.n4js";
		N4CliHelper.assertExpectedOutput(expectedString, out);
	}

	/**  */
	@Test
	public void testMissing_method2_in_class() throws ExitCodeException, IOException {
		String out = runAndCaptureOutput(runArgs(fileToExecute_direct("Exec_missing_method2_in_class.n4js")));
		String expectedString = "Loaded Implementation one.x.impl::p.A.n4js";
		N4CliHelper.assertExpectedOutput(expectedString, out);
	}

	/**  */
	@Test
	public void testMissing_setter_in_class() throws ExitCodeException, IOException {
		String out = runAndCaptureOutput(runArgs(fileToExecute_direct("Exec_missing_setter_in_class.n4js")));
		String expectedString = "Loaded Implementation one.x.impl::p.A.n4js";
		N4CliHelper.assertExpectedOutput(expectedString, out);
	}

	// ++ ++ ++++++++ + + ++++ +++ + ++ +
	// Enums
	// ++ ++ ++++++++ + + ++++ +++ + ++ +

	/**  */
	@Test
	public void testEnums_Literal_in_existing_Enum() throws ExitCodeException, IOException {
		String out = runAndCaptureOutput(
				runArgs(fileToExecute_direct("Exec_AT_IDE_1510_Enums_Literal_in_existing_Enum.n4js")));
		String expectedString = "Loaded Implementation one.x.impl::p.A.n4js" + "\n" +
				"OK: holds not undefined" + "\n" +
				"OK: holds not undefined" + "\n" +
				"OK: holds not undefined";
		N4CliHelper.assertExpectedOutput(expectedString, out);
	}

	/**  */
	@Test
	@Ignore("IDE-1574 decide on Enum-strategy.")
	public void testEnums_literal_in_missing_Enum() throws ExitCodeException, IOException {
		String out = runAndCaptureOutput(
				runArgs(fileToExecute_direct("Exec_AT_IDE_1510_Enums_literal_in_missing_Enum.n4js")));
		String expectedString = "Loaded Implementation one.x.impl::p.A.n4js";
		N4CliHelper.assertExpectedOutput(expectedString, out);
	}

	/**  */
	@Test
	@Ignore("IDE-1574 decide on Enum-strategy.")
	public void testEnums_literal_in_missing_EnumSB() throws ExitCodeException, IOException {
		String out = runAndCaptureOutput(
				runArgs(fileToExecute_direct("Exec_AT_IDE_1510_Enums_literal_in_missing_EnumSB.n4js")));
		String expectedString = "Loaded Implementation one.x.impl::p.A.n4js";
		N4CliHelper.assertExpectedOutput(expectedString, out);
	}

	/**  */
	@Test
	@Ignore("IDE-1574 decide on Enum-strategy.")
	public void testEnums_missing_Literal_in_existing_Enum() throws ExitCodeException, IOException {
		String out = runAndCaptureOutput(
				runArgs(fileToExecute_direct("Exec_AT_IDE_1510_Enums_missing_Literal_in_existing_Enum.n4js")));
		String expectedString = "Loaded Implementation one.x.impl::p.A.n4js";
		N4CliHelper.assertExpectedOutput(expectedString, out);
	}

	/**  */
	@Test
	@Ignore("IDE-1574 decide on Enum-strategy.")
	public void testEnums_missing_Literal_in_existing_EnumSB() throws ExitCodeException, IOException {
		String out = runAndCaptureOutput(
				runArgs(fileToExecute_direct("Exec_AT_IDE_1510_Enums_missing_Literal_in_existing_EnumSB.n4js")));
		String expectedString = "Loaded Implementation one.x.impl::p.A.n4js";
		N4CliHelper.assertExpectedOutput(expectedString, out);
	}

	/**  */
	@Test
	public void testEnums_normal_existing_EnumSB() throws ExitCodeException, IOException {
		String out = runAndCaptureOutput(runArgs(fileToExecute_direct("Exec_AT_IDE_1510_Enums_normal_existing_EnumSB.n4js")));
		String expectedString = "Loaded Implementation one.x.impl::p.A.n4js" + "\n" +
				"OK: holds not undefined" + "\n" +
				"OK: holds not undefined" + "\n" +
				"OK: holds not undefined";
		N4CliHelper.assertExpectedOutput(expectedString, out);
	}

	// ++ ++ ++++++++ + + ++++ +++ + ++ +
	// Intefaces
	// ++ ++ ++++++++ + + ++++ +++ + ++ +

	/**  */
	@Test
	// @Ignore("IDE-1576 requires mix-in of stub")
	public void testInterfaces_provided_get_missing() throws ExitCodeException, IOException {
		String out = runAndCaptureOutput(
				runArgs(fileToExecute_direct("Exec_AT_IDE-1510_Interfaces_provided_get_missing.n4js")));
		String expectedString = "Loaded Implementation one.x.impl::p.A.n4js";
		N4CliHelper.assertExpectedOutput(expectedString, out);
	}

	/**  */
	@Test
	public void testInterfaces_provided_get() throws ExitCodeException, IOException {
		String out = runAndCaptureOutput(runArgs(fileToExecute_direct("Exec_AT_IDE-1510_Interfaces_provided_get.n4js")));
		String expectedString = "Loaded Implementation one.x.impl::p.A.n4js" + "\n" +
				"OK: holds not undefined";
		N4CliHelper.assertExpectedOutput(expectedString, out);
	}

	/**  */
	@Test
	// @Ignore("IDE-1576 requires mix-in of stub")
	public void testInterfaces_provided_method_missing() throws ExitCodeException, IOException {
		String out = runAndCaptureOutput(
				runArgs(fileToExecute_direct("Exec_AT_IDE-1510_Interfaces_provided_method_missing.n4js")));
		String expectedString = "Loaded Implementation one.x.impl::p.A.n4js";
		N4CliHelper.assertExpectedOutput(expectedString, out);
	}

	/**  */
	@Test
	public void testInterfaces_provided_method() throws ExitCodeException, IOException {
		String out = runAndCaptureOutput(runArgs(fileToExecute_direct("Exec_AT_IDE-1510_Interfaces_provided_method.n4js")));
		String expectedString = "Loaded Implementation one.x.impl::p.A.n4js" + "\n" +
				"OK: holds not undefined";
		N4CliHelper.assertExpectedOutput(expectedString, out);
	}

	/**  */
	@Test
	public void testInterfaces_provided_set_missing() throws ExitCodeException, IOException {
		String out = runAndCaptureOutput(
				runArgs(fileToExecute_direct("Exec_AT_IDE-1510_Interfaces_provided_set_missing.n4js")));
		String expectedString = "Loaded Implementation one.x.impl::p.A.n4js";
		N4CliHelper.assertExpectedOutput(expectedString, out);
	}

	/**  */
	@Test
	public void testInterfaces_provided_set() throws ExitCodeException, IOException {
		String out = runAndCaptureOutput(runArgs(fileToExecute_direct("Exec_AT_IDE-1510_Interfaces_provided_set.n4js")));
		String expectedString = "Loaded Implementation one.x.impl::p.A.n4js";
		N4CliHelper.assertExpectedOutput(expectedString, out);
	}

	/**  */
	@Test
	public void testInterfaces_static_method_missing() throws ExitCodeException, IOException {
		String out = runAndCaptureOutput(
				runArgs(fileToExecute_direct("Exec_AT_IDE-1510_Interfaces_static_method_missing.n4js")));
		String expectedString = "Loaded Implementation one.x.impl::p.A.n4js";
		N4CliHelper.assertExpectedOutput(expectedString, out);
	}

	/**  */
	@Test
	public void testInterfaces_static_method() throws ExitCodeException, IOException {
		String out = runAndCaptureOutput(runArgs(fileToExecute_direct("Exec_AT_IDE-1510_Interfaces_static_method.n4js")));
		String expectedString = "Loaded Implementation one.x.impl::p.A.n4js" + "\n" +
				"OK: holds not undefined";
		N4CliHelper.assertExpectedOutput(expectedString, out);
	}

	/**  */
	@Test
	public void testInterfaces_static_getter_missing() throws ExitCodeException, IOException {
		String out = runAndCaptureOutput(
				runArgs(fileToExecute_direct("Exec_AT_IDE-1510_Interfaces_static_getter_missing.n4js")));
		String expectedString = "Loaded Implementation one.x.impl::p.A.n4js";
		N4CliHelper.assertExpectedOutput(expectedString, out);
	}

	/**  */
	@Test
	public void testInterfaces_static_setter_missing() throws ExitCodeException, IOException {
		String out = runAndCaptureOutput(
				runArgs(fileToExecute_direct("Exec_AT_IDE-1510_Interfaces_static_setter_missing.n4js")));
		String expectedString = "Loaded Implementation one.x.impl::p.A.n4js";
		N4CliHelper.assertExpectedOutput(expectedString, out);
	}

	// ++ ++ ++++++++ + + ++++ +++ + ++ +
	// Interfaces - mixed in member stubs
	// ++ ++ ++++++++ + + ++++ +++ + ++ +
	/** accumulative testing of combinations. */
	@Test
	public void testConsumed_Members_of_Missing_Inteface() throws ExitCodeException, IOException {
		String out = runAndCaptureOutput(
				runArgs(fileToExecute_if("Exec_AT_IDE-1510_Consumed_Members_of_Missing_Inteface.n4js")));
		String expectedString = "Loaded Implementation one.x.impl::p.IF.n4js";
		N4CliHelper.assertExpectedOutput(expectedString, out);
	}

	/**
	 * Testing the most simple case where client-code extends an API-interface with an default-initialized field (IA.f)
	 * which is actually missing from the concrete implementation. Unfortunately fields behave very different form
	 * getter/setter/methods, hence, in client code the generated get/set stub cannot be known and a raw-property access
	 * on the JS-Object will be obtained. This results in access to 'undefined'
	 */
	@Ignore("Client side access to missing mixed-in-fields cannot be detected.")
	@Test
	public void testConsumed_Members_of_Missing_Inteface_single_case() throws ExitCodeException, IOException {
		String out = runAndCaptureOutput(
				runArgs(fileToExecute_if("Exec_AT_IDE-1510_Consumed_Members_of_Missing_Inteface_single_case.n4js")));
		String expectedString = "Loaded Implementation one.x.impl::p.IF.n4js";
		N4CliHelper.assertExpectedOutput(expectedString, out);
	}

	// ++ ++ ++++++++ + + ++++ +++ + ++ +
	// global function
	// ++ ++ ++++++++ + + ++++ +++ + ++ +
	/**  */
	@Test
	public void testFunction_test_function() throws ExitCodeException, IOException {
		String out = runAndCaptureOutput(
				runArgs(fileToExecute_var_and_fun("Exec_AT_IDE-1510_Variable_And_Function_test_function.n4js")));
		String expectedString = "Loaded Implementation one.x.impl::p.VarFun.n4js";
		N4CliHelper.assertExpectedOutput(expectedString, out);
	}

	// ++ ++ ++++++++ + + ++++ +++ + ++ +
	// global variable
	// ++ ++ ++++++++ + + ++++ +++ + ++ +
	/**  */
	@Ignore("Variables not yet supported by Projectcomparison. Results in 'module cannot be loaded.'")
	@Test
	public void testVariable_global_variable() throws ExitCodeException, IOException {
		String out = runAndCaptureOutput(
				runArgs(fileToExecute_var_and_fun("Exec_AT_IDE-1510_Variable_And_Function_test_global_variable.n4js")));
		String expectedString = "Loaded Implementation one.x.impl::p.VarFun.n4js";
		N4CliHelper.assertExpectedOutput(expectedString, out);
	}

	// ++ ++ ++++++++ + + ++++ +++ + ++ +
	// routing
	// ++ ++ ++++++++ + + ++++ +++ + ++ +
	/**  */
	@Test
	public void testSubclass_missing_inherited() throws ExitCodeException, IOException {
		String out = runAndCaptureOutput(runArgs(fileToExecute_routing("Exec_AT_IDE-1510_Subclass_missing_inherited.n4js")));
		String expectedString = "Loaded Implementation one.x.impl::p.StubRoute.n4js";
		N4CliHelper.assertExpectedOutput(expectedString, out);
	}

	/** */
	@Test
	public void testSubclass_normal_inherited() throws ExitCodeException, IOException {
		String out = runAndCaptureOutput(runArgs(fileToExecute_routing("Exec_AT_IDE-1510_Subclass_normal_inherited.n4js")));
		String expectedString = "Loaded Implementation one.x.impl::p.StubRoute.n4js";
		N4CliHelper.assertExpectedOutput(expectedString, out);
	}

	/** */
	@Test
	public void testInternal_impl_Subclass_UsingDirectImplementation() throws ExitCodeException, IOException {
		String out = runAndCaptureOutput(runArgs(
				fileToExecute_routing("Exec_AT_IDE-1510_Internal_impl_Subclass_UsingDirectImplementation.n4js")));
		String expectedString = "Loaded Implementation one.x.impl::p.IF.n4js" + "\n"
				+ "Loaded Implementation one.x.impl::p.IFuser.n4js" + "\n"
				+ "OK: holds not undefined";
		N4CliHelper.assertExpectedOutput(expectedString, out);
	}

	/** */
	@Test
	public void testInternal_impl_Subclass_UsingIndirectImplementation() throws ExitCodeException, IOException {
		String out = runAndCaptureOutput(runArgs(
				fileToExecute_routing("Exec_AT_IDE-1510_Internal_impl_Subclass_UsingIndirectImplementation.n4js")));
		String expectedString = "Loaded Implementation one.x.impl::p.IF.n4js" + "\n"
				+ "Loaded Implementation one.x.impl::p.IFuser.n4js" + "\n"
				+ "OK: holds not undefined";
		N4CliHelper.assertExpectedOutput(expectedString, out);
	}

	// ++ ++ ++++++++ + + ++++ +++ + ++ +
	// field versus get/set from supertype.
	// ++ ++ ++++++++ + + ++++ +++ + ++ +
	/**  */
	@Test
	public void testfield_vs_getset_1() throws ExitCodeException, IOException {
		String out = runAndCaptureOutput(runArgs(fileToExecute_fields("Exec_AT_IDEBUG-505_field_vs_getset_2.n4js")));
		String expectedString = "Loaded Implementation one.x.impl::fields.F.n4js";
		N4CliHelper.assertExpectedOutput(expectedString, out);
	}

	/**  */
	@Test
	public void testfield_vs_getset_2() throws ExitCodeException, IOException {
		String out = runAndCaptureOutput(runArgs(fileToExecute_fields("Exec_AT_IDEBUG-505_field_vs_getset_3.n4js")));
		String expectedString = "Loaded Implementation one.x.impl::fields.F.n4js";
		N4CliHelper.assertExpectedOutput(expectedString, out);
	}

	/**  */
	@Test
	public void testfield_vs_getset_3() throws ExitCodeException, IOException {
		String out = runAndCaptureOutput(runArgs(fileToExecute_fields("Exec_AT_IDEBUG-505_field_vs_getset_4.n4js")));
		String expectedString = "Loaded Implementation one.x.impl::fields.F.n4js";
		N4CliHelper.assertExpectedOutput(expectedString, out);
	}

	/**  */
	@Test
	public void testfield_vs_getset_4() throws ExitCodeException, IOException {
		String out = runAndCaptureOutput(runArgs(fileToExecute_fields("Exec_AT_IDEBUG-505_field_vs_getset_5.n4js")));
		String expectedString = "Loaded Implementation one.x.impl::fields.F.n4js";
		N4CliHelper.assertExpectedOutput(expectedString, out);
	}

	/**  */
	@Test
	public void testfield_vs_getset_5() throws ExitCodeException, IOException {
		String out = runAndCaptureOutput(runArgs(fileToExecute_fields("Exec_AT_IDEBUG-505_field_vs_getset_1.n4js")));
		String expectedString = "Loaded Implementation one.x.impl::fields.F.n4js";
		N4CliHelper.assertExpectedOutput(expectedString, out);
	}

	/**  */
	@Test
	public void testfield_vs_getset_6() throws ExitCodeException, IOException {
		String out = runAndCaptureOutput(runArgs(fileToExecute_fields("Exec_AT_IDEBUG-505_field_vs_getset_6.n4js")));
		String expectedString = "Loaded Implementation one.x.impl::fields.F.n4js";
		N4CliHelper.assertExpectedOutput(expectedString, out);
	}

	/**  */
	@Test
	public void testfield_vs_getset_7() throws ExitCodeException, IOException {
		String out = runAndCaptureOutput(runArgs(fileToExecute_fields("Exec_AT_IDEBUG-505_field_vs_getset_7.n4js")));
		String expectedString = "Loaded Implementation one.x.impl::fields.F.n4js";
		N4CliHelper.assertExpectedOutput(expectedString, out);
	}

	/**  */
	@Test
	public void testfield_vs_getset_8() throws ExitCodeException, IOException {
		String out = runAndCaptureOutput(runArgs(fileToExecute_fields("Exec_AT_IDEBUG-505_field_vs_getset_8.n4js")));
		String expectedString = "Loaded Implementation one.x.impl::fields.F.n4js";
		N4CliHelper.assertExpectedOutput(expectedString, out);
	}

	/**  */
	@Test
	public void testfield_vs_getset_9() throws ExitCodeException, IOException {
		String out = runAndCaptureOutput(runArgs(fileToExecute_fields("Exec_AT_IDEBUG-505_field_vs_getset_9.n4js")));
		String expectedString = "Loaded Implementation one.x.impl::fields.F.n4js";
		N4CliHelper.assertExpectedOutput(expectedString, out);
	}

	/**  */
	@Test
	public void testfield_vs_getset_A() throws ExitCodeException, IOException {
		String out = runAndCaptureOutput(runArgs(fileToExecute_fields("Exec_AT_IDEBUG-505_field_vs_getset_A.n4js")));
		String expectedString = "Loaded Implementation one.x.impl::fields.F.n4js";
		N4CliHelper.assertExpectedOutput(expectedString, out);
	}

	/**  */
	@Test
	public void testfield_vs_getset_B() throws ExitCodeException, IOException {
		String out = runAndCaptureOutput(runArgs(fileToExecute_fields("Exec_AT_IDEBUG-505_field_vs_getset_B.n4js")));
		String expectedString = "Loaded Implementation one.x.impl::fields.F.n4js";
		N4CliHelper.assertExpectedOutput(expectedString, out);
	}

	/**  */
	@Test
	public void testfield_vs_getset_C() throws ExitCodeException, IOException {
		String out = runAndCaptureOutput(runArgs(fileToExecute_fields("Exec_AT_IDEBUG-505_field_vs_getset_C.n4js")));
		String expectedString = "Loaded Implementation one.x.impl::fields.F.n4js";
		N4CliHelper.assertExpectedOutput(expectedString, out);
	}

	/**  */
	@Test
	public void testfield_vs_getset_D() throws ExitCodeException, IOException {
		String out = runAndCaptureOutput(runArgs(fileToExecute_fields("Exec_AT_IDEBUG-505_field_vs_getset_D.n4js")));
		String expectedString = "Loaded Implementation one.x.impl::fields.F.n4js";
		N4CliHelper.assertExpectedOutput(expectedString, out);
	}

}<|MERGE_RESOLUTION|>--- conflicted
+++ resolved
@@ -16,15 +16,12 @@
 import org.eclipse.n4js.hlc.base.ExitCodeException;
 import org.eclipse.n4js.hlc.base.N4jscBase;
 import org.eclipse.n4js.utils.io.FileDeleter;
-import org.eclipse.n4js.utils.io.FileUtils;
 import org.junit.After;
 import org.junit.Before;
 import org.junit.FixMethodOrder;
 import org.junit.Ignore;
 import org.junit.Test;
 import org.junit.runners.MethodSorters;
-
-import com.google.common.base.Strings;
 
 /**
  */
@@ -116,67 +113,6 @@
 		new N4jscBase().doMain(args);
 	}
 
-<<<<<<< HEAD
-=======
-	static String runCaptureOut(String[] args) throws ExitCodeException, IOException {
-		boolean errors = true;
-		File errorFile = File.createTempFile("run_err", null);
-		File outputFile = File.createTempFile("run_out", null);
-		try {
-			boolean keepOutputForDebug = true;
-
-			if (!keepOutputForDebug) {
-				errorFile.deleteOnExit();
-				outputFile.deleteOnExit();
-			} else {
-				System.out.println("Errors: " + errorFile + "    Ouput: " + outputFile);
-			}
-
-			setOutputfileSystemProperties(errorFile.getAbsolutePath(), outputFile.getAbsolutePath());
-
-			new N4jscBase().doMain(args);
-			errors = false;
-
-			// cleanup properties.
-			setOutputfileSystemProperties("", "");
-
-			// read the files, concat & return string.
-			return N4CliHelper.readLogfile(errorFile) + N4CliHelper.readLogfile(outputFile);
-		} finally {
-			if (errors) {
-				if (outputFile.canRead()) {
-					String readLogfile = N4CliHelper.readLogfile(outputFile);
-					if (!Strings.isNullOrEmpty(readLogfile))
-						System.out.println(readLogfile);
-				}
-				if (errorFile.canRead()) {
-					String readLogfile = N4CliHelper.readLogfile(errorFile);
-					if (!Strings.isNullOrEmpty(readLogfile))
-						System.out.println(readLogfile);
-				}
-			}
-
-			if (outputFile.exists())
-				FileUtils.deleteFileOrFolder(outputFile);
-			if (errorFile.exists())
-				FileUtils.deleteFileOrFolder(errorFile);
-		}
-	}
-
-	/**
-	 * Set system-properties for the Runner.
-	 *
-	 * @param errorFile
-	 *            File to write errror-stream to
-	 * @param outputFile
-	 *            File to write output-stream to
-	 */
-	private static void setOutputfileSystemProperties(String errorFile, String outputFile) {
-		System.setProperty("org.eclipse.n4js.runner.RunnerFrontEnd.ERRORFILE", errorFile);
-		System.setProperty("org.eclipse.n4js.runner.RunnerFrontEnd.OUTPUTFILE", outputFile);
-	}
-
->>>>>>> d852f097
 	/**
 	 * Should be called as first line in test-mehtods.
 	 *
@@ -302,7 +238,8 @@
 	/**  */
 	@Test
 	public void testEnums_normal_existing_EnumSB() throws ExitCodeException, IOException {
-		String out = runAndCaptureOutput(runArgs(fileToExecute_direct("Exec_AT_IDE_1510_Enums_normal_existing_EnumSB.n4js")));
+		String out = runAndCaptureOutput(
+				runArgs(fileToExecute_direct("Exec_AT_IDE_1510_Enums_normal_existing_EnumSB.n4js")));
 		String expectedString = "Loaded Implementation one.x.impl::p.A.n4js" + "\n" +
 				"OK: holds not undefined" + "\n" +
 				"OK: holds not undefined" + "\n" +
@@ -327,7 +264,8 @@
 	/**  */
 	@Test
 	public void testInterfaces_provided_get() throws ExitCodeException, IOException {
-		String out = runAndCaptureOutput(runArgs(fileToExecute_direct("Exec_AT_IDE-1510_Interfaces_provided_get.n4js")));
+		String out = runAndCaptureOutput(
+				runArgs(fileToExecute_direct("Exec_AT_IDE-1510_Interfaces_provided_get.n4js")));
 		String expectedString = "Loaded Implementation one.x.impl::p.A.n4js" + "\n" +
 				"OK: holds not undefined";
 		N4CliHelper.assertExpectedOutput(expectedString, out);
@@ -346,7 +284,8 @@
 	/**  */
 	@Test
 	public void testInterfaces_provided_method() throws ExitCodeException, IOException {
-		String out = runAndCaptureOutput(runArgs(fileToExecute_direct("Exec_AT_IDE-1510_Interfaces_provided_method.n4js")));
+		String out = runAndCaptureOutput(
+				runArgs(fileToExecute_direct("Exec_AT_IDE-1510_Interfaces_provided_method.n4js")));
 		String expectedString = "Loaded Implementation one.x.impl::p.A.n4js" + "\n" +
 				"OK: holds not undefined";
 		N4CliHelper.assertExpectedOutput(expectedString, out);
@@ -364,7 +303,8 @@
 	/**  */
 	@Test
 	public void testInterfaces_provided_set() throws ExitCodeException, IOException {
-		String out = runAndCaptureOutput(runArgs(fileToExecute_direct("Exec_AT_IDE-1510_Interfaces_provided_set.n4js")));
+		String out = runAndCaptureOutput(
+				runArgs(fileToExecute_direct("Exec_AT_IDE-1510_Interfaces_provided_set.n4js")));
 		String expectedString = "Loaded Implementation one.x.impl::p.A.n4js";
 		N4CliHelper.assertExpectedOutput(expectedString, out);
 	}
@@ -381,7 +321,8 @@
 	/**  */
 	@Test
 	public void testInterfaces_static_method() throws ExitCodeException, IOException {
-		String out = runAndCaptureOutput(runArgs(fileToExecute_direct("Exec_AT_IDE-1510_Interfaces_static_method.n4js")));
+		String out = runAndCaptureOutput(
+				runArgs(fileToExecute_direct("Exec_AT_IDE-1510_Interfaces_static_method.n4js")));
 		String expectedString = "Loaded Implementation one.x.impl::p.A.n4js" + "\n" +
 				"OK: holds not undefined";
 		N4CliHelper.assertExpectedOutput(expectedString, out);
@@ -463,7 +404,8 @@
 	/**  */
 	@Test
 	public void testSubclass_missing_inherited() throws ExitCodeException, IOException {
-		String out = runAndCaptureOutput(runArgs(fileToExecute_routing("Exec_AT_IDE-1510_Subclass_missing_inherited.n4js")));
+		String out = runAndCaptureOutput(
+				runArgs(fileToExecute_routing("Exec_AT_IDE-1510_Subclass_missing_inherited.n4js")));
 		String expectedString = "Loaded Implementation one.x.impl::p.StubRoute.n4js";
 		N4CliHelper.assertExpectedOutput(expectedString, out);
 	}
@@ -471,7 +413,8 @@
 	/** */
 	@Test
 	public void testSubclass_normal_inherited() throws ExitCodeException, IOException {
-		String out = runAndCaptureOutput(runArgs(fileToExecute_routing("Exec_AT_IDE-1510_Subclass_normal_inherited.n4js")));
+		String out = runAndCaptureOutput(
+				runArgs(fileToExecute_routing("Exec_AT_IDE-1510_Subclass_normal_inherited.n4js")));
 		String expectedString = "Loaded Implementation one.x.impl::p.StubRoute.n4js";
 		N4CliHelper.assertExpectedOutput(expectedString, out);
 	}
