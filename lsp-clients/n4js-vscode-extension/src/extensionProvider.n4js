/*
 * Copyright (c) 2020 NumberFour AG.
 * All rights reserved. This program and the accompanying materials
 * are made available under the terms of the Eclipse Public License v1.0
 * which accompanies this distribution, and is available at
 * http://www.eclipse.org/legal/epl-v10.html
 *
 * Contributors:
 *   NumberFour AG - Initial API and implementation
 */

import * as n4jscli from 'n4js-cli';
import * as jreProvider from 'n4js-cli/JreProvider';
import * as net from 'net';
import * as childProcess from 'child_process';

/** This message is sent from the LSP server. */
const LSP_SYNC_MESSAGE = 'Listening for LSP clients';
const CHANNEL_NAME = 'N4JS Language Server';
const PORT = 5007;
const TIMEOUT = 1000;

let n4jscProcess: childProcess.ChildProcess;
let outputAppender: (text:string)=>void;



@StringBased
enum TraceOutputValue {
    off,
    verbose
}


function getOutputAppender(outputChannel: any+): (text:string)=>void {
    if (!outputAppender) {
        outputAppender = (text: string) => outputChannel.append(text.toString());
    }
    return outputAppender;
}



export function getActivate(vscode: any+, vscodeLC: any+): any {
    return (context: any+ /*VSCode.ExtensionContext*/) => {
        let outputChannel = vscode.window.createOutputChannel(CHANNEL_NAME);

        let serverOptions = async () => {
            outputChannel.appendLine('Start LSP extension');
            //vscode.window.showErrorMessage('my error');


            let writer: Object;
            let reader: Object;
            const socket = await connectToRunningN4jsLspServer(PORT, outputChannel);
            if (socket) {
                writer = socket;
                reader = socket;
            } else {
                outputChannel.appendLine('Start new N4JS LSP server.');
                await startN4jsLspServerAndConnect(PORT, outputChannel); // will set n4jscProcess
                setOutputAppenders(vscode, outputChannel);
                writer = n4jscProcess.stdin;
                reader = n4jscProcess.stdout;
            }

            let result = {
                writer: writer,
                reader: reader,
                process: n4jscProcess,
                detached: true
            };
            return Promise.resolve(result);
        };

        let clientOptions = {
<<<<<<< HEAD
            documentSelector: [
                { scheme: 'file', language: 'n4js' },
                { scheme: 'n4scheme', language: 'n4js' },
                { scheme: 'untitled', language: 'n4js' }
            ],
=======
            documentSelector: ['n4js', 'n4js.json'],
>>>>>>> 06fd7fe6
            synchronize: {
                fileEvents: vscode.workspace.createFileSystemWatcher('{/**/*.+(n4js|n4jsd|n4jsx|n4idl),/**/package.json}')
            },
            outputChannel: outputChannel,
        };
        
        // Create the language client and start the client.
<<<<<<< HEAD
        let lc = new vscodeLC.LanguageClient('N4JS Language Server', serverOptions, clientOptions, true);
        // enable tracing (.Off, .Messages, .Verbose)
        lc.trace = VSCodeJRCP.Trace.Verbose;


        lc.onReady().then(() => {
            const requestType = new vscodeLC.RequestType ('n4/documentContents');
            const textDocumentContentProvider = {
                provideTextDocumentContent: (uri: any+, token: any+): any+ => {
                    return lc.sendRequest(requestType, { uri: uri.toString() }, token).then((v: string): string => {
                        return v || '';
                    });
                }
            };
            context.subscriptions.push(vscode.workspace.registerTextDocumentContentProvider('n4scheme', textDocumentContentProvider));
        });


=======
        let lc = new vscodeLC.LanguageClient(CHANNEL_NAME, serverOptions, clientOptions, true);
>>>>>>> 06fd7fe6
        let disposableLangClient = lc.start();
        
        
        // Add listener to configuration changes
        context.subscriptions.push(vscode.workspace.onDidChangeConfiguration((e: any+) => {
            if (e.affectsConfiguration('n4js.traceOutput', { languageId: 'n4js' })) {
                setOutputAppenders(vscode, outputChannel);
            }
        }));
        
        // Push the disposable to the context's subscriptions so that the 
        // client can be deactivated on extension deactivation
        context.subscriptions.push(disposableLangClient);
    };
}

export function getDeactivate(vscode: any+, vscodeLC: any+): {function() : Promise<any, any> } {
    return () => {
        if (!n4jscProcess) {
            return undefined;
        }

        n4jscProcess.kill();

        return new Promise<any, any>((resolve, reject) => {
            n4jscProcess.on('exit', () => {
                resolve();
            });
        });
    };
}

function setOutputAppenders(vscode: any+, outputChannel: any+): void {
    const outputAppender = getOutputAppender(outputChannel);
    const traceOutput = vscode.workspace.getConfiguration('').get('n4js.traceOutput') as TraceOutputValue;
    switch (traceOutput) {
        case TraceOutputValue.off:
            n4jscProcess.stdout.removeListener('data', outputAppender);
            n4jscProcess.stderr.removeListener('data', outputAppender);
            break;
        case TraceOutputValue.verbose:
            n4jscProcess.stdout.on('data', outputAppender);
            n4jscProcess.stderr.on('data', outputAppender);
            break;
    }
}


async function startN4jsLspServerAndConnect(port: number, outputChannel: any+): void {
    let logFn = (text: string) => outputChannel.appendLine(text) as {function(string)};
    await jreProvider.ensureJRE(logFn);

    let env = Object.assign({ NODEJS_PATH: process.argv[0] }, process.env);
    let spawnOptions: childProcess.SpawnOptions = { env: env };

    // The server is started as a separate process
    n4jscProcess = n4jscli.n4jscProcess(n4jscli.Goal.lsp, undefined, {stdio: true}, spawnOptions, logFn);
    n4jscProcess.on('message', (data:any+) => outputChannel.append(data.toString()));

    let serverReady = new Promise<any, any>((resolve, reject) => {
        let waitForListenMsg = (data:any+) => {
            let receivedServerOutput = data.toString();
            if (receivedServerOutput?.startsWith(LSP_SYNC_MESSAGE)) {
                n4jscProcess.stdout.removeListener('data', waitForListenMsg);
                resolve();
            }
        };

        n4jscProcess.stdout.on('data', waitForListenMsg);
    });
    await serverReady;
    outputChannel.appendLine('Connected to LSP server');
}

async function connectToRunningN4jsLspServer(port: number, outputChannel: any+): net.Socket {

    let connectionPromise = new Promise<net.Socket, any>((resolve, reject) => {
        try {
            let timer = setTimeout(() => {
                    clientSocket.end();
                    resolve(null);
                }, TIMEOUT);

            let clientSocket = net.createConnection({port: port});
            clientSocket.on('connect', () => {
                    outputChannel.appendLine('Connected to a already running LSP server (port=' + PORT + ')');
                    clearTimeout(timer);
                    resolve(clientSocket);
                })
            clientSocket.on('error', (err: any+) => {
                    clearTimeout(timer);
                    clientSocket.destroy();
                    resolve(null);
                })
            clientSocket.on('disconnect', () => {
                    resolve(null);
                });

        } catch(err) {}
        
        return null;
    });

    let result = await connectionPromise;
    return result;
};




async function sleep(ms: number) {
    return new Promise<any,any>((resolve) => {
        setTimeout(resolve, ms);
    });
}<|MERGE_RESOLUTION|>--- conflicted
+++ resolved
@@ -74,28 +74,24 @@
         };
 
         let clientOptions = {
-<<<<<<< HEAD
             documentSelector: [
-                { scheme: 'file', language: 'n4js' },
+                { scheme: 'file', language: ['n4js', 'n4js.json'] },
                 { scheme: 'n4scheme', language: 'n4js' },
                 { scheme: 'untitled', language: 'n4js' }
             ],
-=======
-            documentSelector: ['n4js', 'n4js.json'],
->>>>>>> 06fd7fe6
             synchronize: {
                 fileEvents: vscode.workspace.createFileSystemWatcher('{/**/*.+(n4js|n4jsd|n4jsx|n4idl),/**/package.json}')
             },
-            outputChannel: outputChannel,
+            outputChannel: outputChannel
+            /* use this channel for trace outputs
+            traceOutputChannel: traceOutputChannel
+            // enable tracing (.Off, .Messages, .Verbose)
+            // lc.trace = VSCodeJRCP.Trace.Verbose;
+             */
         };
         
         // Create the language client and start the client.
-<<<<<<< HEAD
-        let lc = new vscodeLC.LanguageClient('N4JS Language Server', serverOptions, clientOptions, true);
-        // enable tracing (.Off, .Messages, .Verbose)
-        lc.trace = VSCodeJRCP.Trace.Verbose;
-
-
+        let lc = new vscodeLC.LanguageClient(CHANNEL_NAME, serverOptions, clientOptions, true);
         lc.onReady().then(() => {
             const requestType = new vscodeLC.RequestType ('n4/documentContents');
             const textDocumentContentProvider = {
@@ -107,11 +103,6 @@
             };
             context.subscriptions.push(vscode.workspace.registerTextDocumentContentProvider('n4scheme', textDocumentContentProvider));
         });
-
-
-=======
-        let lc = new vscodeLC.LanguageClient(CHANNEL_NAME, serverOptions, clientOptions, true);
->>>>>>> 06fd7fe6
         let disposableLangClient = lc.start();
         
         
