#!/bin/bash
#
# Copyright (c) 2018 NumberFour AG.
# All rights reserved. This program and the accompanying materials
# are made available under the terms of the Eclipse Public License v1.0
# which accompanies this distribution, and is available at
# http://www.eclipse.org/legal/epl-v10.html
#
# Contributors:
#   NumberFour AG - Initial API and implementation
#
set -eo pipefail
# use the following for excessive logging:
#set -x


# The first parameter is the destination and must be 'local', 'staging', or 'public'
if [ -z "$1" ]; then
	echo "The destination ('local', 'staging', or 'public') must be specified as the first parameter."
	exit 1
else
	export DESTINATION=$1
	if [ "$DESTINATION" = "public" ]; then
		export NPM_REGISTRY="https://registry.npmjs.org"
	elif [ "$DESTINATION" = "staging" ]; then
		export NPM_REGISTRY="http://n4ide1-nexus.service.cd-dev.consul/repository/npm-internal"
	elif [ "$DESTINATION" = "local" ]; then
		export NPM_REGISTRY="http://localhost:4873"
	else
		echo "Invalid destination: $DESTINATION (must be 'local', 'staging', or 'public')"
		exit 1
	fi
fi

# The second parameter is the version.
if [ -z "$2" ]; then
	echo "The version must be specified as the second parameter."
	exit 1
else
	export PUBLISH_VERSION=$2
fi

# The optional third parameter is the npm dist-tag
if [ -z "$3" ]; then
	DIST_TAG="latest"
else
	DIST_TAG=$3
fi


echo "==== PUBLISH N4JS-LIBS (including n4js-cli)"

echo "Destination: $DESTINATION"
echo "Registry   : $NPM_REGISTRY"
echo "Version    : $PUBLISH_VERSION"
echo "Dist-tag   : $DIST_TAG"

# Set working directory to root folder of repository
# (we assume this script is located in folder /releng/utils/scripts)
cd `dirname $0`
cd ../../..
REPO_ROOT_DIR=`pwd -P`

# Navigate to n4js-libs folder
cd n4js-libs

echo "Repository root directory: ${REPO_ROOT_DIR}"
echo "Current working directory: $PWD"


echo "==== STEP 1/5: check preconditions"
# check that everything was prepared (n4jsc.jar available; 'yarn install' in n4js-libs; building of n4js-libs)
if [ ! -f "../target/n4jsc.jar" ]; then
	echo "ERROR: n4jsc.jar must have been built and copied to folder 'target' before running this script!"
	exit 1
fi
if [ ! -f "./node_modules/.bin/n4jsc" ]; then
	echo "ERROR: 'yarn install' must have been executed before running this script!"
	exit 1
fi
if [ ! -f "./packages/n4js-runtime/.n4js.projectstate" ]; then
	echo "ERROR: n4js-libs must have been compiled before running this script!"
	exit 1
fi
if [ ! -f "./packages/n4js-cli/bin/n4jsc.jar" ]; then
	echo "ERROR: n4jsc.jar missing from n4js-cli/bin!"
	exit 1
fi
if ! cmp -s "../target/n4jsc.jar" "./packages/n4js-cli/bin/n4jsc.jar"; then
	echo "ERROR: 'n4js-cli/bin/n4jsc.jar' is different from 'target/n4jsc.jar'!"
	exit 1
fi
# check NPM_TOKEN
if [ "$DESTINATION" != "local" ]; then
	if [ -z "$NPM_TOKEN" ]; then
		echo "ERROR: publishing to 'public' or 'staging' requires the environment variable NPM_TOKEN to be set but it has not been set!"
		exit 1
	fi
	echo "Environment variable NPM_TOKEN is set."
fi
# check consistency of dist-tag and pre-release segment (does not apply when publishing to 'local')
if [ "$DESTINATION" != "local" ]; then
	if [ "$DIST_TAG" = "latest" ]; then
		if [[ "$PUBLISH_VERSION" == *"-"* ]]; then
			echo "ERROR: when publishing to dist-tag 'latest', the version must not include a pre-release segment!"
			exit 1
		fi
	else
		if [[ "$PUBLISH_VERSION" != *"-$DIST_TAG"* ]]; then
			echo "ERROR: when publishing to dist-tag other than 'latest', the version must include a pre-release segment starting with the dist-tag!"
			exit 1
		fi
	fi
	echo "Dist-tag and pre-release segment are consistent."
fi


echo "==== STEP 2/5: prepare .npmrc and environment variables"
# prepare .npmrc for credentials
if [ "$DESTINATION" != "local" ]; then
	# we made sure above that NPM_TOKEN is set
	git checkout HEAD -- './.npmrc'
	echo '//registry.npmjs.org/:_authToken=${NPM_TOKEN}' >> .npmrc
	echo '//localhost:4873/:_authToken=${NPM_TOKEN}' >> .npmrc
	echo '//localhost:4874/:_authToken=${NPM_TOKEN}' >> .npmrc
fi
export NPM_CONFIG_GLOBALCONFIG="$REPO_ROOT_DIR/n4js-libs"
echo "Publishing using .npmrc configuration to ${NPM_REGISTRY}";

export PATH=`pwd`/node_modules/.bin:${PATH}
export N4_N4JSC_JAR="${REPO_ROOT_DIR}/target/n4jsc.jar"


<<<<<<< HEAD
echo "==== STEP 3/7: copy n4jsc.jar to n4js-cli/bin"
rm -f "packages/n4js-cli/bin/n4jsc.jar"
cp "../target/n4jsc.jar" "packages/n4js-cli/bin"


echo "==== STEP 4/7: run tests of n4js-libs"
# run tests defined in the individual packages
lerna run test
# run mangelhaft tests for all packages in the yarn workspace
REPORT_NAME="./build/report.xml"
mkdir -p "./build"
echo "Run mangelhaft ..."
packages/n4js-mangelhaft-cli/bin/n4js-mangelhaft-cli.js . \
        --xunitReportFile $REPORT_NAME \
        --xunitReportName test-report \
        --xunitReportPackage n4js-libs-report \
        --nycCoveragePath ./build/coverage.json
echo "Done running mangehalft."
echo "Saved test report at: ${REPORT_NAME}"


=======
>>>>>>> 96f65ff9
# update repository meta-info in package.json of all n4js-libs to point to the commit ID of n4js-libs folder
# and to enforce consistent repository meta-info in package.json
# NOTE: we use our own property 'gitHeadN4jsLibs' instead of the official 'gitHead' property because:
# 1) yarn isn't updating 'gitHead' at all at the moment (see https://github.com/yarnpkg/yarn/issues/2978 ) and
# 2) behavior of lerna w.r.t. property 'gitHead' has recently changed and we want to avoid surprises in the future.
echo "==== STEP 3/5: Updating property 'gitHeadN4jsLibs' in package.json of all n4js-libs to new local commit ID ..."
# obtain commit ID of 'n4js' repository (used only for informational purposes):
N4JS_COMMIT_ID_LOCAL=`git log -1 --format="%H"`
# obtain commit ID of folder 'n4js-libs' in the local git working copy:
N4JS_LIBS_COMMIT_ID_LOCAL=`git log -1 --format="%H" -- .`

SCRIPT="\"
	this.gitHeadN4jsLibs = \\\"${N4JS_LIBS_COMMIT_ID_LOCAL}\\\";
	this.repository = {type: \\\"git\\\", url: \\\"https://github.com/eclipse/n4js/tree/master/n4js-libs/packages/\${LERNA_PACKAGE_NAME}\\\"};
\""
lerna exec -- json -I -f package.json -e $SCRIPT


echo "==== STEP 4/5: Appending version information to README.md files ..."
# reset README.md files to avoid appending version info multiple times in case script is run more than once
find ./packages -name "README.md" -exec git checkout HEAD -- {} \;
export VERSION_INFO="\n\n## Version\n\nVersion ${PUBLISH_VERSION} of \${LERNA_PACKAGE_NAME} was built from commit [${N4JS_LIBS_COMMIT_ID_LOCAL}](https://github.com/eclipse/n4js/tree/${N4JS_LIBS_COMMIT_ID_LOCAL}/n4js-libs/packages/\${LERNA_PACKAGE_NAME}).\n\nCompiled with an N4JS compiler built from commit [${N4JS_COMMIT_ID_LOCAL}](https://github.com/eclipse/n4js/tree/${N4JS_COMMIT_ID_LOCAL}).\n\n"
lerna exec -- 'printf "'${VERSION_INFO}'" >> README.md'


echo "==== STEP 5/5: Now publishing with version '${PUBLISH_VERSION}' and dist-tag '${DIST_TAG}' to registry ${NPM_REGISTRY}"
lerna publish --loglevel warn --no-git-tag-version --no-push --registry="${NPM_REGISTRY}" --exact --yes --dist-tag="${DIST_TAG}" "${PUBLISH_VERSION}"


echo "==== PUBLISH N4JS-LIBS - DONE"<|MERGE_RESOLUTION|>--- conflicted
+++ resolved
@@ -131,30 +131,6 @@
 export N4_N4JSC_JAR="${REPO_ROOT_DIR}/target/n4jsc.jar"
 
 
-<<<<<<< HEAD
-echo "==== STEP 3/7: copy n4jsc.jar to n4js-cli/bin"
-rm -f "packages/n4js-cli/bin/n4jsc.jar"
-cp "../target/n4jsc.jar" "packages/n4js-cli/bin"
-
-
-echo "==== STEP 4/7: run tests of n4js-libs"
-# run tests defined in the individual packages
-lerna run test
-# run mangelhaft tests for all packages in the yarn workspace
-REPORT_NAME="./build/report.xml"
-mkdir -p "./build"
-echo "Run mangelhaft ..."
-packages/n4js-mangelhaft-cli/bin/n4js-mangelhaft-cli.js . \
-        --xunitReportFile $REPORT_NAME \
-        --xunitReportName test-report \
-        --xunitReportPackage n4js-libs-report \
-        --nycCoveragePath ./build/coverage.json
-echo "Done running mangehalft."
-echo "Saved test report at: ${REPORT_NAME}"
-
-
-=======
->>>>>>> 96f65ff9
 # update repository meta-info in package.json of all n4js-libs to point to the commit ID of n4js-libs folder
 # and to enforce consistent repository meta-info in package.json
 # NOTE: we use our own property 'gitHeadN4jsLibs' instead of the official 'gitHead' property because:
