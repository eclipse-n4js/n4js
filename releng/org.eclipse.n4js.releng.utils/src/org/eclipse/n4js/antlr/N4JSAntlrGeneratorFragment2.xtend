--- conflicted
+++ resolved
@@ -131,11 +131,7 @@
 
 
 	// below is the fix for GH-39 - Content Assist doesn't reliably work in generator functions
-<<<<<<< HEAD
-	// will be available with Xtext 2.13 as part of the framework.
-=======
 	// TODO will be available with Xtext 2.13 as part of the framework.
->>>>>>> 82738836
 	@Inject ReflectExtensions reflector
 	@Inject extension GrammarAccessExtensions grammarUtil
 	@Inject extension SyntheticTerminalDetector
@@ -229,10 +225,7 @@
 		file
 	}
 
-<<<<<<< HEAD
-=======
 	// TODO this will produce a compile error with 2.13 and can be removed then.
->>>>>>> 82738836
 	/**
 	 * Produce the initial name mappings for the grammar. Handles parameterized rule calls.
 	 */
@@ -250,11 +243,8 @@
 			nameMappings = nameMappingsBuilder.build();
 		'''
 	}
-<<<<<<< HEAD
-=======
 	
 	// ^^^^^^^^^^
 	// TODO remove until where with Xtext 2.13
->>>>>>> 82738836
 
 }