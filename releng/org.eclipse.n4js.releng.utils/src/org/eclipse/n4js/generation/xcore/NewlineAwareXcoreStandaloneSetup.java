--- conflicted
+++ resolved
@@ -41,19 +41,13 @@
 				return CreateResourceGuardedResourceSetInitializer.class;
 			}
 
-			@SuppressWarnings("unused")
-<<<<<<< HEAD
 			/**
 			 * Binds XcoreEcoreBuilder that aligns the MWE2 workflow trigger xcore generation with the incremental
 			 * builder.
 			 */
+			@SuppressWarnings("unused")
 			public Class<? extends XcoreEcoreBuilder> bindXcoreEcoreBuilder() {
 				return NoDocumentationInferenceXcoreEcoreBuilder.class;
-=======
-			/** Binds XcoreEcoreBuilder that does not parse the copyright header of the xcore file. */
-			public Class<? extends XcoreEcoreBuilder> bindXcoreEcoreBuilder() {
-				return NoDocumentationXcoreEcoreBuilder.class;
->>>>>>> 24feab5e
 			}
 		});
 	}
