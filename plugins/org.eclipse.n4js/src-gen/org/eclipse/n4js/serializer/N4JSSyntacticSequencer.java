/**
 * Copyright (c) 2017 NumberFour AG.
 * All rights reserved. This program and the accompanying materials
 * are made available under the terms of the Eclipse Public License v1.0
 * which accompanies this distribution, and is available at
 * http://www.eclipse.org/legal/epl-v10.html
 *
 * Contributors:
 *   NumberFour AG - Initial API and implementation
 */
package org.eclipse.n4js.serializer;

import com.google.inject.Inject;
import java.util.List;
import org.eclipse.emf.ecore.EObject;
import org.eclipse.n4js.services.N4JSGrammarAccess;
import org.eclipse.xtext.IGrammarAccess;
import org.eclipse.xtext.RuleCall;
import org.eclipse.xtext.nodemodel.INode;
import org.eclipse.xtext.serializer.analysis.GrammarAlias.AbstractElementAlias;
import org.eclipse.xtext.serializer.analysis.GrammarAlias.AlternativeAlias;
import org.eclipse.xtext.serializer.analysis.GrammarAlias.GroupAlias;
import org.eclipse.xtext.serializer.analysis.GrammarAlias.TokenAlias;
import org.eclipse.xtext.serializer.analysis.ISyntacticSequencerPDAProvider.ISynNavigable;
import org.eclipse.xtext.serializer.analysis.ISyntacticSequencerPDAProvider.ISynTransition;
import org.eclipse.xtext.serializer.sequencer.AbstractSyntacticSequencer;

@SuppressWarnings("all")
public class N4JSSyntacticSequencer extends AbstractSyntacticSequencer {

	protected N4JSGrammarAccess grammarAccess;
	protected AbstractElementAlias match_AnnotatedN4MemberDeclaration_SemicolonKeyword_1_0_2_q;
	protected AbstractElementAlias match_AnnotatedN4MemberDeclaration_SemicolonKeyword_1_1_6_q;
	protected AbstractElementAlias match_AnnotatedN4MemberDeclaration_SemicolonKeyword_1_2_1_q;
	protected AbstractElementAlias match_AnnotatedPropertyAssignment_SemicolonKeyword_1_3_1_q;
	protected AbstractElementAlias match_AnnotationNoAtSign___LeftParenthesisKeyword_1_0_RightParenthesisKeyword_1_2__q;
	protected AbstractElementAlias match_ArrayBindingPattern_CommaKeyword_3_2_0_q;
	protected AbstractElementAlias match_ArrowFunctionTypeExpression_FunctionTypeExpressionOLD_LeftParenthesisKeyword_0_0_1_or___LeftCurlyBracketKeyword_1_FunctionKeyword_3_LeftParenthesisKeyword_5__;
	protected AbstractElementAlias match_ClassExtendsClause_ExtendsKeyword_0_1_0_1_0_1_or_ImplementsKeyword_0_1_0_1_0_0;
	protected AbstractElementAlias match_ClassImplementsList_CommaKeyword_1_0_0_or_ExtendsKeyword_1_0_2_or_ImplementsKeyword_1_0_1;
	protected AbstractElementAlias match_DoStatement_SemiParserRuleCall_6_q;
	protected AbstractElementAlias match_ExportClause_CommaKeyword_1_2_q;
	protected AbstractElementAlias match_FunctionDeclaration_SemiParserRuleCall_1_q;
	protected AbstractElementAlias match_ImportSpecifiersExceptDefault_CommaKeyword_1_1_2_q;
	protected AbstractElementAlias match_InterfaceImplementsList_CommaKeyword_2_0_0_or_ExtendsKeyword_2_0_2_or_ImplementsKeyword_2_0_1;
	protected AbstractElementAlias match_InterfaceImplementsList_ExtendsKeyword_0_0_or_ImplementsKeyword_0_1;
	protected AbstractElementAlias match_N4CallableConstructorDeclaration_SemicolonKeyword_1_q;
	protected AbstractElementAlias match_N4GetterDeclaration_SemicolonKeyword_2_q;
	protected AbstractElementAlias match_N4MethodDeclaration_SemicolonKeyword_1_q;
	protected AbstractElementAlias match_N4SetterDeclaration_SemicolonKeyword_6_q;
	protected AbstractElementAlias match_NoLineTerminator_NO_LINE_TERMINATORTerminalRuleCall_q;
	protected AbstractElementAlias match_ObjectLiteral_CommaKeyword_2_2_q;
	protected AbstractElementAlias match_PrimaryTypeExpression_LeftParenthesisKeyword_3_0_a;
	protected AbstractElementAlias match_PrimaryTypeExpression_LeftParenthesisKeyword_3_0_p;
	protected AbstractElementAlias match_PropertyMethodDeclaration_SemicolonKeyword_1_q;
	protected AbstractElementAlias match_TStructMemberList___CommaKeyword_1_1_1_or_SemicolonKeyword_1_1_0__q;
	
	@Inject
	protected void init(IGrammarAccess access) {
		grammarAccess = (N4JSGrammarAccess) access;
		match_AnnotatedN4MemberDeclaration_SemicolonKeyword_1_0_2_q = new TokenAlias(false, true, grammarAccess.getAnnotatedN4MemberDeclarationAccess().getSemicolonKeyword_1_0_2());
		match_AnnotatedN4MemberDeclaration_SemicolonKeyword_1_1_6_q = new TokenAlias(false, true, grammarAccess.getAnnotatedN4MemberDeclarationAccess().getSemicolonKeyword_1_1_6());
		match_AnnotatedN4MemberDeclaration_SemicolonKeyword_1_2_1_q = new TokenAlias(false, true, grammarAccess.getAnnotatedN4MemberDeclarationAccess().getSemicolonKeyword_1_2_1());
		match_AnnotatedPropertyAssignment_SemicolonKeyword_1_3_1_q = new TokenAlias(false, true, grammarAccess.getAnnotatedPropertyAssignmentAccess().getSemicolonKeyword_1_3_1());
		match_AnnotationNoAtSign___LeftParenthesisKeyword_1_0_RightParenthesisKeyword_1_2__q = new GroupAlias(false, true, new TokenAlias(false, false, grammarAccess.getAnnotationNoAtSignAccess().getLeftParenthesisKeyword_1_0()), new TokenAlias(false, false, grammarAccess.getAnnotationNoAtSignAccess().getRightParenthesisKeyword_1_2()));
		match_ArrayBindingPattern_CommaKeyword_3_2_0_q = new TokenAlias(false, true, grammarAccess.getArrayBindingPatternAccess().getCommaKeyword_3_2_0());
		match_ArrowFunctionTypeExpression_FunctionTypeExpressionOLD_LeftParenthesisKeyword_0_0_1_or___LeftCurlyBracketKeyword_1_FunctionKeyword_3_LeftParenthesisKeyword_5__ = new AlternativeAlias(false, false, new GroupAlias(false, false, new TokenAlias(false, false, grammarAccess.getFunctionTypeExpressionOLDAccess().getLeftCurlyBracketKeyword_1()), new TokenAlias(false, false, grammarAccess.getFunctionTypeExpressionOLDAccess().getFunctionKeyword_3()), new TokenAlias(false, false, grammarAccess.getFunctionTypeExpressionOLDAccess().getLeftParenthesisKeyword_5())), new TokenAlias(false, false, grammarAccess.getArrowFunctionTypeExpressionAccess().getLeftParenthesisKeyword_0_0_1()));
		match_ClassExtendsClause_ExtendsKeyword_0_1_0_1_0_1_or_ImplementsKeyword_0_1_0_1_0_0 = new AlternativeAlias(false, false, new TokenAlias(false, false, grammarAccess.getClassExtendsClauseAccess().getExtendsKeyword_0_1_0_1_0_1()), new TokenAlias(false, false, grammarAccess.getClassExtendsClauseAccess().getImplementsKeyword_0_1_0_1_0_0()));
		match_ClassImplementsList_CommaKeyword_1_0_0_or_ExtendsKeyword_1_0_2_or_ImplementsKeyword_1_0_1 = new AlternativeAlias(false, false, new TokenAlias(false, false, grammarAccess.getClassImplementsListAccess().getCommaKeyword_1_0_0()), new TokenAlias(false, false, grammarAccess.getClassImplementsListAccess().getExtendsKeyword_1_0_2()), new TokenAlias(false, false, grammarAccess.getClassImplementsListAccess().getImplementsKeyword_1_0_1()));
		match_DoStatement_SemiParserRuleCall_6_q = new TokenAlias(false, true, grammarAccess.getDoStatementAccess().getSemiParserRuleCall_6());
		match_ExportClause_CommaKeyword_1_2_q = new TokenAlias(false, true, grammarAccess.getExportClauseAccess().getCommaKeyword_1_2());
		match_FunctionDeclaration_SemiParserRuleCall_1_q = new TokenAlias(false, true, grammarAccess.getFunctionDeclarationAccess().getSemiParserRuleCall_1());
		match_ImportSpecifiersExceptDefault_CommaKeyword_1_1_2_q = new TokenAlias(false, true, grammarAccess.getImportSpecifiersExceptDefaultAccess().getCommaKeyword_1_1_2());
		match_InterfaceImplementsList_CommaKeyword_2_0_0_or_ExtendsKeyword_2_0_2_or_ImplementsKeyword_2_0_1 = new AlternativeAlias(false, false, new TokenAlias(false, false, grammarAccess.getInterfaceImplementsListAccess().getCommaKeyword_2_0_0()), new TokenAlias(false, false, grammarAccess.getInterfaceImplementsListAccess().getExtendsKeyword_2_0_2()), new TokenAlias(false, false, grammarAccess.getInterfaceImplementsListAccess().getImplementsKeyword_2_0_1()));
		match_InterfaceImplementsList_ExtendsKeyword_0_0_or_ImplementsKeyword_0_1 = new AlternativeAlias(false, false, new TokenAlias(false, false, grammarAccess.getInterfaceImplementsListAccess().getExtendsKeyword_0_0()), new TokenAlias(false, false, grammarAccess.getInterfaceImplementsListAccess().getImplementsKeyword_0_1()));
		match_N4CallableConstructorDeclaration_SemicolonKeyword_1_q = new TokenAlias(false, true, grammarAccess.getN4CallableConstructorDeclarationAccess().getSemicolonKeyword_1());
		match_N4GetterDeclaration_SemicolonKeyword_2_q = new TokenAlias(false, true, grammarAccess.getN4GetterDeclarationAccess().getSemicolonKeyword_2());
		match_N4MethodDeclaration_SemicolonKeyword_1_q = new TokenAlias(false, true, grammarAccess.getN4MethodDeclarationAccess().getSemicolonKeyword_1());
		match_N4SetterDeclaration_SemicolonKeyword_6_q = new TokenAlias(false, true, grammarAccess.getN4SetterDeclarationAccess().getSemicolonKeyword_6());
		match_NoLineTerminator_NO_LINE_TERMINATORTerminalRuleCall_q = new TokenAlias(false, true, grammarAccess.getNoLineTerminatorAccess().getNO_LINE_TERMINATORTerminalRuleCall());
		match_ObjectLiteral_CommaKeyword_2_2_q = new TokenAlias(false, true, grammarAccess.getObjectLiteralAccess().getCommaKeyword_2_2());
		match_PrimaryTypeExpression_LeftParenthesisKeyword_3_0_a = new TokenAlias(true, true, grammarAccess.getPrimaryTypeExpressionAccess().getLeftParenthesisKeyword_3_0());
		match_PrimaryTypeExpression_LeftParenthesisKeyword_3_0_p = new TokenAlias(true, false, grammarAccess.getPrimaryTypeExpressionAccess().getLeftParenthesisKeyword_3_0());
		match_PropertyMethodDeclaration_SemicolonKeyword_1_q = new TokenAlias(false, true, grammarAccess.getPropertyMethodDeclarationAccess().getSemicolonKeyword_1());
		match_TStructMemberList___CommaKeyword_1_1_1_or_SemicolonKeyword_1_1_0__q = new AlternativeAlias(false, true, new TokenAlias(false, false, grammarAccess.getTStructMemberListAccess().getCommaKeyword_1_1_1()), new TokenAlias(false, false, grammarAccess.getTStructMemberListAccess().getSemicolonKeyword_1_1_0()));
	}
	
	@Override
	protected String getUnassignedRuleCallToken(EObject semanticObject, RuleCall ruleCall, INode node) {
		if (ruleCall.getRule() == grammarAccess.getNO_LINE_TERMINATORRule())
			return getNO_LINE_TERMINATORToken(semanticObject, ruleCall, node);
		else if (ruleCall.getRule() == grammarAccess.getSemiRule())
			return getSemiToken(semanticObject, ruleCall, node);
		else if (ruleCall.getRule() == grammarAccess.getTemplateExpressionEndRule())
			return getTemplateExpressionEndToken(semanticObject, ruleCall, node);
		return "";
	}
	
	/**
	 * terminal NO_LINE_TERMINATOR:
	 * 	'//5' ;
	 */
	protected String getNO_LINE_TERMINATORToken(EObject semanticObject, RuleCall ruleCall, INode node) {
		if (node != null)
			return getTokenText(node);
		return "//5";
	}
	
	/**
	 * Semi: ';';
	 */
	protected String getSemiToken(EObject semanticObject, RuleCall ruleCall, INode node) {
		if (node != null)
			return getTokenText(node);
		return ";";
	}
	
	/**
	 * TemplateExpressionEnd:
	 * 	'}'
	 * ;
	 */
	protected String getTemplateExpressionEndToken(EObject semanticObject, RuleCall ruleCall, INode node) {
		if (node != null)
			return getTokenText(node);
		return "}";
	}
	
	@Override
	protected void emitUnassignedTokens(EObject semanticObject, ISynTransition transition, INode fromNode, INode toNode) {
		if (transition.getAmbiguousSyntaxes().isEmpty()) return;
		List<INode> transitionNodes = collectNodes(fromNode, toNode);
		for (AbstractElementAlias syntax : transition.getAmbiguousSyntaxes()) {
			List<INode> syntaxNodes = getNodesFor(transitionNodes, syntax);
			if (match_AnnotatedN4MemberDeclaration_SemicolonKeyword_1_0_2_q.equals(syntax))
				emit_AnnotatedN4MemberDeclaration_SemicolonKeyword_1_0_2_q(semanticObject, getLastNavigableState(), syntaxNodes);
			else if (match_AnnotatedN4MemberDeclaration_SemicolonKeyword_1_1_6_q.equals(syntax))
				emit_AnnotatedN4MemberDeclaration_SemicolonKeyword_1_1_6_q(semanticObject, getLastNavigableState(), syntaxNodes);
			else if (match_AnnotatedN4MemberDeclaration_SemicolonKeyword_1_2_1_q.equals(syntax))
				emit_AnnotatedN4MemberDeclaration_SemicolonKeyword_1_2_1_q(semanticObject, getLastNavigableState(), syntaxNodes);
			else if (match_AnnotatedPropertyAssignment_SemicolonKeyword_1_3_1_q.equals(syntax))
				emit_AnnotatedPropertyAssignment_SemicolonKeyword_1_3_1_q(semanticObject, getLastNavigableState(), syntaxNodes);
			else if (match_AnnotationNoAtSign___LeftParenthesisKeyword_1_0_RightParenthesisKeyword_1_2__q.equals(syntax))
				emit_AnnotationNoAtSign___LeftParenthesisKeyword_1_0_RightParenthesisKeyword_1_2__q(semanticObject, getLastNavigableState(), syntaxNodes);
			else if (match_ArrayBindingPattern_CommaKeyword_3_2_0_q.equals(syntax))
				emit_ArrayBindingPattern_CommaKeyword_3_2_0_q(semanticObject, getLastNavigableState(), syntaxNodes);
			else if (match_ArrowFunctionTypeExpression_FunctionTypeExpressionOLD_LeftParenthesisKeyword_0_0_1_or___LeftCurlyBracketKeyword_1_FunctionKeyword_3_LeftParenthesisKeyword_5__.equals(syntax))
				emit_ArrowFunctionTypeExpression_FunctionTypeExpressionOLD_LeftParenthesisKeyword_0_0_1_or___LeftCurlyBracketKeyword_1_FunctionKeyword_3_LeftParenthesisKeyword_5__(semanticObject, getLastNavigableState(), syntaxNodes);
			else if (match_ClassExtendsClause_ExtendsKeyword_0_1_0_1_0_1_or_ImplementsKeyword_0_1_0_1_0_0.equals(syntax))
				emit_ClassExtendsClause_ExtendsKeyword_0_1_0_1_0_1_or_ImplementsKeyword_0_1_0_1_0_0(semanticObject, getLastNavigableState(), syntaxNodes);
			else if (match_ClassImplementsList_CommaKeyword_1_0_0_or_ExtendsKeyword_1_0_2_or_ImplementsKeyword_1_0_1.equals(syntax))
				emit_ClassImplementsList_CommaKeyword_1_0_0_or_ExtendsKeyword_1_0_2_or_ImplementsKeyword_1_0_1(semanticObject, getLastNavigableState(), syntaxNodes);
			else if (match_DoStatement_SemiParserRuleCall_6_q.equals(syntax))
				emit_DoStatement_SemiParserRuleCall_6_q(semanticObject, getLastNavigableState(), syntaxNodes);
			else if (match_ExportClause_CommaKeyword_1_2_q.equals(syntax))
				emit_ExportClause_CommaKeyword_1_2_q(semanticObject, getLastNavigableState(), syntaxNodes);
			else if (match_FunctionDeclaration_SemiParserRuleCall_1_q.equals(syntax))
				emit_FunctionDeclaration_SemiParserRuleCall_1_q(semanticObject, getLastNavigableState(), syntaxNodes);
			else if (match_ImportSpecifiersExceptDefault_CommaKeyword_1_1_2_q.equals(syntax))
				emit_ImportSpecifiersExceptDefault_CommaKeyword_1_1_2_q(semanticObject, getLastNavigableState(), syntaxNodes);
			else if (match_InterfaceImplementsList_CommaKeyword_2_0_0_or_ExtendsKeyword_2_0_2_or_ImplementsKeyword_2_0_1.equals(syntax))
				emit_InterfaceImplementsList_CommaKeyword_2_0_0_or_ExtendsKeyword_2_0_2_or_ImplementsKeyword_2_0_1(semanticObject, getLastNavigableState(), syntaxNodes);
			else if (match_InterfaceImplementsList_ExtendsKeyword_0_0_or_ImplementsKeyword_0_1.equals(syntax))
				emit_InterfaceImplementsList_ExtendsKeyword_0_0_or_ImplementsKeyword_0_1(semanticObject, getLastNavigableState(), syntaxNodes);
			else if (match_N4CallableConstructorDeclaration_SemicolonKeyword_1_q.equals(syntax))
				emit_N4CallableConstructorDeclaration_SemicolonKeyword_1_q(semanticObject, getLastNavigableState(), syntaxNodes);
			else if (match_N4GetterDeclaration_SemicolonKeyword_2_q.equals(syntax))
				emit_N4GetterDeclaration_SemicolonKeyword_2_q(semanticObject, getLastNavigableState(), syntaxNodes);
			else if (match_N4MethodDeclaration_SemicolonKeyword_1_q.equals(syntax))
				emit_N4MethodDeclaration_SemicolonKeyword_1_q(semanticObject, getLastNavigableState(), syntaxNodes);
			else if (match_N4SetterDeclaration_SemicolonKeyword_6_q.equals(syntax))
				emit_N4SetterDeclaration_SemicolonKeyword_6_q(semanticObject, getLastNavigableState(), syntaxNodes);
			else if (match_NoLineTerminator_NO_LINE_TERMINATORTerminalRuleCall_q.equals(syntax))
				emit_NoLineTerminator_NO_LINE_TERMINATORTerminalRuleCall_q(semanticObject, getLastNavigableState(), syntaxNodes);
			else if (match_ObjectLiteral_CommaKeyword_2_2_q.equals(syntax))
				emit_ObjectLiteral_CommaKeyword_2_2_q(semanticObject, getLastNavigableState(), syntaxNodes);
			else if (match_PrimaryTypeExpression_LeftParenthesisKeyword_3_0_a.equals(syntax))
				emit_PrimaryTypeExpression_LeftParenthesisKeyword_3_0_a(semanticObject, getLastNavigableState(), syntaxNodes);
			else if (match_PrimaryTypeExpression_LeftParenthesisKeyword_3_0_p.equals(syntax))
				emit_PrimaryTypeExpression_LeftParenthesisKeyword_3_0_p(semanticObject, getLastNavigableState(), syntaxNodes);
			else if (match_PropertyMethodDeclaration_SemicolonKeyword_1_q.equals(syntax))
				emit_PropertyMethodDeclaration_SemicolonKeyword_1_q(semanticObject, getLastNavigableState(), syntaxNodes);
			else if (match_TStructMemberList___CommaKeyword_1_1_1_or_SemicolonKeyword_1_1_0__q.equals(syntax))
				emit_TStructMemberList___CommaKeyword_1_1_1_or_SemicolonKeyword_1_1_0__q(semanticObject, getLastNavigableState(), syntaxNodes);
			else acceptNodes(getLastNavigableState(), syntaxNodes);
		}
	}

	/**
	 * Ambiguous syntax:
	 *     ';'?
	 *
	 * This ambiguous syntax occurs at:
	 *     body=Block (ambiguity) (rule end)
	 *     declaredName=LiteralOrComputedPropertyName '(' ')' (ambiguity) (rule end)
	 *     declaredOptional?='?' '(' ')' (ambiguity) (rule end)
	 *     declaredTypeRef=TypeRef (ambiguity) (rule end)
	 */
	protected void emit_AnnotatedN4MemberDeclaration_SemicolonKeyword_1_0_2_q(EObject semanticObject, ISynNavigable transition, List<INode> nodes) {
		acceptNodes(transition, nodes);
	}
	
	/**
	 * Ambiguous syntax:
	 *     ';'?
	 *
	 * This ambiguous syntax occurs at:
	 *     body=Block (ambiguity) (rule end)
	 *     fpar=FormalParameter ')' (ambiguity) (rule end)
	 */
	protected void emit_AnnotatedN4MemberDeclaration_SemicolonKeyword_1_1_6_q(EObject semanticObject, ISynNavigable transition, List<INode> nodes) {
		acceptNodes(transition, nodes);
	}
	
	/**
	 * Ambiguous syntax:
	 *     ';'?
	 *
	 * This ambiguous syntax occurs at:
	 *     body=Block (ambiguity) (rule end)
	 *     declaredName=LiteralOrComputedPropertyName '(' ')' (ambiguity) (rule end)
	 *     fpars+=FormalParameter ')' (ambiguity) (rule end)
	 *     returnTypeRef=TypeRef (ambiguity) (rule end)
	 */
	protected void emit_AnnotatedN4MemberDeclaration_SemicolonKeyword_1_2_1_q(EObject semanticObject, ISynNavigable transition, List<INode> nodes) {
		acceptNodes(transition, nodes);
	}
	
	/**
	 * Ambiguous syntax:
	 *     ';'?
	 *
	 * This ambiguous syntax occurs at:
	 *     body=Block (ambiguity) (rule end)
	 *     declaredName=LiteralOrComputedPropertyName '(' ')' (ambiguity) (rule end)
	 *     fpars+=FormalParameter ')' (ambiguity) (rule end)
	 */
	protected void emit_AnnotatedPropertyAssignment_SemicolonKeyword_1_3_1_q(EObject semanticObject, ISynNavigable transition, List<INode> nodes) {
		acceptNodes(transition, nodes);
	}
	
	/**
	 * Ambiguous syntax:
	 *     ('(' ')')?
	 *
	 * This ambiguous syntax occurs at:
	 *     name=AnnotationName (ambiguity) (rule end)
	 */
	protected void emit_AnnotationNoAtSign___LeftParenthesisKeyword_1_0_RightParenthesisKeyword_1_2__q(EObject semanticObject, ISynNavigable transition, List<INode> nodes) {
		acceptNodes(transition, nodes);
	}
	
	/**
	 * Ambiguous syntax:
	 *     ','?
	 *
	 * This ambiguous syntax occurs at:
	 *     elements+=BindingRestElement (ambiguity) ']' (rule end)
	 */
	protected void emit_ArrayBindingPattern_CommaKeyword_3_2_0_q(EObject semanticObject, ISynNavigable transition, List<INode> nodes) {
		acceptNodes(transition, nodes);
	}
	
	/**
	 * Ambiguous syntax:
<<<<<<< HEAD
	 *     '(' | ('{' 'function' '(')
=======
	 *     ('{' '}') | ('[' ']')
	 *
	 * This ambiguous syntax occurs at:
	 *     (rule start) (ambiguity) (rule start)
	 */
	protected void emit_ArrayBindingPattern_ObjectBindingPattern___LeftCurlyBracketKeyword_1_RightCurlyBracketKeyword_3___or___LeftSquareBracketKeyword_1_RightSquareBracketKeyword_4__(EObject semanticObject, ISynNavigable transition, List<INode> nodes) {
		acceptNodes(transition, nodes);
	}
	
	/**
	 * Ambiguous syntax:
	 *     ('{' 'function' '(') | '('
>>>>>>> 3a758850
	 *
	 * This ambiguous syntax occurs at:
	 *     (rule start) '('* (ambiguity) fpars+=TAnonymousFormalParameter
	 *     (rule start) (ambiguity) fpars+=TAnonymousFormalParameter
	 */
	protected void emit_ArrowFunctionTypeExpression_FunctionTypeExpressionOLD_LeftParenthesisKeyword_0_0_1_or___LeftCurlyBracketKeyword_1_FunctionKeyword_3_LeftParenthesisKeyword_5__(EObject semanticObject, ISynNavigable transition, List<INode> nodes) {
		acceptNodes(transition, nodes);
	}
	
	/**
	 * Ambiguous syntax:
	 *     'implements' | 'extends'
	 *
	 * This ambiguous syntax occurs at:
	 *     superClassRef=ParameterizedTypeRefNominal (ambiguity) implementedInterfaceRefs+=ParameterizedTypeRefNominal
	 */
	protected void emit_ClassExtendsClause_ExtendsKeyword_0_1_0_1_0_1_or_ImplementsKeyword_0_1_0_1_0_0(EObject semanticObject, ISynNavigable transition, List<INode> nodes) {
		acceptNodes(transition, nodes);
	}
	
	/**
	 * Ambiguous syntax:
<<<<<<< HEAD
	 *     'extends' | ',' | 'implements'
=======
	 *     ',' | 'implements' | 'extends'
>>>>>>> 3a758850
	 *
	 * This ambiguous syntax occurs at:
	 *     implementedInterfaceRefs+=ParameterizedTypeRefNominal (ambiguity) implementedInterfaceRefs+=ParameterizedTypeRefNominal
	 */
	protected void emit_ClassImplementsList_CommaKeyword_1_0_0_or_ExtendsKeyword_1_0_2_or_ImplementsKeyword_1_0_1(EObject semanticObject, ISynNavigable transition, List<INode> nodes) {
		acceptNodes(transition, nodes);
	}
	
	/**
	 * Ambiguous syntax:
	 *     Semi?
	 *
	 * This ambiguous syntax occurs at:
	 *     expression=Expression ')' (ambiguity) (rule end)
	 */
	protected void emit_DoStatement_SemiParserRuleCall_6_q(EObject semanticObject, ISynNavigable transition, List<INode> nodes) {
		acceptNodes(transition, nodes);
	}
	
	/**
	 * Ambiguous syntax:
	 *     ','?
	 *
	 * This ambiguous syntax occurs at:
	 *     namedExports+=ExportSpecifier (ambiguity) '}' 'from' reexportedFrom=[TModule|ModuleSpecifier]
	 *     namedExports+=ExportSpecifier (ambiguity) '}' Semi (rule end)
	 */
	protected void emit_ExportClause_CommaKeyword_1_2_q(EObject semanticObject, ISynNavigable transition, List<INode> nodes) {
		acceptNodes(transition, nodes);
	}
	
	/**
	 * Ambiguous syntax:
	 *     Semi?
	 *
	 * This ambiguous syntax occurs at:
	 *     (rule start) 'function' '(' ')' (ambiguity) (rule start)
	 *     body=Block (ambiguity) (rule end)
	 *     declaredAsync?='async' NO_LINE_TERMINATOR? 'function' '(' ')' (ambiguity) (rule end)
	 *     declaredModifiers+=N4Modifier 'function' '(' ')' (ambiguity) (rule end)
	 *     fpars+=FormalParameter ')' (ambiguity) (rule end)
	 *     generator?='*' '(' ')' (ambiguity) (rule end)
	 *     name=BindingIdentifier '(' ')' (ambiguity) (rule end)
	 *     returnTypeRef=TypeRef (ambiguity) (rule end)
	 *     typeVars+=TypeVariable '>' '(' ')' (ambiguity) (rule end)
	 */
	protected void emit_FunctionDeclaration_SemiParserRuleCall_1_q(EObject semanticObject, ISynNavigable transition, List<INode> nodes) {
		acceptNodes(transition, nodes);
	}
	
	/**
	 * Ambiguous syntax:
	 *     ','?
	 *
	 * This ambiguous syntax occurs at:
	 *     importSpecifiers+=NamedImportSpecifier (ambiguity) '}' importFrom?='from'
	 */
	protected void emit_ImportSpecifiersExceptDefault_CommaKeyword_1_1_2_q(EObject semanticObject, ISynNavigable transition, List<INode> nodes) {
		acceptNodes(transition, nodes);
	}
	
	/**
	 * Ambiguous syntax:
	 *     ',' | 'implements' | 'extends'
	 *
	 * This ambiguous syntax occurs at:
	 *     superInterfaceRefs+=ParameterizedTypeRefNominal (ambiguity) superInterfaceRefs+=ParameterizedTypeRefNominal
	 */
	protected void emit_InterfaceImplementsList_CommaKeyword_2_0_0_or_ExtendsKeyword_2_0_2_or_ImplementsKeyword_2_0_1(EObject semanticObject, ISynNavigable transition, List<INode> nodes) {
		acceptNodes(transition, nodes);
	}
	
	/**
	 * Ambiguous syntax:
	 *     'extends' | 'implements'
	 *
	 * This ambiguous syntax occurs at:
	 *     (rule start) 'interface' (ambiguity) superInterfaceRefs+=ParameterizedTypeRefNominal
	 *     declaredModifiers+=N4Modifier 'interface' (ambiguity) superInterfaceRefs+=ParameterizedTypeRefNominal
	 *     name=BindingIdentifier (ambiguity) superInterfaceRefs+=ParameterizedTypeRefNominal
	 *     typeVars+=TypeVariable '>' (ambiguity) superInterfaceRefs+=ParameterizedTypeRefNominal
	 *     typingStrategy=TypingStrategyDefSiteOperator (ambiguity) superInterfaceRefs+=ParameterizedTypeRefNominal
	 */
	protected void emit_InterfaceImplementsList_ExtendsKeyword_0_0_or_ImplementsKeyword_0_1(EObject semanticObject, ISynNavigable transition, List<INode> nodes) {
		acceptNodes(transition, nodes);
	}
	
	/**
	 * Ambiguous syntax:
	 *     ';'?
	 *
	 * This ambiguous syntax occurs at:
	 *     (rule start) '(' ')' (ambiguity) (rule start)
	 *     body=Block (ambiguity) (rule end)
	 *     declaredName=LiteralOrComputedPropertyName '(' ')' (ambiguity) (rule end)
	 *     fpars+=FormalParameter ')' (ambiguity) (rule end)
	 *     returnTypeRef=TypeRef (ambiguity) (rule end)
	 */
	protected void emit_N4CallableConstructorDeclaration_SemicolonKeyword_1_q(EObject semanticObject, ISynNavigable transition, List<INode> nodes) {
		acceptNodes(transition, nodes);
	}
	
	/**
	 * Ambiguous syntax:
	 *     ';'?
	 *
	 * This ambiguous syntax occurs at:
	 *     body=Block (ambiguity) (rule end)
	 *     declaredName=LiteralOrComputedPropertyName '(' ')' (ambiguity) (rule end)
	 *     declaredOptional?='?' '(' ')' (ambiguity) (rule end)
	 *     declaredTypeRef=TypeRef (ambiguity) (rule end)
	 */
	protected void emit_N4GetterDeclaration_SemicolonKeyword_2_q(EObject semanticObject, ISynNavigable transition, List<INode> nodes) {
		acceptNodes(transition, nodes);
	}
	
	/**
	 * Ambiguous syntax:
	 *     ';'?
	 *
	 * This ambiguous syntax occurs at:
	 *     body=Block (ambiguity) (rule end)
	 *     declaredName=LiteralOrComputedPropertyName '(' ')' (ambiguity) (rule end)
	 *     fpars+=FormalParameter ')' (ambiguity) (rule end)
	 *     returnTypeRef=TypeRef (ambiguity) (rule end)
	 */
	protected void emit_N4MethodDeclaration_SemicolonKeyword_1_q(EObject semanticObject, ISynNavigable transition, List<INode> nodes) {
		acceptNodes(transition, nodes);
	}
	
	/**
	 * Ambiguous syntax:
	 *     ';'?
	 *
	 * This ambiguous syntax occurs at:
	 *     body=Block (ambiguity) (rule end)
	 *     fpar=FormalParameter ')' (ambiguity) (rule end)
	 */
	protected void emit_N4SetterDeclaration_SemicolonKeyword_6_q(EObject semanticObject, ISynNavigable transition, List<INode> nodes) {
		acceptNodes(transition, nodes);
	}
	
	/**
	 * Ambiguous syntax:
	 *     NO_LINE_TERMINATOR?
	 *
	 * This ambiguous syntax occurs at:
	 *     declaredAsync?='async' (ambiguity) '(' ')' ':' returnTypeRef=TypeRef
	 *     declaredAsync?='async' (ambiguity) '(' ')' '=>' body=ExpressionDisguisedAsBlock
	 *     declaredAsync?='async' (ambiguity) '(' ')' '=>' hasBracesAroundBody?='{'
	 *     declaredAsync?='async' (ambiguity) '(' fpars+=FormalParameter
	 *     declaredAsync?='async' (ambiguity) 'function' '(' ')' ':' returnTypeRef=TypeRef
	 *     declaredAsync?='async' (ambiguity) 'function' '(' ')' (rule end)
	 *     declaredAsync?='async' (ambiguity) 'function' '(' ')' Semi? (rule end)
	 *     declaredAsync?='async' (ambiguity) 'function' '(' ')' body=Block
	 *     declaredAsync?='async' (ambiguity) 'function' '(' fpars+=FormalParameter
	 *     declaredAsync?='async' (ambiguity) 'function' '<' typeVars+=TypeVariable
	 *     declaredAsync?='async' (ambiguity) 'function' generator?='*'
	 *     declaredAsync?='async' (ambiguity) 'function' name=BindingIdentifier
	 *     declaredAsync?='async' (ambiguity) declaredName=LiteralOrComputedPropertyName
	 */
	protected void emit_NoLineTerminator_NO_LINE_TERMINATORTerminalRuleCall_q(EObject semanticObject, ISynNavigable transition, List<INode> nodes) {
		acceptNodes(transition, nodes);
	}
	
	/**
	 * Ambiguous syntax:
	 *     ','?
	 *
	 * This ambiguous syntax occurs at:
	 *     propertyAssignments+=PropertyAssignment (ambiguity) '}' (rule end)
	 */
	protected void emit_ObjectLiteral_CommaKeyword_2_2_q(EObject semanticObject, ISynNavigable transition, List<INode> nodes) {
		acceptNodes(transition, nodes);
	}
	
	/**
	 * Ambiguous syntax:
	 *     '('*
	 *
	 * This ambiguous syntax occurs at:
	 *     (rule start) (ambiguity) '(' ')' '=>' returnTypeRef=PrimaryTypeExpression
	 *     (rule start) (ambiguity) 'intersection' '{' typeRefs+=TypeRefWithoutModifiers
	 *     (rule start) (ambiguity) 'this' (rule start)
	 *     (rule start) (ambiguity) 'this' dynamic?='+'
	 *     (rule start) (ambiguity) 'this' followedByQuestionMark?='?'
	 *     (rule start) (ambiguity) 'type' '{' typeArg=TypeArgInTypeTypeRef
	 *     (rule start) (ambiguity) 'union' '{' typeRefs+=TypeRefWithoutModifiers
	 *     (rule start) (ambiguity) '{' '@' 'This' '(' declaredThisType=TypeRefFunctionTypeExpression
	 *     (rule start) (ambiguity) '{' 'function' '(' ')' ':' returnTypeRef=TypeRef
	 *     (rule start) (ambiguity) '{' 'function' '(' ')' '}' (rule start)
	 *     (rule start) (ambiguity) '{' 'function' '(' ')' '}' followedByQuestionMark?='?'
	 *     (rule start) (ambiguity) '{' 'function' '<' ownedTypeVars+=TypeVariable
	 *     (rule start) (ambiguity) (('{' 'function' '(') | '(') fpars+=TAnonymousFormalParameter
	 *     (rule start) (ambiguity) arrayTypeLiteral?='['
	 *     (rule start) (ambiguity) constructorRef?='constructor'
	 *     (rule start) (ambiguity) declaredType=[Type|TypeReferenceName]
	 *     (rule start) (ambiguity) definedTypingStrategy=TypingStrategyUseSiteOperator
	 *     (rule start) (ambiguity) {IntersectionTypeExpression.typeRefs+=}
	 *     (rule start) (ambiguity) {UnionTypeExpression.typeRefs+=}
	 */
	protected void emit_PrimaryTypeExpression_LeftParenthesisKeyword_3_0_a(EObject semanticObject, ISynNavigable transition, List<INode> nodes) {
		acceptNodes(transition, nodes);
	}
	
	/**
	 * Ambiguous syntax:
	 *     '('+
	 *
	 * This ambiguous syntax occurs at:
	 *     (rule start) (ambiguity) {IntersectionTypeExpression.typeRefs+=}
	 *     (rule start) (ambiguity) {UnionTypeExpression.typeRefs+=}
	 */
	protected void emit_PrimaryTypeExpression_LeftParenthesisKeyword_3_0_p(EObject semanticObject, ISynNavigable transition, List<INode> nodes) {
		acceptNodes(transition, nodes);
	}
	
	/**
	 * Ambiguous syntax:
	 *     ';'?
	 *
	 * This ambiguous syntax occurs at:
	 *     body=Block (ambiguity) (rule end)
	 *     declaredName=LiteralOrComputedPropertyName '(' ')' (ambiguity) (rule end)
	 *     fpars+=FormalParameter ')' (ambiguity) (rule end)
	 */
	protected void emit_PropertyMethodDeclaration_SemicolonKeyword_1_q(EObject semanticObject, ISynNavigable transition, List<INode> nodes) {
		acceptNodes(transition, nodes);
	}
	
	/**
	 * Ambiguous syntax:
	 *     (',' | ';')?
	 *
	 * This ambiguous syntax occurs at:
	 *     astStructuralMembers+=TStructMember (ambiguity) '}' (rule end)
	 *     astStructuralMembers+=TStructMember (ambiguity) '}' dynamic?='+'
	 *     astStructuralMembers+=TStructMember (ambiguity) '}' followedByQuestionMark?='?'
	 *     astStructuralMembers+=TStructMember (ambiguity) astStructuralMembers+=TStructMember
	 */
	protected void emit_TStructMemberList___CommaKeyword_1_1_1_or_SemicolonKeyword_1_1_0__q(EObject semanticObject, ISynNavigable transition, List<INode> nodes) {
		acceptNodes(transition, nodes);
	}
	
}<|MERGE_RESOLUTION|>--- conflicted
+++ resolved
@@ -263,22 +263,7 @@
 	
 	/**
 	 * Ambiguous syntax:
-<<<<<<< HEAD
-	 *     '(' | ('{' 'function' '(')
-=======
-	 *     ('{' '}') | ('[' ']')
-	 *
-	 * This ambiguous syntax occurs at:
-	 *     (rule start) (ambiguity) (rule start)
-	 */
-	protected void emit_ArrayBindingPattern_ObjectBindingPattern___LeftCurlyBracketKeyword_1_RightCurlyBracketKeyword_3___or___LeftSquareBracketKeyword_1_RightSquareBracketKeyword_4__(EObject semanticObject, ISynNavigable transition, List<INode> nodes) {
-		acceptNodes(transition, nodes);
-	}
-	
-	/**
-	 * Ambiguous syntax:
 	 *     ('{' 'function' '(') | '('
->>>>>>> 3a758850
 	 *
 	 * This ambiguous syntax occurs at:
 	 *     (rule start) '('* (ambiguity) fpars+=TAnonymousFormalParameter
@@ -301,11 +286,7 @@
 	
 	/**
 	 * Ambiguous syntax:
-<<<<<<< HEAD
-	 *     'extends' | ',' | 'implements'
-=======
 	 *     ',' | 'implements' | 'extends'
->>>>>>> 3a758850
 	 *
 	 * This ambiguous syntax occurs at:
 	 *     implementedInterfaceRefs+=ParameterizedTypeRefNominal (ambiguity) implementedInterfaceRefs+=ParameterizedTypeRefNominal
@@ -538,7 +519,7 @@
 	
 	/**
 	 * Ambiguous syntax:
-	 *     (',' | ';')?
+	 *     (';' | ',')?
 	 *
 	 * This ambiguous syntax occurs at:
 	 *     astStructuralMembers+=TStructMember (ambiguity) '}' (rule end)
