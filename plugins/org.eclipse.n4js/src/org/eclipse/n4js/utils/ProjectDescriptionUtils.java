/**
 * Copyright (c) 2018 NumberFour AG.
 * All rights reserved. This program and the accompanying materials
 * are made available under the terms of the Eclipse Public License v1.0
 * which accompanies this distribution, and is available at
 * http://www.eclipse.org/legal/epl-v10.html
 *
 * Contributors:
 *   NumberFour AG - Initial API and implementation
 */
package org.eclipse.n4js.utils;

import java.io.File;
import java.util.ArrayList;
import java.util.Collections;
import java.util.List;
import java.util.stream.Collectors;

import org.eclipse.emf.common.util.Enumerator;
import org.eclipse.emf.ecore.EEnum;
import org.eclipse.emf.ecore.EEnumLiteral;
import org.eclipse.n4js.json.JSON.JSONArray;
import org.eclipse.n4js.json.JSON.JSONObject;
import org.eclipse.n4js.json.JSON.JSONPackage;
import org.eclipse.n4js.json.JSON.JSONStringLiteral;
import org.eclipse.n4js.json.JSON.JSONValue;
import org.eclipse.n4js.json.JSON.NameValuePair;
import org.eclipse.n4js.n4mf.ModuleFilterSpecifier;
import org.eclipse.n4js.n4mf.ModuleFilterType;
import org.eclipse.n4js.n4mf.ModuleLoader;
import org.eclipse.n4js.n4mf.N4mfFactory;
import org.eclipse.n4js.n4mf.N4mfPackage;
import org.eclipse.n4js.n4mf.ProjectType;
import org.eclipse.n4js.n4mf.SourceContainerDescription;
import org.eclipse.n4js.n4mf.SourceContainerType;
import org.eclipse.n4js.validation.validators.packagejson.N4JSProjectSetupJsonValidatorExtension;
import org.eclipse.n4js.validation.validators.packagejson.PackageJsonValidatorExtension;

import com.google.common.base.Joiner;

/**
 * A utility methods for extracting N4JS-specific information from generic {@link JSONPackage} model instances
 *
 * These utility methods do not validate the structure of the given {@link JSONPackage} instances. Rather, they will
 * defensively abort and return {@code null} in case the given {@link JSONValue} is not a valid representation of the
 * {@link N4mfPackage} instance in question (for validation see {@link PackageJsonValidatorExtension} and
 * {@link N4JSProjectSetupJsonValidatorExtension}).
 *
 * Example: obtain source containers in terms of {@link SourceContainerDescription}s from a given {@link JSONObject})
 */
public class ProjectDescriptionUtils {

	/**
	 * Returns the list of {@link SourceContainerDescription} that can be extracted from the given {@code sources}
	 * section of a {@code package.json} file.
	 *
	 * Returns {@code null} if the given {@code sourcesSection} is invalid.
	 */
	public static List<SourceContainerDescription> getSourceContainerDescriptions(JSONValue sourcesSection) {
		if (!(sourcesSection instanceof JSONObject)) {
			return null;
		}

		final List<SourceContainerDescription> descriptions = new ArrayList<>();

		for (NameValuePair pair : ((JSONObject) sourcesSection).getNameValuePairs()) {
			SourceContainerType type = parseSourceContainerType(pair.getName());
			List<String> paths = asStringsInArrayOrEmpty(pair.getValue());
			if (type != null && !paths.isEmpty()) {
				SourceContainerDescription sourceContainerDescription = N4mfFactory.eINSTANCE
						.createSourceContainerDescription();
				sourceContainerDescription.setSourceContainerType(type);
				sourceContainerDescription.getPathsRaw().addAll(paths);
				descriptions.add(sourceContainerDescription);
			}
		}

		return descriptions;
	}

	/**
	 * Parses the {@link ModuleFilterType} from the given string representation.
	 *
	 * Returns {@code null} if {@code value} is not a valid string representation of a {@link ModuleFilterType}.
	 */
	public static ModuleFilterType parseModuleFilterType(String value) {
		if (value.equals("noValidate")) {
			return ModuleFilterType.NO_VALIDATE;
		} else if (value.equals("noModuleWrap")) {
			return ModuleFilterType.NO_MODULE_WRAPPING;
		} else {
			return null;
		}
	}

	/**
	 * Returns the string representation of the given {@link ModuleFilterType}.
	 */
	public static String getModuleFilterTypeRepresentation(ModuleFilterType type) {
		if (type == ModuleFilterType.NO_VALIDATE) {
			return "noValidate";
		} else if (type == ModuleFilterType.NO_MODULE_WRAPPING) {
			return "noModuleWrap";
		} else {
			return "<invalid module filter type>";
		}
	}

	/**
	 * The following variants are supported:
	 *
	 * <pre>
	 * "abc*"
	 *
	 * {
	 *     "sourceContainer": "src"
	 *     "module": "abc*",
	 * }
	 * </pre>
	 */
	public static ModuleFilterSpecifier getModuleFilterSpecifier(JSONValue jsonValue) {
		// 1st variant:
		String singleString = asStringOrNull(jsonValue);
		if (singleString != null) {
			return createModuleFilterSpecifier(null, singleString);
		}
		// 2nd variant:
		List<NameValuePair> pairs = asNameValuePairsOrEmpty(jsonValue);
		NameValuePair pathNVP = pairs.stream()
				.filter(p -> ProjectDescriptionHelper.PROP__SOURCE_CONTAINER.equals(p.getName())).findFirst()
				.orElse(null);
		NameValuePair moduleNVP = pairs.stream().filter(p -> ProjectDescriptionHelper.PROP__MODULE.equals(p.getName()))
				.findFirst().orElse(null);
		String pathStr = pathNVP != null ? asStringOrNull(pathNVP.getValue()) : null;
		String moduleStr = moduleNVP != null ? asStringOrNull(moduleNVP.getValue()) : null;
		if (moduleStr != null) { // pathStr may be null, i.e. "sourceContainer" is optional
			return createModuleFilterSpecifier(pathStr, moduleStr);
		}
		return null;
	}

	/**
	 * Returns the {@link ProjectType} that is represented by the given {@link JSONValue}.
	 *
	 * Returns {@code null} if {@code projectTypeValue} is not a valid representation of a {@link ProjectType}.
	 *
	 * For simple project type parsing see {@link #parseProjectType(String)}.
	 */
	public static ProjectType getProjectType(JSONValue projectTypeValue) {
		return parseProjectType(asStringOrNull(projectTypeValue));
	}

	/**
	 * Parses a {@link ProjectType} from the given string representation.
	 *
	 * Returns {@code null} if {@code value} is not a valid string representation of a {@link ProjectType}.
	 */
	public static ProjectType parseProjectType(String projectTypeStr) {
		if ("runtimeEnvironment".equals(projectTypeStr))
			return ProjectType.RUNTIME_ENVIRONMENT;
		if ("runtimeLibrary".equals(projectTypeStr))
			return ProjectType.RUNTIME_LIBRARY;
		return parseEnumLiteral(N4mfPackage.eINSTANCE.getProjectType(), ProjectType.class,
				projectTypeStr);
	}

	/**
	 * Parses a {@link ModuleLoader} from the given string representation.
	 *
	 * Returns {@code null} if {@code value} is not a valid string representation of a {@link ModuleLoader}.
	 */
	public static ModuleLoader parseModuleLoader(String moduleLoaderStr) {
		return parseEnumLiteral(N4mfPackage.eINSTANCE.getModuleLoader(), ModuleLoader.class,
				moduleLoaderStr);
	}

	/**
	 * Parses a {@link DeclaredVersion} from the given string representation.
	 *
	 * Returns {@code null} if {@code value} is not a valid string representation of a {@link DeclaredVersion}.
	 */

	/**
	 * Parses a {@link SourceContainerType} from the given string representation.
	 *
	 * Returns {@code null} if {@code sourceContainerTypeStr} is not a valid source container type string
	 * representation.
	 */
	public static SourceContainerType parseSourceContainerType(String sourceContainerTypeStr) {
		return parseEnumLiteral(N4mfPackage.eINSTANCE.getSourceContainerType(), SourceContainerType.class,
				sourceContainerTypeStr);
	}

	/**
	 * Returns the string representation of the given {@link SourceContainerType}.
	 *
	 * @throw {@link NullPointerException} if {@code type} is null.
	 */
	public static String getSourceContainerTypeRepresentation(SourceContainerType type) {
		return type.getLiteral().toLowerCase();
	}

	/**
	 * Given a path to the main module of an NPM project as given by the "main" property in a package.json, this method
	 * will return the corresponding N4JS module specifier. Returns <code>null</code> if given <code>null</code> or an
	 * invalid path (e.g. absolute path).
	 * <p>
	 * Note: this methods does not implement the package.json feature that a "main" path may point to a folder and then
	 * a file "index.js" in that folder will be used as main module (reason: this method cannot access the file system);
	 * to support this, the path given to this method must be adjusted *before* invoking this method (i.e. append
	 * "/index.js" iff the path points to a folder).
	 */
	public static String convertMainPathToModuleSpecifier(String path, List<String> sourceContainerPaths) {
		if (path == null) {
			return null;
		}
		// strip file extension
		if (path.endsWith(".js")) {
			path = path.substring(0, path.length() - 3);
		} else {
			return null; // in the standard package.json property "main", we ignore all files other than plain js files
		}
		// normalize path segments
		path = normalizeRelativePath(path);
		if (path == null) {
			return null;
		}
		// Now 'path' must point to a file inside a source container.
		// If that is true, then we want to return a path relative to that source container:
		List<String> sourceContainerPathsNormalized = sourceContainerPaths.stream()
				.map(ProjectDescriptionUtils::normalizeRelativePath)
				.filter(p -> p != null)
				.collect(Collectors.toList());
		for (String scp : sourceContainerPathsNormalized) {
			if (".".equals(scp)) {
				return path;
			} else {
				String scpSlash = scp + "/";
				if (path.startsWith(scpSlash)) {
					return path.substring(scpSlash.length());
				}
			}
		}
		return null;
	}

	private static String normalizeRelativePath(String path) {
		if (path == null || path.isEmpty()) {
			return null;
		}
		// enforce relative path
		if (path.startsWith("/")) {
			return null;
		}
		// normalize separator character
		if (File.separatorChar != '/') {
			path = path.replace(File.separatorChar, '/');
		}
		// normalize ".", "..", and empty path segments
		// FIXME consider using Path#normalize() instead
		List<String> segmentsNew = new ArrayList<>();
		for (String segment : path.split("/", -1)) {
			if (segment.isEmpty()) {
				continue; // simply ignore //
			} else if (".".equals(segment)) {
				continue; // simply ignore /./
			} else if ("..".equals(segment)) {
				if (segmentsNew.isEmpty()) {
					return null;
				}
				segmentsNew.remove(segmentsNew.size() - 1);
			} else {
				segmentsNew.add(segment);
			}
		}
		if (segmentsNew.isEmpty()) {
			return ".";
		}
		return Joiner.on('/').join(segmentsNew);
	}

<<<<<<< HEAD
=======
	/**
	 * Tells if the given project name uses an npm scope, i.e. is of the form <code>@scopeName/projectName</code>.
	 */
	public static boolean isProjectNameWithScope(String projectName) {
		return projectName != null && projectName.startsWith("@") && projectName.contains("/");
	}

	/**
	 * Parses a SemVer version string according to the SemVer Specification at https://semver.org/
	 *
	 * Very simple, temporary implementation. For example, well-formedness of pre-release version and build meta-data
	 * are not checked.
	 */
	public static DeclaredVersion parseVersion(String str) {
		return ProjectDescriptionUtilsTEMP.parseVersion(str);
	}

	/**
	 * Parses a small subset of SemVer version ranges as defined at https://docs.npmjs.com/misc/semver, Section
	 * "Ranges".
	 */
	public static VersionConstraint parseVersionRange(String str) {
		return ProjectDescriptionUtilsTEMP.parseVersionRange(str);
	}

>>>>>>> f0f6146d
	private static ModuleFilterSpecifier createModuleFilterSpecifier(String sourcePath,
			String moduleSpecifierWithWildcard) {
		final ModuleFilterSpecifier result = N4mfFactory.eINSTANCE.createModuleFilterSpecifier();
		result.setSourcePath(sourcePath);
		result.setModuleSpecifierWithWildcard(moduleSpecifierWithWildcard);
		return result;
	}

	private static <T extends Enumerator> T parseEnumLiteral(EEnum emfEnumType, Class<T> javaEnumType,
			String enumLiteralStr) {
		EEnumLiteral emfLit = enumLiteralStr != null ? emfEnumType.getELiterals().stream()
				.filter(lit -> lit.getName().equalsIgnoreCase(enumLiteralStr))
				.findFirst().orElse(null) : null;
		if (emfLit == null) {
			return null;
		}
		final Enumerator javaLit = emfLit.getInstance();
		@SuppressWarnings("unchecked")
		T javaLitCasted = javaEnumType.isInstance(javaLit) ? (T) javaLit : null;
		return javaLitCasted;
	}

	private static List<String> asStringsInArrayOrEmpty(JSONValue jsonValue) {
		return asArrayElementsOrEmpty(jsonValue).stream()
				.map(ProjectDescriptionUtils::asStringOrNull)
				.filter(pref -> pref != null)
				.collect(Collectors.toList());
	}

	private static String asStringOrNull(JSONValue jsonValue) {
		return jsonValue instanceof JSONStringLiteral ? ((JSONStringLiteral) jsonValue).getValue() : null;
	}

	private static List<JSONValue> asArrayElementsOrEmpty(JSONValue jsonValue) {
		return jsonValue instanceof JSONArray ? ((JSONArray) jsonValue).getElements() : Collections.emptyList();
	}

	private static List<NameValuePair> asNameValuePairsOrEmpty(JSONValue jsonValue) {
		return jsonValue instanceof JSONObject ? ((JSONObject) jsonValue).getNameValuePairs() : Collections.emptyList();
	}

	private ProjectDescriptionUtils() {
		// non-instantiable utility class
	}
}<|MERGE_RESOLUTION|>--- conflicted
+++ resolved
@@ -279,8 +279,6 @@
 		return Joiner.on('/').join(segmentsNew);
 	}
 
-<<<<<<< HEAD
-=======
 	/**
 	 * Tells if the given project name uses an npm scope, i.e. is of the form <code>@scopeName/projectName</code>.
 	 */
@@ -288,25 +286,6 @@
 		return projectName != null && projectName.startsWith("@") && projectName.contains("/");
 	}
 
-	/**
-	 * Parses a SemVer version string according to the SemVer Specification at https://semver.org/
-	 *
-	 * Very simple, temporary implementation. For example, well-formedness of pre-release version and build meta-data
-	 * are not checked.
-	 */
-	public static DeclaredVersion parseVersion(String str) {
-		return ProjectDescriptionUtilsTEMP.parseVersion(str);
-	}
-
-	/**
-	 * Parses a small subset of SemVer version ranges as defined at https://docs.npmjs.com/misc/semver, Section
-	 * "Ranges".
-	 */
-	public static VersionConstraint parseVersionRange(String str) {
-		return ProjectDescriptionUtilsTEMP.parseVersionRange(str);
-	}
-
->>>>>>> f0f6146d
 	private static ModuleFilterSpecifier createModuleFilterSpecifier(String sourcePath,
 			String moduleSpecifierWithWildcard) {
 		final ModuleFilterSpecifier result = N4mfFactory.eINSTANCE.createModuleFilterSpecifier();
