/**
 * Copyright (c) 2018 NumberFour AG.
 * All rights reserved. This program and the accompanying materials
 * are made available under the terms of the Eclipse Public License v1.0
 * which accompanies this distribution, and is available at
 * http://www.eclipse.org/legal/epl-v10.html
 *
 * Contributors:
 *   NumberFour AG - Initial API and implementation
 */
package org.eclipse.n4js.utils;

import static org.eclipse.n4js.internal.N4JSModel.DIRECT_RESOURCE_IN_PROJECT_SEGMENTCOUNT;

import java.io.File;
import java.util.ArrayList;
import java.util.Collection;
import java.util.Collections;
import java.util.List;
import java.util.Objects;
import java.util.stream.Collectors;

import org.eclipse.emf.common.CommonPlugin;
import org.eclipse.emf.common.util.Enumerator;
import org.eclipse.emf.common.util.URI;
import org.eclipse.emf.common.util.WrappedException;
import org.eclipse.emf.ecore.EAttribute;
import org.eclipse.emf.ecore.EEnum;
import org.eclipse.emf.ecore.EEnumLiteral;
import org.eclipse.emf.ecore.EObject;
import org.eclipse.emf.ecore.EReference;
import org.eclipse.emf.ecore.EStructuralFeature;
import org.eclipse.emf.ecore.resource.Resource;
import org.eclipse.emf.ecore.resource.ResourceSet;
import org.eclipse.emf.ecore.util.EcoreUtil.Copier;
import org.eclipse.n4js.N4JSGlobals;
import org.eclipse.n4js.json.JSON.JSONArray;
import org.eclipse.n4js.json.JSON.JSONDocument;
import org.eclipse.n4js.json.JSON.JSONFactory;
import org.eclipse.n4js.json.JSON.JSONObject;
import org.eclipse.n4js.json.JSON.JSONStringLiteral;
import org.eclipse.n4js.json.JSON.JSONValue;
import org.eclipse.n4js.json.JSON.NameValuePair;
import org.eclipse.n4js.json.model.utils.JSONModelUtils;
import org.eclipse.n4js.n4mf.BootstrapModule;
import org.eclipse.n4js.n4mf.DeclaredVersion;
import org.eclipse.n4js.n4mf.ModuleFilter;
import org.eclipse.n4js.n4mf.ModuleFilterSpecifier;
import org.eclipse.n4js.n4mf.ModuleFilterType;
import org.eclipse.n4js.n4mf.ModuleLoader;
import org.eclipse.n4js.n4mf.N4mfFactory;
import org.eclipse.n4js.n4mf.N4mfPackage;
import org.eclipse.n4js.n4mf.ProjectDependency;
import org.eclipse.n4js.n4mf.ProjectDescription;
import org.eclipse.n4js.n4mf.ProjectReference;
import org.eclipse.n4js.n4mf.SourceContainerDescription;
import org.eclipse.n4js.n4mf.VersionConstraint;
import org.eclipse.n4js.projectModel.IN4JSProject;
import org.eclipse.xtext.resource.XtextResourceSet;

import com.google.inject.Inject;
import com.google.inject.Provider;
import com.google.inject.Singleton;

/*
 * NOTE:
 *
 * The following properties were verified to be unused in stdlib, fabelhaft, and OPR:
 * - ProjectReference#declaredVendorId
 * - ProjectDependency#versionConstraint (except in ProjectDescription#projectDependencies!!)
 * - ProjectDependency#declaredScope
 * - BootstrapModule#sourcePath
 * - libraryPathsRaw
 * - resourcePathsRaw
 *
 * Exceptions:
 * resourcePathsRaw used in: n4js-chrome
 *
 */

/**
 * Load a {@link ProjectDescription} from disk. For the moment, both package.json and the legacy manifest.n4mf are
 * considered.
 */
@Singleton
public class ProjectDescriptionHelper {

	// root-level properties:

	/** Key of package.json property "name". */
	public static final String PROP__NAME = "name";
	/** Key of package.json property "version". */
	public static final String PROP__VERSION = "version";
	/** Key of package.json property "dependencies". */
	public static final String PROP__DEPENDENCIES = "dependencies";
	/** Key of package.json property "devDependences". */
	public static final String PROP__DEV_DEPENDENCIES = "devDependencies";
	/** Key of package.json property "main". */
	public static final String PROP__MAIN = "main";
	/** Key of package.json property "n4js". */
	public static final String PROP__N4JS = "n4js";

	// properties in section "n4js":

	/** Key of package.json property "projectType". */
	public static final String PROP__PROJECT_TYPE = "projectType";
	/** Key of package.json property "vendorId". */
	public static final String PROP__VENDOR_ID = "vendorId";
	/** Key of package.json property "vendorName". */
	public static final String PROP__VENDOR_NAME = "vendorName";
	/** Key of package.json property "output". */
	public static final String PROP__OUTPUT = "output";
	/** Key of package.json property "sources". */
	public static final String PROP__SOURCES = "sources";
	/** Key of package.json property "moduleFilters". */
	public static final String PROP__MODULE_FILTERS = "moduleFilters";
	/** Key of package.json property "mainModule". */
	public static final String PROP__MAIN_MODULE = "mainModule";
	/** Key of package.json property "testedProjects". */
	public static final String PROP__TESTED_PROJECTS = "testedProjects";
	/** Key of package.json property "implementationId". */
	public static final String PROP__IMPLEMENTATION_ID = "implementationId";
	/** Key of package.json property "implementedProjects". */
	public static final String PROP__IMPLEMENTED_PROJECTS = "implementedProjects";
	/** Key of package.json property "extendedRuntimeEnvironment". */
	public static final String PROP__EXTENDED_RUNTIME_ENVIRONMENT = "extendedRuntimeEnvironment";
	/** Key of package.json property "providedRuntimeLibraries". */
	public static final String PROP__PROVIDED_RUNTIME_LIBRARIES = "providedRuntimeLibraries";
	/** Key of package.json property "requiredRuntimeLibraries". */
	public static final String PROP__REQUIRED_RUNTIME_LIBRARIES = "requiredRuntimeLibraries";
	/** Key of package.json property "moduleLoader". */
	public static final String PROP__MODULE_LOADER = "moduleLoader";
	/** Key of package.json property "initModules". */
	public static final String PROP__INIT_MODULES = "initModules";
	/** Key of package.json property "execModule". */
	public static final String PROP__EXEC_MODULE = "execModule";

	// properties of module filter specifiers:

	/** Key of package.json property "sourceContainer". */
	public static final String PROP__SOURCE_CONTAINER = "sourceContainer";
	/** Key of package.json property "module". */
	public static final String PROP__MODULE = "module";

	@Inject
	private Provider<XtextResourceSet> resourceSetProvider;

	@Inject
	private PackageJsonHelper packageJsonHelper;

	/**
	 * Loads the project description of the N4JS project at the given {@code location}.
	 *
	 * Returns {@code null} if the project description cannot be loaded successfully (e.g. missing package.json and
	 * manifest.n4mf file).
	 */
	public ProjectDescription loadProjectDescriptionAtLocation(URI location) {
		JSONDocument packageJSON = loadPackageJSONAtLocation(location);
		return loadProjectDescriptionAtLocation(location, packageJSON);
	}

	/**
	 * Same as {@link #loadPackageJSONAtLocation(URI)}, but for cases in which the JSONDocument of the main package.json
	 * file (but not the fragment) has already been loaded.
	 */
	public ProjectDescription loadProjectDescriptionAtLocation(URI location, JSONDocument packageJSON) {
		mergePackageJSONFragmentAtLocation(location, packageJSON);
		ProjectDescription pdFromPackageJSON = packageJSON != null ? convertToProjectDescription(packageJSON) : null;
		if (pdFromPackageJSON != null) {
			applyDefaults(pdFromPackageJSON, location);
			return pdFromPackageJSON;
		}
		System.out.println("USING MANIFEST.N4MF: " + location);
		return loadManifestAtLocation(location);
		// ProjectDescription fromPackageJSON = loadPackageJSONAtLocation(location);
		// ProjectDescription fromManifest = loadManifestAtLocation(location);
		// ProjectDescription merged = mergeProjectDescriptions(fromPackageJSON, fromManifest);
		// return merged;
	}

	/**
	 * Loads the project description defined in a {@link N4JSGlobals#PACKAGE_FRAGMENT_JSON package.json fragment} at the
	 * given location or <code>null</code> if no fragment is found at this location.
	 */
	public ProjectDescription loadProjectDescriptionFragmentAtLocation(URI location) {
		JSONDocument packageJSON = JSONFactory.eINSTANCE.createJSONDocument();
		if (mergePackageJSONFragmentAtLocation(location, packageJSON)) {
			return convertToProjectDescription(packageJSON);
		}
		return null;
	}

	private void applyDefaults(ProjectDescription pd, URI location) {
		// implementation note: we do not have to set the default for 'projectType' here,
		// because this default is already handled by EMF by defining VALIDATION as the
		// first literal of enum ProjectType in N4MF.xcore.
		if (pd.getProjectId() == null) {
			pd.setProjectId(location.lastSegment()); // name of folder containing the package.json file
		}
		if (pd.getProjectVersion() == null) {
			pd.setProjectVersion(parseVersion("0.0.1"));
		}
		if (pd.getVendorId() == null) {
			pd.setVendorId("vendor.default");
		}
		if (pd.getMainModule() == null) {
			pd.setMainModule("index");
		}
		if (pd.getOutputPathRaw() == null) {
			pd.setOutputPathRaw(".");
		}
		SourceContainerDescription scd = pd.getSourceContainers().stream()
				.filter(sc -> sc.getSourceContainerType() == SourceContainerType.SOURCE)
				.findFirst().orElse(null);
		if (scd == null) {
			SourceContainerDescription scdNew = N4mfFactory.eINSTANCE.createSourceContainerDescription();
			scdNew.setSourceContainerType(SourceContainerType.SOURCE);
			scdNew.getPathsRaw().add(".");
			pd.getSourceContainers().add(scdNew);
		} else if (scd.getPathsRaw().isEmpty()) {
			scd.getPathsRaw().add(".");
		}
	}

	private JSONDocument loadPackageJSONAtLocation(URI location) {
		JSONDocument packageJSON = loadXtextFileAtLocation(location, IN4JSProject.PACKAGE_JSON, JSONDocument.class);

		if (packageJSON == null) {
			packageJSON = loadXtextFileAtLocation(location,
					IN4JSProject.PACKAGE_JSON + "." + N4JSGlobals.XT_FILE_EXTENSION,
					JSONDocument.class);
		}

		return packageJSON;
	}

	private boolean mergePackageJSONFragmentAtLocation(URI location, JSONDocument targetPackageJSON) {
		JSONDocument fragment = loadXtextFileAtLocation(location, N4JSGlobals.PACKAGE_FRAGMENT_JSON,
				JSONDocument.class);
		if (fragment == null) {
			return false;
		}
		if (fragment.getContent() instanceof JSONObject) {
			JSONModelUtils.merge(targetPackageJSON, fragment, false, true);
		}
		return true;
	}

	private ProjectDescription loadManifestAtLocation(URI location) {
		return loadXtextFileAtLocation(location, IN4JSProject.N4MF_MANIFEST, ProjectDescription.class);
	}

	private <T extends EObject> T loadXtextFileAtLocation(URI location, String name, Class<T> expectedTypeOfRoot) {
		final T result;
		if (location.isPlatformResource() && location.segmentCount() == DIRECT_RESOURCE_IN_PROJECT_SEGMENTCOUNT) {
			result = loadXtextFile(location.appendSegment(name), expectedTypeOfRoot);
		} else if (location.isFile()) {
			result = loadXtextFile(location.appendSegment(name), expectedTypeOfRoot);
		} else {
			// we only handle workspace and file-based cases
			return null;
		}
		return result;
	}

	private <T extends EObject> T loadXtextFile(URI uri, Class<T> expectedTypeOfRoot) {
		try {
			if (exists(uri)) {
				ResourceSet resourceSet = resourceSetProvider.get();
				Resource resource = resourceSet.getResource(uri, true);
				if (resource != null) {
					List<EObject> contents = resource.getContents();

					if (!contents.isEmpty()) {
						EObject root = contents.get(0);
						if (expectedTypeOfRoot.isInstance(root)) {
							@SuppressWarnings("unchecked")
							final T rootCasted = (T) root;
							contents.clear();
							return rootCasted;
						}
					}
				}
			}
			return null;
		} catch (Exception e) {
			// TODO Luca: I think this message is not valid anymore?
			throw new WrappedException("unexpected Xtext file URI: " + uri, e);
		}
	}

	/**
	 * Checks whether the given {@link URI} exists on the file system.
	 *
	 * This method can be used both for platform as well as file-based URIs.
	 */
	private boolean exists(URI uri) {
		// obtain file: based local URI
		final URI localURI = CommonPlugin.asLocalURI(uri);
		return new File(localURI.toFileString()).exists();
	}

	/**
	 * Transform the given {@code packageJSON} into an equivalent {@link ProjectDescription} instance.
	 */
	public ProjectDescription convertToProjectDescription(JSONDocument packageJSON) {
		JSONValue rootValue = packageJSON.getContent();
		if (rootValue instanceof JSONObject) {
			ProjectDescription result = N4mfFactory.eINSTANCE.createProjectDescription();
			List<NameValuePair> rootPairs = ((JSONObject) rootValue).getNameValuePairs();
			// if (!rootPairs.stream().map(p -> p.getName()).anyMatch(name -> PROP__N4JS.equals(name))) {
			// // FIXME temporary: ignore all package.json that do not have an "n4js" property on top level
			// return null;
			// }
			convertRootPairs(result, rootPairs);
			return result;
		}
		return null;
	}

	private void convertRootPairs(ProjectDescription target, List<NameValuePair> rootPairs) {
		String valueOfTopLevelMainProperty = null;
		for (NameValuePair pair : rootPairs) {
			String name = pair.getName();
			JSONValue value = pair.getValue();
			switch (name) {
			case PROP__NAME:
				target.setProjectId(asStringOrNull(value));
				break;
			case PROP__VERSION:
				target.setProjectVersion(parseVersion(asStringOrNull(value)));
				break;
			case PROP__DEPENDENCIES:
				convertDependencies(target, asNameValuePairsOrEmpty(value));
				break;
			case PROP__DEV_DEPENDENCIES:
				// TODO consider separating normal from dev deps internally
				convertDependencies(target, asNameValuePairsOrEmpty(value));
				break;
			case PROP__MAIN:
				// need to handle this value later after all source containers have been read (see below)
				valueOfTopLevelMainProperty = asStringOrNull(value);
				break;
			case PROP__N4JS:
				convertN4jsPairs(target, asNameValuePairsOrEmpty(value));
				break;
			}
		}
		// sanitize and set value of top-level property "main"
		if (valueOfTopLevelMainProperty != null) {
			if (target.getMainModule() == null) { // only if no "mainModule" property was given
				List<String> sourceContainerPaths = target.getSourceContainers().stream()
						.flatMap(scd -> scd.getPaths().stream())
						.collect(Collectors.toList());
				String mainModulePath = ProjectDescriptionUtils.sanitizeMainModulePath(valueOfTopLevelMainProperty,
						sourceContainerPaths);
				if (mainModulePath != null) {
					target.setMainModule(mainModulePath);
				}
			}
		}
	}

	private void convertN4jsPairs(ProjectDescription target, List<NameValuePair> n4jsPairs) {
		for (NameValuePair pair : n4jsPairs) {
			String name = pair.getName();
			JSONValue value = pair.getValue();
			switch (name) {
			case PROP__PROJECT_TYPE:
<<<<<<< HEAD
				// parseProjectType returns null if value is invalid, this will
				// cause the setProjectType setter to use default value of ProjectType.
				target.setProjectType(packageJsonHelper.parseProjectType(asStringOrNull(value)));
=======
				target.setProjectType(parseProjectType(asStringOrNull(value)));
>>>>>>> ea9e8eed
				break;
			case PROP__VENDOR_ID:
				target.setVendorId(asStringOrNull(value));
				break;
			case PROP__VENDOR_NAME:
				target.setVendorName(asStringOrNull(value));
				break;
			case PROP__OUTPUT:
				target.setOutputPath(asStringOrNull(value));
				break;
			case PROP__SOURCES:
				convertSourceContainers(target, value);
				break;
			case PROP__MODULE_FILTERS:
				convertModuleFilters(target, asNameValuePairsOrEmpty(value));
				break;
			case PROP__MAIN_MODULE:
				target.setMainModule(asStringOrNull(value));
				break;
			case PROP__TESTED_PROJECTS:
				target.getTestedProjects().addAll(toProjectDependencies(asProjectReferencesInArrayOrEmpty(value)));
				break;
			case PROP__IMPLEMENTATION_ID:
				target.setImplementationId(asStringOrNull(value));
				break;
			case PROP__IMPLEMENTED_PROJECTS:
				target.getImplementedProjects().addAll(asProjectReferencesInArrayOrEmpty(value));
				break;
			case PROP__EXTENDED_RUNTIME_ENVIRONMENT:
				target.setExtendedRuntimeEnvironment(asProjectReferenceOrNull(value));
				break;
			case PROP__PROVIDED_RUNTIME_LIBRARIES:
				target.getProvidedRuntimeLibraries().addAll(asProjectReferencesInArrayOrEmpty(value));
				break;
			case PROP__REQUIRED_RUNTIME_LIBRARIES:
				target.getRequiredRuntimeLibraries().addAll(asProjectReferencesInArrayOrEmpty(value));
				break;
			case PROP__MODULE_LOADER:
				target.setModuleLoader(parseModuleLoader(asStringOrNull(value)));
				break;
			case PROP__INIT_MODULES:
				target.getInitModules().addAll(asBootstrapModulesInArrayOrEmpty(value));
				break;
			case PROP__EXEC_MODULE:
				target.setExecModule(asBootstrapModuleOrNull(value));
				break;
			}
		}
	}

	private void convertDependencies(ProjectDescription target, List<NameValuePair> depPairs) {
		for (NameValuePair pair : depPairs) {
			String name = pair.getName();
			JSONValue value = pair.getValue();
			String valueStr = asStringOrNull(value);
			VersionConstraint versionConstraint = parseVersionConstraint(valueStr);
			if (name != null && versionConstraint != null) {
				ProjectDependency dep = N4mfFactory.eINSTANCE.createProjectDependency();
				dep.setProjectId(name);
				if ("*".equals(valueStr) || "latest".equals(valueStr)) {
					dep.setVersionConstraint(null); // FIXME
				} else {
					dep.setVersionConstraint(versionConstraint);
				}
				target.getProjectDependencies().add(dep);
			}
		}
	}

	/**
	 * Format:
	 *
	 * <pre>
	 * "sources": {
	 *     "source": [
	 *         "src1",
	 *         "src2"
	 *     ],
	 *     "external": [
	 *         "src-ext"
	 *     ]
	 * }
	 * </pre>
	 */
	private void convertSourceContainers(ProjectDescription target, JSONValue sourcesSection) {
		final List<SourceContainerDescription> sourceContainerDescriptions = packageJsonHelper
				.getSourceContainerDescriptions(sourcesSection);
		target.getSourceContainers().addAll(sourceContainerDescriptions);
	}

	/**
	 * Format:
	 *
	 * <pre>
	 * "moduleFilters": {
	 *     "noValidate": [
	 *         "abc*",
	 *         ["src", "abc*"],
	 *         {
	 *             "sourceContainer": "src"
	 *             "module": "abc*",
	 *         }
	 *     ],
	 *     "noModuleWrap": [
	 *         // as above
	 *     ]
	 * }
	 * </pre>
	 */
	private void convertModuleFilters(ProjectDescription target, List<NameValuePair> moduleFilterPairs) {
		for (NameValuePair pair : moduleFilterPairs) {
			ModuleFilterType type = packageJsonHelper.parseModuleFilterType(pair.getName());
			if (type != null) {
				List<ModuleFilterSpecifier> mspecs = asModuleFilterSpecifierInArrayOrEmpty(pair.getValue());
				if (!mspecs.isEmpty()) {
					ModuleFilter mfilter = N4mfFactory.eINSTANCE.createModuleFilter();
					mfilter.setModuleFilterType(type);
					mfilter.getModuleSpecifiers().addAll(mspecs);
					target.getModuleFilters().add(mfilter);
				}
			}
		}
	}

	private DeclaredVersion parseVersion(String versionStr) {
		if (versionStr == null) {
			return null;
		}
		DeclaredVersion result = ProjectDescriptionUtils.parseVersion(versionStr);
		if (result == null) {
			System.err.println("WARNING: invalid or unsupported version: " + versionStr);
		}
		return result;
	}

	private VersionConstraint parseVersionConstraint(String versionConstraintStr) {
		if (versionConstraintStr == null) {
			return null;
		}
		VersionConstraint result = ProjectDescriptionUtils.parseVersionRange(versionConstraintStr);
		if (result == null) {
			System.err.println("WARNING: invalid or unsupported version constraint: " + versionConstraintStr);
		}
		return result;
	}

	private ModuleLoader parseModuleLoader(String moduleLoaderStr) {
		return parseEnumLiteral(N4mfPackage.eINSTANCE.getModuleLoader(), ModuleLoader.class,
				moduleLoaderStr);
	}

	private <T extends Enumerator> T parseEnumLiteral(EEnum emfEnumType, Class<T> javaEnumType, String enumLiteralStr) {
		EEnumLiteral emfLit = enumLiteralStr != null ? emfEnumType.getELiterals().stream()
				.filter(lit -> lit.getName().equalsIgnoreCase(enumLiteralStr))
				.findFirst().orElse(null) : null;
		Enumerator javaLit = emfLit != null ? emfLit.getInstance() : (Enumerator) emfEnumType.getDefaultValue();
		@SuppressWarnings("unchecked")
		T javaLitCasted = javaEnumType.isInstance(javaLit) ? (T) javaLit : null;
		return javaLitCasted;
	}

	private String asStringOrNull(JSONValue jsonValue) {
		return jsonValue instanceof JSONStringLiteral ? ((JSONStringLiteral) jsonValue).getValue() : null;
	}

	private List<JSONValue> asArrayElementsOrEmpty(JSONValue jsonValue) {
		return jsonValue instanceof JSONArray ? ((JSONArray) jsonValue).getElements() : Collections.emptyList();
	}

	private List<NameValuePair> asNameValuePairsOrEmpty(JSONValue jsonValue) {
		return jsonValue instanceof JSONObject ? ((JSONObject) jsonValue).getNameValuePairs() : Collections.emptyList();
	}

	private ProjectReference asProjectReferenceOrNull(JSONValue jsonValue) {
		String valueStr = asStringOrNull(jsonValue);
		if (valueStr != null) {
			final ProjectReference result = N4mfFactory.eINSTANCE.createProjectReference();
			result.setProjectId(valueStr);
			return result;
		}
		return null;
	}

	private List<ProjectReference> asProjectReferencesInArrayOrEmpty(JSONValue jsonValue) {
		return asArrayElementsOrEmpty(jsonValue).stream()
				.map(this::asProjectReferenceOrNull)
				.filter(pref -> pref != null)
				.collect(Collectors.toList());
	}

	private BootstrapModule asBootstrapModuleOrNull(JSONValue jsonValue) {
		String valueStr = asStringOrNull(jsonValue);
		if (valueStr != null) {
			final BootstrapModule result = N4mfFactory.eINSTANCE.createBootstrapModule();
			result.setModuleSpecifierWithWildcard(valueStr);
			return result;
		}
		return null;
	}

	private List<BootstrapModule> asBootstrapModulesInArrayOrEmpty(JSONValue jsonValue) {
		return asArrayElementsOrEmpty(jsonValue).stream()
				.map(this::asBootstrapModuleOrNull)
				.filter(boomod -> boomod != null)
				.collect(Collectors.toList());
	}

	@SuppressWarnings("unused")
	private List<String> asStringLiteralsInArrayOrEmpty(JSONValue jsonValue) {
		return asArrayElementsOrEmpty(jsonValue).stream()
				.map(v -> (v instanceof JSONStringLiteral) ? ((JSONStringLiteral) v).getValue() : null)
				.filter(pref -> pref != null)
				.collect(Collectors.toList());
	}

	private List<ModuleFilterSpecifier> asModuleFilterSpecifierInArrayOrEmpty(JSONValue jsonValue) {
		return asArrayElementsOrEmpty(jsonValue).stream()
				.map(packageJsonHelper::getModuleFilterSpecifier)
				.filter(mspec -> mspec != null)
				.collect(Collectors.toList());
	}

	private List<ProjectDependency> toProjectDependencies(Collection<? extends ProjectReference> prefs) {
		if (prefs == null) {
			return null;
		}
		List<ProjectDependency> result = new ArrayList<>(prefs.size());
		for (ProjectReference pref : prefs) {
			ProjectDependency pdep = N4mfFactory.eINSTANCE.createProjectDependency();
			pdep.setProjectId(pref.getProjectId());
			result.add(pdep);
		}
		return result;
	}

	// ******************************************************************************************
	// TODO remove the following method/class when removing legacy support for N4MF

	/**
	 * May return target or source unchanged or target with (in-place) changes.
	 */
	@SuppressWarnings("unused")
	private ProjectDescription mergeProjectDescriptions(ProjectDescription target, ProjectDescription source) {
		if (source == null) {
			return target; // covers case that both are null
		} else if (target == null) {
			return source;
		}
		// both are non-null
		// -> so copy values missing in 'target' from 'source' to 'target'
		// (and only if missing in 'target', because values in 'target' have priority)
		return new MergingCopier<>(target).merge(source);
	}

	private static final class MergingCopier<T extends EObject> extends Copier {

		private final T target;
		private EObject source;

		public MergingCopier(T target) {
			Objects.requireNonNull(target);
			this.target = target;
		}

		@SuppressWarnings("unchecked")
		public T merge(EObject eObject) {
			if (eObject.eClass() != target.eClass()) {
				throw new IllegalArgumentException("cannot merge source into target due to type mismatch");
			}
			this.source = eObject;
			T result = (T) super.copy(eObject);
			this.source = null;
			return result;
		}

		@Override
		protected EObject createCopy(EObject eObject) {
			if (eObject == source) {
				return target;
			}
			return super.createCopy(eObject);
		}

		@Override
		protected void copyAttribute(EAttribute eAttribute, EObject eObject, EObject copyEObject) {
			if (eObject == source && isDefinedInTarget(eAttribute)) {
				return;
			}
			super.copyAttribute(eAttribute, eObject, copyEObject);
		}

		@Override
		protected void copyReference(EReference eReference, EObject eObject, EObject copyEObject) {
			if (eObject == source && isDefinedInTarget(eReference)) {
				return;
			}
			super.copyReference(eReference, eObject, copyEObject);
		}

		@Override
		protected void copyContainment(EReference eReference, EObject eObject, EObject copyEObject) {
			if (eObject == source && isDefinedInTarget(eReference)) {
				return;
			}
			super.copyContainment(eReference, eObject, copyEObject);
		}

		private boolean isDefinedInTarget(EStructuralFeature eFeature) {
			if (eFeature.isUnsettable() && !target.eIsSet(eFeature)) {
				return false;
			}
			return eFeature.isMany()
					? !((Collection<?>) target.eGet(eFeature)).isEmpty()
					: target.eGet(eFeature) != null;
		}
	}
}<|MERGE_RESOLUTION|>--- conflicted
+++ resolved
@@ -54,6 +54,7 @@
 import org.eclipse.n4js.n4mf.ProjectDescription;
 import org.eclipse.n4js.n4mf.ProjectReference;
 import org.eclipse.n4js.n4mf.SourceContainerDescription;
+import org.eclipse.n4js.n4mf.SourceContainerType;
 import org.eclipse.n4js.n4mf.VersionConstraint;
 import org.eclipse.n4js.projectModel.IN4JSProject;
 import org.eclipse.xtext.resource.XtextResourceSet;
@@ -367,13 +368,9 @@
 			JSONValue value = pair.getValue();
 			switch (name) {
 			case PROP__PROJECT_TYPE:
-<<<<<<< HEAD
 				// parseProjectType returns null if value is invalid, this will
 				// cause the setProjectType setter to use default value of ProjectType.
 				target.setProjectType(packageJsonHelper.parseProjectType(asStringOrNull(value)));
-=======
-				target.setProjectType(parseProjectType(asStringOrNull(value)));
->>>>>>> ea9e8eed
 				break;
 			case PROP__VENDOR_ID:
 				target.setVendorId(asStringOrNull(value));
