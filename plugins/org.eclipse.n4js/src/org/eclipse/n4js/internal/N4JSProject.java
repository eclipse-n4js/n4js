--- conflicted
+++ resolved
@@ -13,8 +13,6 @@
 import static com.google.common.base.Optional.fromNullable;
 import static java.util.Collections.emptyList;
 
-import java.io.File;
-import java.io.IOException;
 import java.util.Collection;
 import java.util.List;
 
@@ -44,14 +42,9 @@
 	private Boolean exists;
 	private final boolean external;
 
-<<<<<<< HEAD
 	protected N4JSProject(SafeURI<?> location, boolean external,
 			N4JSModel<? extends SafeURI<?>> model) {
 		this.location = location;
-=======
-	protected N4JSProject(URI location, boolean external, N4JSModel model) {
-		this.location = URIUtils.addEmptyAuthority(location);
->>>>>>> fd788b51
 		this.external = external;
 		this.model = model;
 	}
@@ -107,28 +100,6 @@
 		return getProjectDescriptionFile();
 	}
 
-	/**
-	 * Returns with the {@link org.eclipse.emf.common.util.URI} of the file. Returns with {@code null} if the file
-	 * argument is {@code null} or the file does not exist. This method may throw runtime exception if the canonical
-	 * file cannot be retrieved of the argument.
-	 *
-	 * @param file
-	 *            the file to get the URI of.
-	 * @return the URI of the file.
-	 */
-	protected URI getFileUri(final File file) {
-		if (null == file || !file.exists()) {
-			return null;
-		}
-		try {
-			final File canonicalFile = file.getCanonicalFile();
-			return URIUtils.toFileUri(canonicalFile);
-		} catch (final IOException e) {
-			throw new RuntimeException(
-					"Error while resolving the canonical File of package.json file " + file.getPath() + ".", e);
-		}
-	}
-
 	protected boolean checkExists() {
 		return getProjectDescriptionFile() != null;
 	}
