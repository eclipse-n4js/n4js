--- conflicted
+++ resolved
@@ -11,44 +11,23 @@
 package org.eclipse.n4js.internal;
 
 import org.eclipse.emf.common.util.URI;
-<<<<<<< HEAD
-import org.eclipse.n4js.n4mf.ProjectDescription;
-import org.eclipse.n4js.utils.ProjectDescriptionHelper;
-=======
 import org.eclipse.n4js.projectDescription.ProjectDescription;
-import org.eclipse.n4js.projectModel.IN4JSArchive;
 import org.eclipse.n4js.utils.ProjectDescriptionLoader;
->>>>>>> 020748ba
 
 /**
  * Lazy handle that is registered as a proxy at runtime.
  */
-@SuppressWarnings("javadoc")
 public class LazyProjectDescriptionHandle {
 
-<<<<<<< HEAD
 	private final URI projectLocation;
-	private final ProjectDescriptionHelper descriptionHelper;
+	private final ProjectDescriptionLoader descriptionLoader;
 
 	private ProjectDescription resolved;
 
-	protected LazyProjectDescriptionHandle(URI location, ProjectDescriptionHelper descriptionHelper) {
+	/** */
+	protected LazyProjectDescriptionHandle(URI location, ProjectDescriptionLoader descriptionLoader) {
 		this.projectLocation = location;
-=======
-	private static final Logger LOGGER = Logger.getLogger(LazyProjectDescriptionHandle.class);
-
-	private final URI location;
-	private final boolean archive;
-	private final ProjectDescriptionLoader descriptionHelper;
-
-	private ProjectDescription resolved;
-
-	protected LazyProjectDescriptionHandle(URI location, boolean archive,
-			ProjectDescriptionLoader descriptionHelper) {
-		this.location = location;
-		this.archive = archive;
->>>>>>> 020748ba
-		this.descriptionHelper = descriptionHelper;
+		this.descriptionLoader = descriptionLoader;
 	}
 
 	/**
@@ -58,7 +37,7 @@
 		if (resolved != null) {
 			return resolved;
 		}
-		return resolved = descriptionHelper.loadProjectDescriptionAtLocation(this.getLocation());
+		return resolved = descriptionLoader.loadProjectDescriptionAtLocation(this.getLocation());
 	}
 
 	/**
