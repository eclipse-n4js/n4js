/**
 * Copyright (c) 2016 NumberFour AG.
 * All rights reserved. This program and the accompanying materials
 * are made available under the terms of the Eclipse Public License v1.0
 * which accompanies this distribution, and is available at
 * http://www.eclipse.org/legal/epl-v10.html
 *
 * Contributors:
 *   NumberFour AG - Initial API and implementation
 */
package org.eclipse.n4js.internal;

import java.util.ArrayList;
import java.util.List;

import org.eclipse.emf.common.util.URI;
import org.eclipse.n4js.projectModel.IN4JSCore;
import org.eclipse.n4js.projectModel.IN4JSProject;
import org.eclipse.xtext.resource.containers.ResourceSetBasedAllContainersState;

import com.google.common.base.Optional;
import com.google.inject.Inject;

/**
 */
public class N4FilebasedWorkspaceResourceSetContainerState extends ResourceSetBasedAllContainersState {

	@Inject
	private IN4JSCore core;

<<<<<<< HEAD
=======
	@Inject
	private N4JSModel model;

>>>>>>> 7ac48c71
	/**
	 * @param handle
	 *            uri for the current project prefixed with {@code FileBasedWorkspace#N4FBPRJ}
	 * @return a list of visible projects in form of handles.
	 */
	@Override
	public List<String> getVisibleContainerHandles(String handle) {

		URI containerURI = FileBasedWorkspace.uriFrom(handle);

		List<String> visibleContainers = new ArrayList<>();
		// add self
		visibleContainers.add(handle);

		Optional<? extends IN4JSProject> project = core.findProject(containerURI);

		if (!project.isPresent()) {
			throw new IllegalStateException("No project with handle '" + handle + "' known in current In4jscore.");
		}

<<<<<<< HEAD
		Iterable<? extends IN4JSProject> dps = TypeDefinitionsAwareDependenciesSupplier.get(project.get());
=======
		Iterable<? extends IN4JSProject> dps = model.getSortedDependencies(project.get());
>>>>>>> 7ac48c71
		// map uri to handle-form and add.
		dps.forEach(d -> visibleContainers.add(FileBasedWorkspace.handleFrom(d.getLocation())));

		return visibleContainers;
	}
}<|MERGE_RESOLUTION|>--- conflicted
+++ resolved
@@ -28,12 +28,9 @@
 	@Inject
 	private IN4JSCore core;
 
-<<<<<<< HEAD
-=======
 	@Inject
 	private N4JSModel model;
 
->>>>>>> 7ac48c71
 	/**
 	 * @param handle
 	 *            uri for the current project prefixed with {@code FileBasedWorkspace#N4FBPRJ}
@@ -54,11 +51,7 @@
 			throw new IllegalStateException("No project with handle '" + handle + "' known in current In4jscore.");
 		}
 
-<<<<<<< HEAD
-		Iterable<? extends IN4JSProject> dps = TypeDefinitionsAwareDependenciesSupplier.get(project.get());
-=======
 		Iterable<? extends IN4JSProject> dps = model.getSortedDependencies(project.get());
->>>>>>> 7ac48c71
 		// map uri to handle-form and add.
 		dps.forEach(d -> visibleContainers.add(FileBasedWorkspace.handleFrom(d.getLocation())));
 
