--- conflicted
+++ resolved
@@ -20,16 +20,9 @@
 
 import org.eclipse.emf.common.util.AbstractTreeIterator;
 import org.eclipse.emf.common.util.URI;
-<<<<<<< HEAD
-import org.eclipse.n4js.n4mf.ProjectDescription;
-import org.eclipse.n4js.n4mf.ProjectReference;
-import org.eclipse.n4js.utils.ProjectDescriptionHelper;
-=======
 import org.eclipse.n4js.projectDescription.ProjectDescription;
 import org.eclipse.n4js.projectDescription.ProjectReference;
-import org.eclipse.n4js.projectModel.IN4JSArchive;
 import org.eclipse.n4js.utils.ProjectDescriptionLoader;
->>>>>>> 020748ba
 import org.eclipse.n4js.utils.URIUtils;
 
 import com.google.common.base.Function;
@@ -48,15 +41,8 @@
 	private final ProjectDescriptionLoader projectDescriptionLoader;
 
 	@Inject
-<<<<<<< HEAD
-	public FileBasedWorkspace(ProjectDescriptionHelper projectDescriptionHelper) {
-		this.projectDescriptionHelper = projectDescriptionHelper;
-=======
-	public FileBasedWorkspace(ClasspathPackageManager packageManager,
-			ProjectDescriptionLoader projectDescriptionLoader) {
-		this.packageManager = packageManager;
+	public FileBasedWorkspace(ProjectDescriptionLoader projectDescriptionLoader) {
 		this.projectDescriptionLoader = projectDescriptionLoader;
->>>>>>> 020748ba
 	}
 
 	private final Map<URI, LazyProjectDescriptionHandle> projectElementHandles = Maps.newConcurrentMap();
@@ -81,13 +67,8 @@
 		}
 	}
 
-<<<<<<< HEAD
 	protected LazyProjectDescriptionHandle createLazyDescriptionHandle(URI location) {
-		return new LazyProjectDescriptionHandle(location, projectDescriptionHelper);
-=======
-	protected LazyProjectDescriptionHandle createLazyDescriptionHandle(URI location, boolean archive) {
-		return new LazyProjectDescriptionHandle(location, archive, projectDescriptionLoader);
->>>>>>> 020748ba
+		return new LazyProjectDescriptionHandle(location, projectDescriptionLoader);
 	}
 
 	@Override
@@ -132,51 +113,11 @@
 	@Override
 	public URI getLocation(URI unsafeLocation, ProjectReference projectReference) {
 		String projectId = projectReference.getProjectId();
-<<<<<<< HEAD
 		for (URI location : projectElementHandles.keySet()) {
 			if (location.lastSegment().equals(projectId)) {
 				LazyProjectDescriptionHandle lazyHandle = projectElementHandles.get(location);
 				if (lazyHandle != null) {
 					return lazyHandle.getLocation();
-=======
-		if (expectedN4JSSourceContainerType == N4JSSourceContainerType.ARCHIVE) {
-			LazyProjectDescriptionHandle baseHandle = projectElementHandles.get(projectURI);
-			if (baseHandle != null && !baseHandle.isArchive()) {
-				// TODO remove .nfar support
-				// String archiveFileName = projectId + IN4JSArchive.NFAR_FILE_EXTENSION_WITH_DOT;
-				// for (String libraryPath : baseHandle.resolve().getLibraryPaths()) {
-				// URI archiveURI = projectURI.appendSegments(new String[] { libraryPath, archiveFileName });
-				// if (projectElementHandles.containsKey(archiveURI)) {
-				// return archiveURI;
-				// }
-				// }
-			} else {
-				String archiveFileName = projectId + IN4JSArchive.NFAR_FILE_EXTENSION_WITH_DOT;
-				for (URI location : projectElementHandles.keySet()) {
-					if (location.lastSegment().equals(archiveFileName)) {
-						LazyProjectDescriptionHandle lazyHandle = projectElementHandles.get(location);
-						if (lazyHandle != null) {
-							return lazyHandle.getLocation();
-						}
-					}
-				}
-			}
-			URI location = packageManager.getLocation(projectId);
-			if (location != null) {
-				if (projectElementHandles.containsKey(location)) {
-					return location;
-				}
-				projectElementHandles.put(location, createLazyDescriptionHandle(location, true));
-				return location;
-			}
-		} else {
-			for (URI location : projectElementHandles.keySet()) {
-				if (location.lastSegment().equals(projectId)) {
-					LazyProjectDescriptionHandle lazyHandle = projectElementHandles.get(location);
-					if (lazyHandle != null) {
-						return lazyHandle.getLocation();
-					}
->>>>>>> 020748ba
 				}
 			}
 		}
