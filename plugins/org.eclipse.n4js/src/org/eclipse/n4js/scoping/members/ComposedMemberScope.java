/**
 * Copyright (c) 2016 NumberFour AG.
 * All rights reserved. This program and the accompanying materials
 * are made available under the terms of the Eclipse Public License v1.0
 * which accompanies this distribution, and is available at
 * http://www.eclipse.org/legal/epl-v10.html
 *
 * Contributors:
 *   NumberFour AG - Initial API and implementation
 */
package org.eclipse.n4js.scoping.members;

import java.util.ArrayList;
import java.util.HashSet;
import java.util.Iterator;
import java.util.List;
import java.util.Set;

import org.eclipse.emf.ecore.EObject;
import org.eclipse.emf.ecore.resource.Resource;
import org.eclipse.n4js.n4JS.MemberAccess;
import org.eclipse.n4js.n4JS.extensions.ExpressionExtensions;
import org.eclipse.n4js.resource.N4JSResource;
import org.eclipse.n4js.ts.typeRefs.ComposedTypeRef;
import org.eclipse.n4js.ts.typeRefs.TypeRef;
import org.eclipse.n4js.ts.typeRefs.TypeRefsFactory;
import org.eclipse.n4js.ts.typeRefs.UnknownTypeRef;
import org.eclipse.n4js.ts.types.ComposedMemberCache;
import org.eclipse.n4js.ts.types.FieldAccessor;
import org.eclipse.n4js.ts.types.TGetter;
import org.eclipse.n4js.ts.types.TMember;
import org.eclipse.n4js.ts.types.TModule;
import org.eclipse.n4js.ts.types.TSetter;
import org.eclipse.n4js.ts.types.TypesFactory;
import org.eclipse.n4js.ts.utils.TypeUtils;
import org.eclipse.n4js.typesystem.N4JSTypeSystem;
import org.eclipse.n4js.utils.EcoreUtilN4;
import org.eclipse.n4js.xtext.scoping.IEObjectDescriptionWithError;
import org.eclipse.xtext.naming.QualifiedName;
import org.eclipse.xtext.resource.EObjectDescription;
import org.eclipse.xtext.resource.IEObjectDescription;
import org.eclipse.xtext.scoping.IScope;
import org.eclipse.xtext.scoping.impl.AbstractScope;

import com.google.common.collect.Iterators;

import it.xsemantics.runtime.RuleEnvironment;

/**
 * Scope implementation for ComposedTypeRefs, i.e. union types and intersection types.
 * <p>
 * This scope assumes that the sub-scopes are already filtered according to static access and visibility. Static access
 * can be modified by the sub-scope and checking it here again would lead to problems, e.g., in case of classifier type.
 * <p>
 * Note that there cannot be static access to a union or intersection type, since a definition of a composed type
 * actually is a reference.
 * <p>
 * See Chapter 8.8. Scoping for Members of Composed Type (Union/Intersection) Example of the N4JS Design Document to
 * understand the implementation with an example.
 */
public abstract class ComposedMemberScope extends AbstractScope {

	final ComposedTypeRef composedTypeRef;
	final IScope[] subScopes;
	final MemberScopeRequest request;

	final N4JSTypeSystem ts;
	final boolean writeAccess;

	/**
	 * Check if the elements of the subScopes cause errors. Handle these errors according to union/intersection types.
	 */
	abstract protected IEObjectDescription getCheckedDescription(String name, TMember member);

	/**
	 * Returns either a {@link IntersectionMemberFactory} or {@link UnionMemberFactory}.
	 */
	abstract protected ComposedMemberFactory getComposedMemberFactory(ComposedMemberInfo cma);

	/**
	 * Returns either a {@link IntersectionMemberDescriptionWithError} or {@link UnionMemberDescriptionWithError}.
	 */
	abstract protected IEObjectDescription createComposedMemberDescriptionWithErrors(IEObjectDescription result);

	/**
	 * Creates union type scope, passed subScopes are expected to be fully configured (i.e., including required filters
	 * etc.)
	 */
	public ComposedMemberScope(ComposedTypeRef composedTypeRef, MemberScopeRequest request, List<IScope> subScopes,
			N4JSTypeSystem ts) {

		super(IScope.NULLSCOPE, false);

		this.composedTypeRef = composedTypeRef;
		this.subScopes = subScopes.toArray(new IScope[subScopes.size()]);
		this.ts = ts;
		this.request = request;
		this.writeAccess = ExpressionExtensions.isLeftHandSide(request.context);
	}

	/**
	 * Returns all elements of union. No erroneous descriptions (instances of IEObjectDescriptionWithError) will be
	 * considered here, as we assume this method to be called from content assist and we do not want to show wrong
	 * elements. These descriptions will be returned by {@link #getSingleElement(QualifiedName)} though to show errors
	 * in case of explicit references to these members.
	 */
	@Override
	protected Iterable<IEObjectDescription> getAllLocalElements() {

		// collect all names from subScopes
		final Set<String> names = new HashSet<>();
		for (IScope currSubScope : subScopes) {
			try {
				for (IEObjectDescription currDesc : currSubScope.getAllElements()) {
					// omit erroneous bindings (they will be provided in getSingleLocalElement... though)
					if (!(currDesc instanceof IEObjectDescriptionWithError)) {
						String name = currDesc.getName().getLastSegment();
						names.add(name);
					}
				}
			} catch (UnsupportedOperationException e) {
				// according to API doc of IScope#getAllElements(), scopes are free to throw an
				// UnsupportedOperationException --> therefore we catch and ignore this here
			}
		}

		List<IEObjectDescription> descriptions = new ArrayList<>(names.size());
		for (String name : names) {
			IEObjectDescription description = getSingleLocalElementByName(QualifiedName.create(name));
			if (description != null && !(description instanceof IEObjectDescriptionWithError)) {
				descriptions.add(description);
			}
		}
		return descriptions;
	}

	/**
	 * Returns description for given element, name is assumed to consist of a single segment containing the simple name
	 * of the member. If no subScope contains a member with given name, null is returned. In other error cases (no or
	 * wrong access, mixed types etc.), {@link IEObjectDescriptionWithError}, and in particular
	 * {@link UnionMemberDescriptionWithError}, will be returned.
	 */
	@Override
	protected IEObjectDescription getSingleLocalElementByName(QualifiedName qualifiedName) {
		String name = qualifiedName.getLastSegment();
		TMember member = getOrCreateComposedMember(name);
		if (member == null) { // no such member, no need for "merging" descriptions, there won't be any
			return null;
		}

		if (isErrorPlaceholder(member)) {
			return createComposedMemberDescriptionWithErrors(EObjectDescription.create(member.getName(), member));
		}

		IEObjectDescription description = getCheckedDescription(name, member);

		return description;
	}

	/**
	 * Key method of entire scoping for composed types e.g. union/intersection types. This creates a new TMember as a
	 * combination of all members of the given name in the type's contained types. If those members cannot be combined
	 * into a single valid member, this method creates a dummy placeholder.
	 */
	private TMember createComposedMember(String memberName) {
		// check all subScopes for a member of the given name and
		// merge the properties of the existing members into 'composedMember'
		final Resource resource = EcoreUtilN4.getResource(request.context, composedTypeRef);
		ComposedMemberInfoBuilder cmiBuilder = new ComposedMemberInfoBuilder();
		cmiBuilder.init(writeAccess, resource, ts);

		for (int idx = 0; idx < subScopes.length; idx++) {
			final IScope subScope = subScopes[idx];
			final TypeRef typeRef = composedTypeRef.getTypeRefs().get(idx);
			final Resource res = EcoreUtilN4.getResource(request.context, composedTypeRef);
			final RuleEnvironment GwithSubstitutions = ts.createRuleEnvironmentForContext(typeRef, res);
			final TMember member = findMemberInSubScope(subScope, memberName);
			cmiBuilder.addMember(member, GwithSubstitutions);

		}
		// produce result
		ComposedMemberInfo cmi = cmiBuilder.get();
		ComposedMemberFactory cmf = getComposedMemberFactory(cmi);
		if (!cmf.isEmpty()) {
			// at least one of the subScopes had an element of that name
			final TMember result;
			if (cmf.isValid()) {
				// success case: The element for that name can be merged into a valid composed member
				result = cmf.create(memberName);
			} else {
				// some of the subScopes do not have an element for that name OR
				// they do not form a valid composed member (e.g. they are of different kind)
				// -> produce a specific error message explaining the incompatibility
				// (this error placeholder will be wrapped with a UncommonMemberDescription
				// in #getSingleLocalElementByName(QualifiedName) above)
				result = createErrorPlaceholder(memberName);
			}
			// add composed member to ComposedTypeRef's cache (without notifications to avoid cache-clear)
			final ComposedMemberCache cache = getOrCreateComposedMemberCache();
			if (cache != null) {
				EcoreUtilN4.doWithDeliver(false, () -> {
					cache.getCachedComposedMembers().add(result);
				}, cache);
			} // if cache==null: simply do not cache the composed member (i.e. member won't be contained in a resource!)
			return result;
		} else {
			// none of the subScopes has an element of that name
			// -> produce the ordinary "Cannot resolve reference ..." error by returning 'null'
			return null;
		}
	}

	/**
	 * For members of a union, pseudo instances need to be created (since the "union member" is not one of the members
	 * of the sub-elements, but a new "merged" version). These pseudo instances are cached in the resource.
	 */
	private TMember getOrCreateComposedMember(String memberName) {
		// look up cache
		final ComposedMemberCache cache = getOrCreateComposedMemberCache();
		if (cache != null) {
			for (TMember currM : cache.getCachedComposedMembers()) {
				if (memberName.equals(currM.getName()) && hasCorrectAccess(currM, writeAccess)) {
					return currM;
				}
			}
		}
		// not found, then create
		return createComposedMember(memberName);

	}

	/**
	 * Returns the composed member cache for the given ComposedTypeRef, creating it if it does not exist yet. Returns
	 * <code>null</code> if a cache could not be created, because the given type reference is not contained in an
	 * N4JSResource or this resource does not have a TModule.
	 */
<<<<<<< HEAD
	private ComposedMemberCache getOrCreateComposedMemberCache(ComposedTypeRef ctr) {
		final ComposedMemberCache cache = ctr.getComposedMemberCache();
		if (cache != null) {
			return cache;
		}
		// does not exist yet -> create new composed member cache in TModule:
		final Resource res = context.eResource();
		// Cache the composed member in the current module if it is not contained in a resource
		final TModule module = res instanceof N4JSResource ? ((N4JSResource) res).getModule() : null;
		if (module != null) {
			final ComposedMemberCache cacheNew = TypesFactory.eINSTANCE.createComposedMemberCache();
			EcoreUtilN4.doWithDeliver(false, () -> {
				module.getComposedMemberCaches().add(cacheNew);
				ctr.setComposedMemberCache(cacheNew);
			}, module, ctr);
			return cacheNew;
=======
	private ComposedMemberCache getOrCreateComposedMemberCache() {
		if (request.provideContainedMembers) {
			final MemberAccess contextCasted = //
					(MemberAccess) request.context; // cast is valid, see MemberScopeRequest#provideContainedMembers
			final ComposedMemberCache cache = contextCasted.getComposedMemberCache();
			if (cache != null) {
				return cache;
			}
			// does not exist yet -> create new composed member cache in TModule:
			final Resource res = contextCasted.eResource();
			final TModule module = res instanceof N4JSResource ? ((N4JSResource) res).getModule() : null;
			if (module != null) {
				final ComposedMemberCache cacheNew = TypesFactory.eINSTANCE.createComposedMemberCache();
				EcoreUtilN4.doWithDeliver(false, () -> {
					module.getComposedMemberCaches().add(cacheNew);
					contextCasted.setComposedMemberCache(cacheNew);
				}, module, contextCasted);
				return cacheNew;
			}
>>>>>>> ce1c2ccc
		}
		return null;
	}

	/**
	 * To avoid having to do all computation over and over in case no valid composed member can be built, we also create
	 * a member in the error case as a placeholder.
	 * <p>
	 * Note: we need to be able to store error place holders and/or successfully composed members for read- and
	 * write-access independently (i.e. we might have, for example, a valid composed member for read access but an error
	 * placeholder for write access); therefore we have to use getters/setters for error place holders.
	 */
	private TMember createErrorPlaceholder(String memberName) {
		if (writeAccess) {
			final TSetter s = TypeUtils.createTSetter(memberName, null,
					TypeRefsFactory.eINSTANCE.createUnknownTypeRef());
			s.setComposed(true);
			return s;
		} else {
			final TGetter g = TypesFactory.eINSTANCE.createTGetter();
			g.setComposed(true);
			g.setName(memberName);
			g.setDeclaredTypeRef(TypeRefsFactory.eINSTANCE.createUnknownTypeRef());
			return g;
		}
	}

	/**
	 * Returns true iff 'obj' was created by method {@link #createErrorPlaceholder(String)}.
	 */
	private boolean isErrorPlaceholder(EObject obj) {
		return obj != null && !obj.eIsProxy() &&
				obj instanceof FieldAccessor &&
				TypeUtils.getMemberTypeRef((FieldAccessor) obj) instanceof UnknownTypeRef;
	}

	/**
	 * Searches for a member of the given name and for the given access in the sub-scope with index 'subScopeIdx'.
	 */
	private TMember findMemberInSubScope(IScope subScope, String name) {
		final IEObjectDescription currElem = subScope.getSingleElement(QualifiedName.create(name));
		if (currElem != null) {
			final EObject objOrProxy = currElem.getEObjectOrProxy();
			if (objOrProxy != null && !objOrProxy.eIsProxy() && objOrProxy instanceof TMember) {
				final TMember currM = (TMember) objOrProxy;
				return currM;
			}
		}
		return null;
	}

	private static boolean hasCorrectAccess(TMember currM, boolean writeAccess) {
		return ((!writeAccess && currM.isReadable()) || (writeAccess && currM.isWriteable()));
	}

	/**
	 * This clears all cached TMembers referenced via EMF property {@link MemberAccess#getComposedMemberCache()
	 * getComposedMemberCache()} in astElement and the entire AST below astElement.
	 * <p>
	 * IMPORTANT: this must be called whenever parts of the AST are being reused (when doing partial parsing).
	 */
	public static final void clearCachedComposedMembers(EObject astElement) {
		final Iterator<EObject> iter = Iterators.concat(Iterators.singletonIterator(astElement),
				astElement.eAllContents());
		while (iter.hasNext()) {
			final EObject currObj = iter.next();
			if (currObj instanceof MemberAccess) {
				// clear the cache of composed members (if it exists)
				final ComposedMemberCache cache = ((MemberAccess) currObj).getComposedMemberCache();
				if (cache != null) {
					cache.getCachedComposedMembers().clear();
				}
			}
		}
	}
}<|MERGE_RESOLUTION|>--- conflicted
+++ resolved
@@ -234,24 +234,6 @@
 	 * <code>null</code> if a cache could not be created, because the given type reference is not contained in an
 	 * N4JSResource or this resource does not have a TModule.
 	 */
-<<<<<<< HEAD
-	private ComposedMemberCache getOrCreateComposedMemberCache(ComposedTypeRef ctr) {
-		final ComposedMemberCache cache = ctr.getComposedMemberCache();
-		if (cache != null) {
-			return cache;
-		}
-		// does not exist yet -> create new composed member cache in TModule:
-		final Resource res = context.eResource();
-		// Cache the composed member in the current module if it is not contained in a resource
-		final TModule module = res instanceof N4JSResource ? ((N4JSResource) res).getModule() : null;
-		if (module != null) {
-			final ComposedMemberCache cacheNew = TypesFactory.eINSTANCE.createComposedMemberCache();
-			EcoreUtilN4.doWithDeliver(false, () -> {
-				module.getComposedMemberCaches().add(cacheNew);
-				ctr.setComposedMemberCache(cacheNew);
-			}, module, ctr);
-			return cacheNew;
-=======
 	private ComposedMemberCache getOrCreateComposedMemberCache() {
 		if (request.provideContainedMembers) {
 			final MemberAccess contextCasted = //
@@ -271,7 +253,6 @@
 				}, module, contextCasted);
 				return cacheNew;
 			}
->>>>>>> ce1c2ccc
 		}
 		return null;
 	}
