/**
 * Copyright (c) 2017 NumberFour AG.
 * All rights reserved. This program and the accompanying materials
 * are made available under the terms of the Eclipse Public License v1.0
 * which accompanies this distribution, and is available at
 * http://www.eclipse.org/legal/epl-v10.html
 *
 * Contributors:
 *   NumberFour AG - Initial API and implementation
 */
package org.eclipse.n4js.scoping.members;

import java.util.List;

import org.eclipse.n4js.ts.typeRefs.TypeRef;
import org.eclipse.n4js.ts.types.MemberAccessModifier;
import org.eclipse.n4js.ts.types.MemberType;
import org.eclipse.n4js.ts.types.TGetter;
import org.eclipse.n4js.ts.types.TMember;
import org.eclipse.n4js.ts.types.TypesFactory;
import org.eclipse.n4js.ts.utils.TypeUtils;

/**
 * The abstract {@link GetterFactory} is the base class for the child classes {@link UnionGetterFactory} and
 * {@link IntersectionGetterFactory}. It implements the method {@link #create(String)} which gets its information
<<<<<<< HEAD
 * through abstract methods implemented in the child classes mentioned before The child classes are instantiated in
=======
 * through abstract methods implemented in the child classes mentioned before. The sub classes are instantiated in
>>>>>>> b2e85984
 * {@link IntersectionMemberFactory} and {@link UnionMemberFactory} respectively.
 */
abstract class GetterFactory implements MemberFactory {
	final ComposedMemberInfo cma;

	GetterFactory(ComposedMemberInfo cma) {
		this.cma = cma;
	}

	abstract MemberAccessModifier getAccessability();

	abstract TypeRef getReturnTypeRefComposition();

	@Override
	public boolean isValid() {
		return true;
	}

	@Override
	public TGetter create(String name) {
		TGetter getter = TypesFactory.eINSTANCE.createTGetter();
		getter.setComposed(true);
		TypeRef typeRef = getReturnTypeRefComposition();
		TypeUtils.setMemberTypeRef(getter, typeRef);
		getter.setName(name);
		getter.setDeclaredMemberAccessModifier(getAccessability());
		return getter;
	}

	/** Class to implement logic with regard to getters in {@code Intersection Types}. */
	static class IntersectionGetterFactory extends GetterFactory {
		IntersectionGetterFactory(ComposedMemberInfo cma) {
			super(cma);
		}

		@Override
		MemberAccessModifier getAccessability() {
			return cma.getAccessabilityMax();
		}

		@Override
		TypeRef getReturnTypeRefComposition() {
			List<TypeRef> typeRefs = cma.getTypeRefsOfMemberType(MemberType.GETTER, MemberType.FIELD);
			return cma.getTypeSystem().createSimplifiedIntersection(typeRefs, cma.getResource());
		}

		@Override
		public List<TMember> getConstituentMembers() {
			return cma.getConstituentMembers();
		}
	}

	/** Class to implement logic with regard to getters in {@code Union Types}. */
	static class UnionGetterFactory extends GetterFactory {
		UnionGetterFactory(ComposedMemberInfo cma) {
			super(cma);
		}

		@Override
		MemberAccessModifier getAccessability() {
			return cma.getAccessabilityMin();
		}

		@Override
		TypeRef getReturnTypeRefComposition() {
			List<TypeRef> typeRefs = cma.getTypeRefsOfMemberType(MemberType.GETTER, MemberType.FIELD);
			return cma.getTypeSystem().createSimplifiedUnion(typeRefs, cma.getResource());
		}

		@Override
		public List<TMember> getConstituentMembers() {
			return cma.getConstituentMembers();
		}
	}

}<|MERGE_RESOLUTION|>--- conflicted
+++ resolved
@@ -23,11 +23,7 @@
 /**
  * The abstract {@link GetterFactory} is the base class for the child classes {@link UnionGetterFactory} and
  * {@link IntersectionGetterFactory}. It implements the method {@link #create(String)} which gets its information
-<<<<<<< HEAD
- * through abstract methods implemented in the child classes mentioned before The child classes are instantiated in
-=======
  * through abstract methods implemented in the child classes mentioned before. The sub classes are instantiated in
->>>>>>> b2e85984
  * {@link IntersectionMemberFactory} and {@link UnionMemberFactory} respectively.
  */
 abstract class GetterFactory implements MemberFactory {
