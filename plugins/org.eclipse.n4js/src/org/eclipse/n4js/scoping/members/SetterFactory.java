--- conflicted
+++ resolved
@@ -25,11 +25,7 @@
 /**
  * The abstract {@link SetterFactory} is the base class for the child classes {@link UnionSetterFactory} and
  * {@link IntersectionSetterFactory}. It implements the method {@link #create(String)} which gets its information
-<<<<<<< HEAD
- * through abstract methods implemented in the child classes mentioned before The child classes are instantiated in
-=======
  * through abstract methods implemented in the child classes mentioned before. The sub classes are instantiated in
->>>>>>> b2e85984
  * {@link IntersectionMemberFactory} and {@link UnionMemberFactory} respectively.
  * <p>
  * This class also defines the class {@link StandaloneFPar} which is based upon the class {@link FParFactory} and reuses
