--- conflicted
+++ resolved
@@ -10,12 +10,8 @@
  */
 package org.eclipse.n4js.scoping.utils;
 
-<<<<<<< HEAD
 import static org.eclipse.n4js.N4JSGlobals.ALL_JS_FILE_EXTENSIONS;
-=======
 import static org.eclipse.n4js.N4JSGlobals.DTS_FILE_EXTENSION;
-import static org.eclipse.n4js.N4JSGlobals.JS_FILE_EXTENSION;
->>>>>>> 00d791ce
 import static org.eclipse.n4js.N4JSGlobals.N4JSD_FILE_EXTENSION;
 
 import java.util.Collection;
@@ -52,6 +48,7 @@
 import org.eclipse.xtext.scoping.IScope;
 
 import com.google.common.base.Optional;
+import com.google.common.collect.ImmutableSet;
 import com.google.common.collect.Lists;
 
 /**
@@ -166,49 +163,9 @@
 			descriptionsToProject.put(objDescr, n4jsdProject);
 		}
 
-<<<<<<< HEAD
-		// Special case handling when we have a definition and a pure JS file in the scope.
-		// In such cases we return with the description that corresponds to the definition file.
-		if (size == 2) {
-			final IEObjectDescription first = result.get(0);
-			final IEObjectDescription second = result.get(1);
-			final String firstExtension = first.getEObjectURI().fileExtension();
-			final String secondExtension = second.getEObjectURI().fileExtension();
-			IEObjectDescription n4jsdObjDescr = null;
-			IEObjectDescription jsObjDescr = null;
-
-			if (ALL_JS_FILE_EXTENSIONS.contains(firstExtension)
-					&& N4JSD_FILE_EXTENSION.equals(secondExtension)) {
-				n4jsdObjDescr = second;
-				jsObjDescr = first;
-			} else if (N4JSD_FILE_EXTENSION.equals(firstExtension)
-					&& ALL_JS_FILE_EXTENSIONS.contains(secondExtension)) {
-				n4jsdObjDescr = first;
-				jsObjDescr = second;
-			}
-
-			if (n4jsdObjDescr != null && jsObjDescr != null) {
-				N4JSProjectConfigSnapshot n4jsdProject = descriptionsToProject.get(n4jsdObjDescr);
-				N4JSProjectConfigSnapshot jsProject = descriptionsToProject.get(jsObjDescr);
-
-				if (n4jsdProject != null && jsProject != null) {
-					if (Objects.equals(n4jsdProject.getPathAsFileURI(), jsProject.getPathAsFileURI())) {
-						// case: n4jsd and js file are inside the same project
-						return n4jsdObjDescr;
-
-					} else if (n4jsdProject.getType() == ProjectType.DEFINITION
-							&& Objects.equals(n4jsdProject.getDefinesPackage(),
-									new N4JSPackageName(jsProject.getName()))) {
-						// case: n4jsd and js file are inside an n4js-definition and a plain-js project
-						return n4jsdObjDescr;
-					}
-				}
-			}
-=======
 		IEObjectDescription overwritingModule = handleCollisions(result, descriptionsToProject);
 		if (overwritingModule != null) {
 			return overwritingModule;
->>>>>>> 00d791ce
 		}
 
 		// if no import declaration was given, we skip the advanced error reporting
@@ -271,13 +228,17 @@
 	 * <li/>An N4JSD module must be the corresponding definition module inside the corresponding definition project, and
 	 * <li/>An d.ts module must be the corresponding definition module inside the corresponding definition project
 	 * </ul>
-	 * In case both and N4JSD and a d.ts module exist, the n4jsd module is returned. Otherwise either the N4JSD or the
+	 * In case both an N4JSD and a d.ts module exist, the n4jsd module is returned. Otherwise either the N4JSD or the
 	 * d.ts module is returned.
 	 */
 	private IEObjectDescription handleCollisions(List<IEObjectDescription> result,
 			Map<IEObjectDescription, N4JSProjectConfigSnapshot> descriptionsToProject) {
 
-		Set<String> considerExtensions = Set.of(JS_FILE_EXTENSION, N4JSD_FILE_EXTENSION, DTS_FILE_EXTENSION);
+		Set<String> considerExtensions = ImmutableSet.<String> builder()
+				.addAll(ALL_JS_FILE_EXTENSIONS)
+				.add(N4JSD_FILE_EXTENSION)
+				.add(DTS_FILE_EXTENSION)
+				.build();
 		Map<String, IEObjectDescription> descr4Ext = new HashMap<>();
 		Map<String, N4JSProjectConfigSnapshot> prj4Ext = new HashMap<>();
 		for (IEObjectDescription res : result) {
@@ -301,10 +262,17 @@
 			return null; // return null due to missing project information
 		}
 
-		if (!descr4Ext.containsKey(JS_FILE_EXTENSION)) {
+		// NOTE: the priority between .js/.cjs/.mjs we implement in the following loop based on the order in constant
+		// ALL_JS_FILE_EXTENSIONS does not have an effect in practice, because conflicts between .js/.cjs/.mjs files are
+		// resolved up front (see #removeSuperfluousPlainJsFiles() and its invocation in #getSingleElement()), meaning
+		// we will always have only one of .js/.cjs/.mjs when reaching this point in the code:
+		N4JSProjectConfigSnapshot jsProject = null;
+		for (String jsFileExt : ALL_JS_FILE_EXTENSIONS) {
+			jsProject = prj4Ext.remove(jsFileExt);
+		}
+		if (jsProject == null) {
 			return null; // return null due to missing implementation module
 		}
-		N4JSProjectConfigSnapshot jsProject = prj4Ext.remove(JS_FILE_EXTENSION);
 
 		Iterator<Entry<String, N4JSProjectConfigSnapshot>> iter = prj4Ext.entrySet().iterator();
 		while (iter.hasNext()) {
