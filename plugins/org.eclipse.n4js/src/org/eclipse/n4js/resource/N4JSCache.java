--- conflicted
+++ resolved
@@ -17,6 +17,7 @@
 
 import java.util.Arrays;
 import java.util.List;
+import java.util.Objects;
 
 import org.eclipse.core.runtime.OperationCanceledException;
 import org.eclipse.emf.common.notify.Notifier;
@@ -70,17 +71,11 @@
 
 		try (Measurement M = N4JSDataCollectors.dcCacheMakeKeys.getMeasurementIfInactive()) {
 			if (moreKeys == null || moreKeys.length == 0) {
-<<<<<<< HEAD
-				return firstKey;
-			}
-			return Arrays.asList(firstKey, Arrays.asList(moreKeys));
-=======
 				// must directly return first element because this could be already a key
 				return firstKey;
 			}
 			int hashCode = 31 * firstKey.hashCode() + Objects.hash(moreKeys);
 			return Arrays.asList(hashCode, firstKey, Arrays.asList(moreKeys));
->>>>>>> fb9431b4
 		}
 	}
 
