--- conflicted
+++ resolved
@@ -121,14 +121,9 @@
 			TMember tmember = memberDecl.getDefinedTypeElement();
 			// If this member is replaced by a polyfill's member, we accept that polyfill'member as well.
 			// Note that we enable this for static polyfill. We may want to extend this to runtime polyfill as well.
-<<<<<<< HEAD
-			if (tmember.getContainingModule().isStaticPolyfillAware()) {
-				N4ClassDeclaration filler = staticPolyfillHelper.getStaticPolyfill(tclassFilled);
-=======
 			if (tmember != null && tmember.getContainingModule().isStaticPolyfillAware()) {
 				TClassifier tclassFilled = (TClassifier) tmember.getContainingType();
-				N4ClassDeclaration filler = projectUtils.getStaticPolyfill(tclassFilled);
->>>>>>> 429c1052
+				N4ClassDeclaration filler = staticPolyfillHelper.getStaticPolyfill(tclassFilled);
 				// Search for the polyfill's member
 				Optional<N4MemberDeclaration> fillerMember = filler.getOwnedMembers().stream()
 						.filter(mem -> mem.eClass() == memberDecl.eClass() &&
