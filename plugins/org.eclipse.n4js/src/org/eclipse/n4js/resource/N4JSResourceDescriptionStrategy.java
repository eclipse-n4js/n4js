--- conflicted
+++ resolved
@@ -318,19 +318,6 @@
 		if (eObject instanceof TModule) {
 			TModule module = (TModule) eObject;
 			internalCreateEObjectDescriptionForRoot(module, acceptor);
-<<<<<<< HEAD
-			for (TNamespace namespace : module.getNamespaces()) {
-				internalCreateEObjectDescription(namespace, acceptor);
-			}
-			for (Type type : module.getTypes()) {
-				internalCreateEObjectDescription(type, acceptor);
-			}
-			for (TFunction fun : module.getFunctions()) {
-				internalCreateEObjectDescription(fun, acceptor);
-			}
-			for (TVariable variable : module.getExportedVariables()) {
-				internalCreateEObjectDescription(variable, acceptor);
-=======
 			for (AbstractNamespace ns : module.getAllNamespaces()) {
 				for (TNamespace namespace : ns.getNamespaces()) {
 					internalCreateEObjectDescription(namespace, acceptor);
@@ -338,13 +325,12 @@
 				for (Type type : ns.getTypes()) {
 					internalCreateEObjectDescription(type, acceptor);
 				}
-				for (Type fun : ns.getFunctions()) {
+				for (TFunction fun : ns.getFunctions()) {
 					internalCreateEObjectDescription(fun, acceptor);
 				}
 				for (TVariable variable : ns.getExportedVariables()) {
 					internalCreateEObjectDescription(variable, acceptor);
 				}
->>>>>>> 6b3db406
 			}
 		}
 		return false;
