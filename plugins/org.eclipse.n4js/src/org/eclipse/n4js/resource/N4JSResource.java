--- conflicted
+++ resolved
@@ -96,11 +96,7 @@
  * contents class {@link ModuleAwareContentsList}.
  */
 public class N4JSResource extends PostProcessingAwareResource implements ProxyResolvingResource {
-<<<<<<< HEAD
-	private final static Logger log = Logger.getLogger(N4JSResource.class);
-=======
 	private final static Logger LOGGER = Logger.getLogger(N4JSResource.class);
->>>>>>> 9db9e999
 
 	/**
 	 * Special contents list which allows for the first slot to be a proxy in case the resource has been created by
@@ -971,19 +967,11 @@
 					if (fnf.getCause() instanceof FileNotFoundException) {
 						// This happens for instance when an external library was removed,
 						// but another external library depends on the removed one.
-<<<<<<< HEAD
-						log.warn("File not found during proxy resolution", fnf);
-=======
 						LOGGER.warn("File not found during proxy resolution", fnf);
->>>>>>> 9db9e999
 						return proxy;
 					}
 					throw fnf;
 				}
-<<<<<<< HEAD
-
-=======
->>>>>>> 9db9e999
 				// special handling #2:
 				// if targetResource exists, make sure it is post-processed *iff* this resource is post-processed
 				// (only relevant in case targetResource wasn't loaded from index, because after loading from index it
