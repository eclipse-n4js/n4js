--- conflicted
+++ resolved
@@ -821,11 +821,7 @@
 							return;
 						}
 					}
-<<<<<<< HEAD
-					N4JSSourceFolderSnapshot srcFld = workspaceAccess.findSourceFolderContaining(this, uri);
-					Path srcRoot = URIUtils.toPath(srcFld.getPath());
-=======
->>>>>>> e9e9a634
+
 					result = new DtsParser().parse(srcRoot, null, this);
 				} else {
 					try (Reader reader = createReader(inputStream);) {
