--- conflicted
+++ resolved
@@ -280,7 +280,6 @@
 		return actualChanges;
 	}
 
-<<<<<<< HEAD
 	private Collection<LibraryChange> uninstallInternal(IProgressMonitor monitor, MultiStatus status,
 			LibraryChange requestedChange) {
 
@@ -337,8 +336,6 @@
 		return actualChanges;
 	}
 
-=======
->>>>>>> dcf5538d
 	private String getActualVersion(Path completePath) {
 		URI location = URI.createFileURI(completePath.toString());
 		String versionStr = projectDescriptionLoader.loadVersionAndN4JSNatureFromProjectDescriptionAtLocation(location)
