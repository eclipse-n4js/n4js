/**
 * Copyright (c) 2016 NumberFour AG.
 * All rights reserved. This program and the accompanying materials
 * are made available under the terms of the Eclipse Public License v1.0
 * which accompanies this distribution, and is available at
 * http://www.eclipse.org/legal/epl-v10.html
 *
 * Contributors:
 *   NumberFour AG - Initial API and implementation
 */
module org.eclipse.n4js.GenerateN4JS

import org.eclipse.xtext.xtext.generator.*
import org.eclipse.xtext.xtext.generator.model.project.*

import org.eclipse.n4js.generation.*

var rootPath = ".."
var runtimeProjectName = "org.eclipse.n4js"
var runtimeProjectPath = "${rootPath}/${runtimeProjectName}"

var options = org.eclipse.xtext.xtext.generator.parser.antlr.AntlrOptions {
	keptBitSetName = "FOLLOW_ruleExpression_in_ruleExpressionStatement"
	keptBitSetsPattern = "FOLLOW_norm1_Expression_in_ruleExpressionStatement.*"
	skipUnusedRules = false
	stripAllComments = true
}

Workflow {
	component = XtextGenerator {
		configuration = N4JSGeneratorModule {
			project = StandardProjectConfig {
				baseName = runtimeProjectName
				rootPath = rootPath
				genericIde = {
					enabled = true
				}
				createEclipseMetaData = false
			}
			code = {
				encoding = "UTF-8"
				// same as org.eclipse.n4js.releng.utils.license.LicenseTemplate.COPYRIGHT_HEADER
				// should re-use in the long run
				fileHeader = "/**\n * Copyright (c) 2017 NumberFour AG.\n * All rights reserved. This program and the accompanying materials\n * are made available under the terms of the Eclipse Public License v1.0\n * which accompanies this distribution, and is available at\n * http://www.eclipse.org/legal/epl-v10.html\n *\n * Contributors:\n *   NumberFour AG - Initial API and implementation\n */"
				preferXtendStubs = false
			}
		}

		language = XtextGeneratorLanguage {
			name = "org.eclipse.n4js.TypeExpressions"
			fileExtensions = "n4ts"

			referencedResource = "platform:/resource/org.eclipse.emf.ecore.xcore.lib/model/XcoreLang.xcore"
			referencedResource = "platform:/resource/org.eclipse.emf.ecore/model/Ecore.ecore"
			referencedResource = "platform:/resource/org.eclipse.emf.ecore/model/Ecore.genmodel"
			referencedResource = "platform:/resource/org.eclipse.n4js.ts.model/model/Types.xcore"
			referencedResource = "platform:/resource/org.eclipse.n4js.ts.model/model/TypeRefs.xcore"

			// Java API to access grammar elements (required by several other fragments)
			fragment = grammarAccess.GrammarAccessFragment2 {}

			// serializer 2.0
			fragment = serializer.SerializerFragment2 {
				generateStub = false
			}

			// content assist API
			fragment = ui.contentAssist.ContentAssistFragment2 {
				inheritImplementation = false
			}

			fragment = formatting.Formatter2Fragment2 {
				generateStub = false
			}
		}

		language = XtextGeneratorLanguage {
			name = "org.eclipse.n4js.N4JS"
<<<<<<< HEAD
			fileExtensions = "n4js,n4jsx,js,cjs,mjs,jsx,n4jsd"
=======
			fileExtensions = "n4js,n4jsx,js,jsx,n4jsd,ts"
			// note regarding d.ts:
			// We would like to add only .d.ts (not .ts), but dots inside files extensions are not supported
			// due to: org.eclipse.emf.common.util.URI.fileExtension() called in org.eclipse.emf.ecore.resource.impl.ResourceFactoryRegistryImpl.getFactory(...)
>>>>>>> 00d791ce

			referencedResource = "platform:/resource/org.eclipse.emf.ecore.xcore.lib/model/XcoreLang.xcore"
			referencedResource = "platform:/resource/org.eclipse.emf.ecore/model/Ecore.ecore"
			referencedResource = "platform:/resource/org.eclipse.emf.ecore/model/Ecore.genmodel"
			referencedResource = "platform:/resource/org.eclipse.n4js.ts.model/model/Types.xcore"
			referencedResource = "platform:/resource/org.eclipse.n4js.ts.model/model/TypeRefs.xcore"
			referencedResource = "platform:/resource/org.eclipse.n4js.model/model/N4JS.xcore"

			fragment = grammarAccess.GrammarAccessFragment2 {}

			fragment = ecore.EMFGeneratorFragment2 {}

			fragment = serializer.SerializerFragment2 {
				generateStub = false
			}

			fragment = resourceFactory.ResourceFactoryFragment2 {}

			fragment = org.eclipse.n4js.antlr.N4JSAntlrGeneratorFragment2 auto-inject {
				combinedGrammar = false
				debugGrammar = true
				antlrParam = "-Xconversiontimeout"
				antlrParam = "30000"
			}

			// Xtend-based API for validation
			fragment = validation.ValidatorFragment2 auto-inject {
				inheritImplementation = false
				generateXtendStub = true
			}

			fragment = exporting.SimpleNamesFragment2 {}

			fragment = builder.BuilderIntegrationFragment2 {}

			// generator API
			fragment = generator.GeneratorFragment2 {
				generateMwe = false
				generateJavaMain = false
				generateStub = false
			}

			// formatter API
			fragment = formatting.Formatter2Fragment2 {
				generateXtendStub = true
			}

			fragment = org.eclipse.n4js.antlr.compressor.ParserCompressorFragment2 auto-inject {
				// Enabled to produce shorter Java code and ease debugging at the expense of a little uglier (because more dense) code
				joinLinesEagerly = true
				grammarFile = "${runtimeProjectPath}.ide/src-gen/org/eclipse/n4js/ide/contentassist/antlr/internal/InternalN4JSParser.java"
				grammarFile = "${runtimeProjectPath}/src-gen/org/eclipse/n4js/parser/antlr/internal/InternalN4JSParser.java"
			}
		}
	}
}<|MERGE_RESOLUTION|>--- conflicted
+++ resolved
@@ -76,14 +76,10 @@
 
 		language = XtextGeneratorLanguage {
 			name = "org.eclipse.n4js.N4JS"
-<<<<<<< HEAD
-			fileExtensions = "n4js,n4jsx,js,cjs,mjs,jsx,n4jsd"
-=======
-			fileExtensions = "n4js,n4jsx,js,jsx,n4jsd,ts"
+			fileExtensions = "n4js,n4jsx,js,cjs,mjs,jsx,n4jsd,ts"
 			// note regarding d.ts:
 			// We would like to add only .d.ts (not .ts), but dots inside files extensions are not supported
 			// due to: org.eclipse.emf.common.util.URI.fileExtension() called in org.eclipse.emf.ecore.resource.impl.ResourceFactoryRegistryImpl.getFactory(...)
->>>>>>> 00d791ce
 
 			referencedResource = "platform:/resource/org.eclipse.emf.ecore.xcore.lib/model/XcoreLang.xcore"
 			referencedResource = "platform:/resource/org.eclipse.emf.ecore/model/Ecore.ecore"
