--- conflicted
+++ resolved
@@ -299,21 +299,12 @@
 						IResourceDescriptions xtextIndex = n4jsCore.getXtextIndex(apiImplModule.eResource()
 								.getResourceSet());
 						IResourceDescription resourceDescription = xtextIndex.getResourceDescription(apiURI);
-<<<<<<< HEAD
-						if (resourceDescription == null)
-							return null;
-						apiModule = n4jsCore.loadModuleFromIndex(apiImplModule.eResource().getResourceSet(),
-								resourceDescription, false);
-						if (apiModule != null)
-							break labelA;
-=======
 						if (resourceDescription != null) {
 							apiModule = n4jsCore.loadModuleFromIndex(apiImplModule.eResource().getResourceSet(),
 									resourceDescription, false);
 							if (apiModule != null)
 								break labelA;
 						}
->>>>>>> 387ace14
 					}
 				}
 
