--- conflicted
+++ resolved
@@ -193,15 +193,9 @@
 	/**
 	 * Add an issue if explicit use of structural type operator with a primitive type is detected.
 	 */
-<<<<<<< HEAD
-	def private void internalCheckStructuralPrimitiveTypeRef(ParameterizedTypeRef typeRef) {
-		if (typeRef.typingStrategy != TypingStrategy.NOMINAL && !N4JSLanguageUtils.mayBeReferencedStructurally(typeRef.declaredType)) {
-			addIssue(IssueCodes.messageForTYS_STRUCTURAL_PRIMITIVE, typeRef, TYS_STRUCTURAL_PRIMITIVE);
-=======
 	def private void internalCheckStructuralPrimitiveTypeRef(ParameterizedTypeRef typeRefInAST) {
 		if (typeRefInAST.typingStrategy != TypingStrategy.NOMINAL && !N4JSLanguageUtils.mayBeReferencedStructurally(typeRefInAST.declaredType)) {
 			addIssue(IssueCodes.messageForTYS_STRUCTURAL_PRIMITIVE, typeRefInAST, TYS_STRUCTURAL_PRIMITIVE);
->>>>>>> 085c2065
 		}
 	}
 
@@ -296,19 +290,11 @@
 	/*
 	 * Constraints 08: primitive types except any must not be declared dynamic
 	 */
-<<<<<<< HEAD
-	def private internalCheckDynamic(ParameterizedTypeRef ref) {
-		if (ref.dynamic) {
-			val Type t = ref.declaredType;
-			if (!N4JSLanguageUtils.mayBeReferencedDynamically(t)) {
-				addIssue(IssueCodes.getMessageForTYS_PRIMITIVE_TYPE_DYNAMIC(t.name), ref,
-=======
 	def private internalCheckDynamic(ParameterizedTypeRef refInAST) {
 		if (refInAST.dynamic) {
 			val Type t = refInAST.declaredType;
 			if (!N4JSLanguageUtils.mayBeReferencedDynamically(t)) {
 				addIssue(IssueCodes.getMessageForTYS_PRIMITIVE_TYPE_DYNAMIC(t.name), refInAST,
->>>>>>> 085c2065
 					TYS_PRIMITIVE_TYPE_DYNAMIC);
 			}
 		}
