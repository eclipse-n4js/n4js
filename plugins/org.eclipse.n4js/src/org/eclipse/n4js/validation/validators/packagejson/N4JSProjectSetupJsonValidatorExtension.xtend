/**
 * Copyright (c) 2018 NumberFour AG.
 * All rights reserved. This program and the accompanying materials
 * are made available under the terms of the Eclipse Public License v1.0
 * which accompanies this distribution, and is available at
 * http://www.eclipse.org/legal/epl-v10.html
 * 
 * Contributors:
 *   NumberFour AG - Initial API and implementation
 */
package org.eclipse.n4js.validation.validators.packagejson

import com.google.common.base.Optional
import com.google.common.base.Predicate
import com.google.common.base.Predicates
import com.google.common.collect.HashMultimap
import com.google.common.collect.Iterables
import com.google.common.collect.LinkedListMultimap
import com.google.common.collect.Multimap
import com.google.inject.Inject
import com.google.inject.Singleton
import java.io.IOException
import java.nio.file.FileVisitResult
import java.nio.file.Files
import java.nio.file.Path
import java.nio.file.SimpleFileVisitor
import java.nio.file.attribute.BasicFileAttributes
import java.util.ArrayList
import java.util.HashMap
import java.util.List
import java.util.Map
import java.util.Set
import java.util.Stack
import org.eclipse.emf.common.util.URI
import org.eclipse.emf.ecore.EObject
import org.eclipse.emf.ecore.resource.Resource
import org.eclipse.emf.ecore.util.EcoreUtil
import org.eclipse.n4js.N4JSGlobals
import org.eclipse.n4js.json.JSON.JSONArray
import org.eclipse.n4js.json.JSON.JSONDocument
import org.eclipse.n4js.json.JSON.JSONObject
import org.eclipse.n4js.json.JSON.JSONPackage
import org.eclipse.n4js.json.JSON.JSONStringLiteral
import org.eclipse.n4js.json.JSON.JSONValue
import org.eclipse.n4js.json.JSON.NameValuePair
import org.eclipse.n4js.json.model.utils.JSONModelUtils
import org.eclipse.n4js.json.validation.^extension.AbstractJSONValidatorExtension
import org.eclipse.n4js.json.validation.^extension.CheckProperty
import org.eclipse.n4js.n4mf.DeclaredVersion
import org.eclipse.n4js.n4mf.ModuleFilterSpecifier
import org.eclipse.n4js.n4mf.ProjectDependency
import org.eclipse.n4js.n4mf.ProjectDescription
import org.eclipse.n4js.n4mf.ProjectType
import org.eclipse.n4js.n4mf.SourceContainerDescription
import org.eclipse.n4js.n4mf.SourceContainerType
import org.eclipse.n4js.n4mf.VersionConstraint
import org.eclipse.n4js.projectModel.IN4JSCore
import org.eclipse.n4js.projectModel.IN4JSProject
import org.eclipse.n4js.projectModel.IN4JSSourceContainerAware
import org.eclipse.n4js.resource.N4JSResourceDescriptionStrategy
import org.eclipse.n4js.resource.XpectAwareFileExtensionCalculator
import org.eclipse.n4js.ts.types.TClassifier
import org.eclipse.n4js.ts.types.TMember
import org.eclipse.n4js.ts.types.TypesPackage
import org.eclipse.n4js.utils.ProjectDescriptionHelper
import org.eclipse.n4js.utils.ProjectDescriptionUtils
import org.eclipse.n4js.utils.Version
import org.eclipse.n4js.utils.WildcardPathFilterHelper
import org.eclipse.n4js.validation.IssueCodes
import org.eclipse.n4js.validation.N4JSElementKeywordProvider
import org.eclipse.n4js.validation.helper.SoureContainerAwareDependencyTraverser
import org.eclipse.xtend.lib.annotations.Data
import org.eclipse.xtext.nodemodel.util.NodeModelUtils
import org.eclipse.xtext.resource.IContainer
import org.eclipse.xtext.resource.IContainer.Manager
import org.eclipse.xtext.resource.IEObjectDescription
import org.eclipse.xtext.resource.XtextResource
import org.eclipse.xtext.resource.impl.ResourceDescriptionsProvider
import org.eclipse.xtext.validation.Check

import static com.google.common.base.Preconditions.checkState
import static org.eclipse.n4js.n4mf.ProjectType.*
import static org.eclipse.n4js.validation.IssueCodes.*
import static org.eclipse.n4js.validation.validators.packagejson.ProjectTypePredicate.*

import static extension com.google.common.base.Strings.nullToEmpty

/**
 * A JSON validator extension that validates {@code package.json} resources in the context
 * of higher-level concepts such as project references, the general project setup and feature restrictions.
 * 
 * Generally, this validator includes constraints that are implemented based on the converted {@link ProjectDescription}
 * as it can be obtained from the {@link ProjectDescriptionHelper}. This especially includes non-local validation
 * such as the resolution of referenced projects.
 * 
 * For lower-level, structural and local validations with regard to {@code package.json} 
 * files , see {@link PackageJsonValidatorExtension}. 
 */
@Singleton
public class N4JSProjectSetupJsonValidatorExtension extends AbstractJSONValidatorExtension {
	
	static val API_TYPE = anyOf(API);
	static val RE_TYPE = anyOf(RUNTIME_ENVIRONMENT);
	static val RL_TYPE = anyOf(RUNTIME_LIBRARY);
	static val TEST_TYPE = anyOf(TEST);
	static val RE_OR_RL_TYPE = anyOf(RUNTIME_ENVIRONMENT, RUNTIME_LIBRARY);
	static val LIB_OR_VALIDATION = anyOf(LIBRARY, VALIDATION);

	/**
	 * Key to store a converted ProjectDescription instance in the validation context for re-use across different check-methods
	 * @See {@link #getProjectDescription()} 
	 */
	private static final String PROJECT_DESCRIPTION_CACHE = "PROJECT_DESCRIPTION_CACHE";
	
	/**
	 * Key to store a map of all available projects in the validation context for re-use across different check-methods.
	 * @See {@link #getAllExistingProjectIds()} 
	 */
	private static String ALL_EXISTING_PROJECT_CACHE = "ALL_EXISTING_PROJECT_CACHE";
	
	/**
	 * Key to store a map of all declared project dependencies in the validation context for re-use across different check-methods.
	 * @See {@link #getDeclaredProjectDependencies()} 
	 */
	private static String DECLARED_DEPENDENCIES_CACHE = "DECLARED_DEPENDENCIES_CACHE";

	@Inject
	private extension IN4JSCore

	@Inject
	private Manager containerManager;

	@Inject
	private ResourceDescriptionsProvider resourceDescriptionsProvider;

	@Inject
	private XpectAwareFileExtensionCalculator fileExtensionCalculator;
	
	@Inject
	private ProjectDescriptionHelper projectDescriptionHelper;
	
	@Inject
	private WildcardPathFilterHelper wildcardHelper;
	
	@Inject
	protected N4JSElementKeywordProvider keywordProvider;
	
	override boolean isResponsible(Map<Object, Object> context, EObject eObject) {
		// this validator extension only applies to package.json files
		return fileExtensionCalculator.getFilenameWithoutXpectExtension(eObject.eResource().getURI())
				.equals(IN4JSProject.PACKAGE_JSON);
	}
	
	/**
	 * According to IDESpec §§12.04 Polyfills at most one Polyfill can be provided for a class.
	 * Here the consistency according to the given combination of runtime-environment and runtime-libraries of the
	 * project definition will be checked.
	 */
	@Check
	def checkConsistentPolyfills(JSONDocument document) {
		// Take the RTE and RTL's check for duplicate fillings.
		// lookup of Names in n4mf &
		val Map<String, JSONStringLiteral> mQName2rtDep = newHashMap()

		val description = getProjectDescription();
		val projectName = description.projectId;

		// if the project name cannot be determined, exit early
		if (projectName === null) {
			return;
		}

		// gather required runtime libraries in terms of JSONStringLiterals
		val requiredRuntimeLibrariesValue = getSingleDocumentValue(
			ProjectDescriptionHelper.PROP__N4JS + "." + ProjectDescriptionHelper.PROP__REQUIRED_RUNTIME_LIBRARIES,
			JSONArray);
		if (requiredRuntimeLibrariesValue === null) {
			return;
		}
		var Iterable<? extends JSONStringLiteral> rteAndRtl = requiredRuntimeLibrariesValue.elements.filter(
			JSONStringLiteral);

		// Describing Self-Project as RuntimeDependency to handle clash with filled Members from current Project consistently.
		val selfProject = JSONModelUtils.createStringLiteral(projectName);
		val Optional<? extends IN4JSProject> optOwnProject = findProject(document.eResource.URI)
		if (optOwnProject.present) {
			rteAndRtl = Iterables.concat(rteAndRtl, #{selfProject})
		}

		for (JSONStringLiteral libraryLiteral : rteAndRtl) {
			if (null !== libraryLiteral) {
				val String libPPqname = libraryLiteral.value
				mQName2rtDep.put(libPPqname, libraryLiteral)
			}
		}

		// own Project can provide filled members as well, if of type RuntimeEnvironment/RuntimeLibrary:
		val List<IEObjectDescription> allPolyFillTypes = getAllNonStaticPolyfills(document.eResource)

		// 1.a. For Each containing File: get the Exported Polyfills:   <QN, PolyFilledProvision>
		// if the file is from our self, then ignore it; validation will be done for the local file separately.
		val LinkedListMultimap<String, PolyFilledProvisionPackageJson> exportedPolyfills_QN_to_PolyProvision = LinkedListMultimap.
			create
		for (ieoT : allPolyFillTypes) {
			val optSrcContainer = findN4JSSourceContainer(ieoT.EObjectURI)
			if (optSrcContainer.present) {
				val srcCont = optSrcContainer.get;
				val depQName = srcCont.project.projectId;
				val dependency = mQName2rtDep.get(depQName);
				if (dependency === null) {
					// TODO IDE-1735 typically a static Polyfill - can only be used inside of a single project
				} else if (dependency !== selfProject) {
					exportedPolyfills_QN_to_PolyProvision.put(
						ieoT.qualifiedName.toString,
						new PolyFilledProvisionPackageJson(depQName, dependency, ieoT)
					)
				}
			} else {
				throw new IllegalStateException("No container library found for " + ieoT.qualifiedName)
			}
		}

		// Search for clashes in Polyfill:
		// markermap: {lib1,lib2,...}->"filledname"
		val Multimap<Set<JSONStringLiteral>, String> markerMapLibs2FilledName = LinkedListMultimap.create // Value is QualifiedName of polyfill_Element
		for (String polyExport_QN : exportedPolyfills_QN_to_PolyProvision.keySet) {
			val polyProvisions = exportedPolyfills_QN_to_PolyProvision.get(polyExport_QN);
			if (polyProvisions.size > 1) {

				// For each filled member determine the set of fillers:
				val m = LinkedListMultimap.<String, PolyFilledProvisionPackageJson>create // memberName->PolyProvisionA,PolyProvisionB ...
				for (prov : polyProvisions) {

					// contextScope.getSingleElement( prov.ieoDescrOfPolyfill.qualifiedName )
					var eoPolyFiller = prov.ieoDescrOfPolyfill.EObjectOrProxy

					if (eoPolyFiller instanceof TClassifier) {
						val resolvedEoPolyFiller = EcoreUtil.resolve(eoPolyFiller, document.eResource) as TClassifier
						if (!resolvedEoPolyFiller.isPolyfill) {
							throw new IllegalStateException(
								"Expected a polyfill, but wasn't: " + resolvedEoPolyFiller.name)
						} else { // yes, it's an polyfiller.
							for (TMember member : resolvedEoPolyFiller.ownedMembers) {

								// Usually if the name is equal - no matter what the rest of the signature tells - it's a clash.
								// TODO Situation which are allowed: one provides getter only, other provides setter only.
								m.put(member.name, prov)
							}
						}
					}
				}

				for (filledInMemberName : m.keySet) {
					val providers = m.get(filledInMemberName)
					if (providers.size > 1) {

						// register for error:
						val keySet = newHashSet()
						providers.forEach[keySet.add(it.libraryProjectReferenceLiteral)]
						val filledTypeFQN = providers.head.descriptionStandard // or: polyExport_QN
						val message = filledTypeFQN + "#" + filledInMemberName
						markerMapLibs2FilledName.put(keySet, message)
					}
				}

			}
		}

		// just issue markers. only case a,b and c without self
		// Cases to consider:
		// a) standard - clash with multiple dependent libraries (not self)
		// b) clash with only one library (not self) --> library is not error-free
		// obsolete: c) clash with multiple libraries and self --> something
		// obsolete: d) clash with only one library and it is self --> we have errors
		//
		for (Set<JSONStringLiteral> keyS : markerMapLibs2FilledName.keySet) {

			val polyFilledMemberAsStrings = markerMapLibs2FilledName.get(keyS)
			val libsString = keyS.toList.map[it.getValue].sort.join(", ")

			val userPresentablePolyFills = polyFilledMemberAsStrings.toList.map['"' + it + '"'].sort.join(", ")

			if (keyS.size > 1) {

				// case a: multiple dependencies clash
				val issMsg = if (polyFilledMemberAsStrings.size == 1) {
						IssueCodes.getMessageForPOLY_CLASH_IN_RUNTIMEDEPENDENCY(libsString, userPresentablePolyFills)
					} else {
						IssueCodes.
							getMessageForPOLY_CLASH_IN_RUNTIMEDEPENDENCY_MULTI(libsString, userPresentablePolyFills)
					}

				// add Issue for each
				keyS.forEach [
					addIssue(issMsg, it, IssueCodes.POLY_CLASH_IN_RUNTIMEDEPENDENCY)
				]
			} else {
				// case b: not error-free:
				val issMsg = IssueCodes.
					getMessageForPOLY_ERROR_IN_RUNTIMEDEPENDENCY(libsString, userPresentablePolyFills)
				addIssue(issMsg, keyS.head, IssueCodes.POLY_ERROR_IN_RUNTIMEDEPENDENCY)

			}

		}
	}


	/** Get a list of all polyfill types & IEObjecdescriptions accessible in the whole Project.
	 * @param manifestResourceUsedAsContext just a resource to build the scope
	 * @return List of Type->IEObjectdescription
	 * */
	private def List<IEObjectDescription> getAllNonStaticPolyfills(Resource projectDescriptionResourceUsedAsContext) {

		val asXtextRes = projectDescriptionResourceUsedAsContext as XtextResource;
		val resDescr = asXtextRes.resourceServiceProvider.resourceDescriptionManager.getResourceDescription(asXtextRes);

		val List<IContainer> visibleContainers = containerManager.getVisibleContainers(
			resDescr,
			resourceDescriptionsProvider.getResourceDescriptions(projectDescriptionResourceUsedAsContext)
		);

		val types = newArrayList()
		for (IEObjectDescription descr : visibleContainers.map[it.getExportedObjectsByType(TypesPackage.Literals.TYPE)].flatten) {
			val isPolyFill = N4JSResourceDescriptionStrategy.getPolyfill(descr);
			val isStaticPolyFill = N4JSResourceDescriptionStrategy.getStaticPolyfill(descr);

			if (isPolyFill && !isStaticPolyFill) {
				types.add(descr);
			}
		}
		return types;
	}
	
	/** IDEBUG-266 issue error warning on cyclic dependencies. */
	@Check
	def checkCyclicDependencies(JSONDocument document) {
		val project = findProject(document.eResource.URI).orNull;
		if (null !== project) {
			val result = new SoureContainerAwareDependencyTraverser(project).result;
			if (result.hasCycle) {
				// add issue to 'name' property or alternatively to the whole document
				val nameValue = getSingleDocumentValue(ProjectDescriptionHelper.PROP__NAME);
				val message = getMessageForPROJECT_DEPENDENCY_CYCLE(result.prettyPrint([calculateName]));
				addIssuePreferred(#[nameValue], message, PROJECT_DEPENDENCY_CYCLE);
			} else {
				//for performance reasons following is not separate check
				/*
				 * otherwise we would traverse all transitive dependencies multiple times,
				 * and we would care for cycles
				 */
				project.holdsProjectWithTestFragmentDependsOnTestLibrary()
			}
		}
	}


	/**
	 * Checks if a project containing {@link SourceContainerType#TEST} depends 
	 * (directly or transitively) on a {@link ProjectType#RUNTIME_LIBRARY} test runtime library.
	 */
	private def holdsProjectWithTestFragmentDependsOnTestLibrary(IN4JSProject project) {

		val JSONValue sourcesSection = getSingleDocumentValue(ProjectDescriptionHelper.PROP__N4JS + "." + ProjectDescriptionHelper.PROP__SOURCES, JSONValue);
		val List<SourceContainerDescription> sourceContainers = ProjectDescriptionUtils.getSourceContainerDescriptions(sourcesSection);
		
		if (sourceContainers === null) {
			return;
		}
		
		val hasTestFragment = sourceContainers.findFirst[sf| SourceContainerType.TEST.equals(sf.getSourceContainerType)] !== null;

		if(!hasTestFragment){
			return;
		}
		
		if(!anyDependsOnTestLibrary(#[project])){
			addIssuePreferred(#[], getMessageForSRCTEST_NO_TESTLIB_DEP(N4JSGlobals.MANGELHAFT), PROJECT_DEPENDENCY_CYCLE); 
		}
	}
	
	/**
	 * check if any project in the list has dependency on test library, if so return true.
	 * Otherwise invoke recursively in dependencies list of each project in initial list.
	 *
	 * NOTE: this implementation is not cycle safe!
	 *
	 * @returns true if any of the projects in the provided list depends (transitively) on the test library.
	 */
	private def boolean anyDependsOnTestLibrary(List<? extends IN4JSProject> projects) {
		projects.findFirst[p|
				p.dependencies.findFirst[N4JSGlobals.VENDOR_ID.equals(vendorID) && (N4JSGlobals.MANGELHAFT.equals(projectId) || N4JSGlobals.MANGELHAFT_ASSERT.equals(projectId))] !== null
				|| anyDependsOnTestLibrary(p.dependencies)
			] !== null
	}

	private def String calculateName(IN4JSSourceContainerAware it) {
		it.projectId;
	}

	/**
	 * Checks whether a test project either tests APIs or libraries. Raises a validation issue, if the test project
	 * tests both APIs and libraries. Does nothing if the project description of the validated project is NOT a test
	 * project.
	 */
	@CheckProperty(propertyPath = ProjectDescriptionHelper.PROP__N4JS + "." + ProjectDescriptionHelper.PROP__TESTED_PROJECTS)
	def checkTestedProjectsType(JSONValue testedProjectsValue) {
		val description = getProjectDescription();
		
		// make sure the listed tested projects do not mismatch in their type (API vs. library)
		if (TEST == description.projectType) {
			val projects = description.testedProjects;
			if (!projects.nullOrEmpty) {
				val allProjects = getAllExistingProjectIds();
				val head = projects.head;
				val refProjectType = allProjects.get(head.projectId)?.projectType
				
				// check whether 'projects' contains a dependency to an existing project of different
				// type than 'head'
				if (projects.exists[testedProject | allProjects.containsKey(testedProject.projectId) &&
					refProjectType != allProjects.get(testedProject.projectId)?.projectType
				]) {
					addIssue(
						messageForMISMATCHING_TESTED_PROJECT_TYPES, 
						testedProjectsValue,
						MISMATCHING_TESTED_PROJECT_TYPES);
				}
			}
		}
	}

	/**
	 * Checks whether a library project, that belongs to a specific implementation (has defined implementation ID) does not
	 * depend on any other libraries that belong to any other implementation. In such cases, raises validation issue.
	 */
	@CheckProperty(propertyPath = ProjectDescriptionHelper.PROP__DEPENDENCIES)
	def checkHasConsistentImplementationIdChain(JSONValue dependenciesValue) {
		// exit early in case of a malformed dependencies section (structural validation is handled elsewhere)
		if (!(dependenciesValue instanceof JSONObject)) {
			return;
		}
		
		// pairs that represent project dependencies
		val dependencyPairs = (dependenciesValue as JSONObject).nameValuePairs;
		// obtain project description for higher-level access to contained information
		val description = getProjectDescription();
		
		if (LIBRARY == description.projectType && !description.implementationId.nullOrEmpty) {
			val expectedImplementationId = description.implementationId;
			val allProjects = getAllExistingProjectIds();
			
			dependencyPairs.filterNull.forEach[ pair |
				val dependencyProjectId = pair.name;
				val actualImplementationId = allProjects.get(dependencyProjectId)?.implementationId?.orNull;
				if (!actualImplementationId.nullOrEmpty && actualImplementationId != expectedImplementationId) {
					val message = getMessageForMISMATCHING_IMPLEMENTATION_ID(expectedImplementationId, 
						dependencyProjectId, actualImplementationId);
					addIssue(message, pair, MISMATCHING_IMPLEMENTATION_ID);
				}
			];
		}
	}

	/**
	 * Checks if any transitive external dependency of a workspace project references to a workspace
	 * project. If so, raises a validation warning.
	 */
	@CheckProperty(propertyPath = ProjectDescriptionHelper.PROP__DEPENDENCIES)
	def checkExternalProjectDoesNotReferenceWorkspaceProject(JSONValue dependenciesValue) {
		val allProjects = getAllExistingProjectIds();
		val description = getProjectDescription();
		
		// if the project name cannot be determined, exit early
		if (description.projectId === null) {
			return;
		}
		
		val currentProject = allProjects.get(description.projectId);

		// Nothing to do with non-existing, missing and/or external projects.
		if (null === currentProject || !currentProject.exists || currentProject.external) {
			return;
		}

		val visitedProjectIds = newHashSet();
		val stack = new Stack;
		stack.addAll(currentProject.allDirectDependencies.filter(IN4JSProject).filter[external]);

		while (!stack.isEmpty) {

			val actual = stack.pop;
			val actualId = actual.projectId;
			checkState(actual.external, '''Implementation error. Only external projects are expected: «actual».''');

			if (!visitedProjectIds.add(actualId)) {
				// Cyclic dependency. This will be handles somewhere else. Nothing to do.
				return;
			}

			val actualDirectDependencies = actual.allDirectDependencies.filter(IN4JSProject);
			// If external has any *NON* external dependency we should raise a warning.
			val workspaceDependency = actualDirectDependencies.findFirst[!external];
			if (null !== workspaceDependency) {
				val workspaceDependencyId = workspaceDependency.projectId;
				val message = getMessageForEXTERNAL_PROJECT_REFERENCES_WORKSPACE_PROJECT(actualId, workspaceDependencyId);
				addIssue(
					message,
					dependenciesValue,
					EXTERNAL_PROJECT_REFERENCES_WORKSPACE_PROJECT
				);
				return;
			}

			stack.addAll(actualDirectDependencies.filter[external]);
		}
	}

	@Check
	def void checkDependenciesAndDevDependencies(JSONDocument document) {
		val references = newArrayList;
		for (value : getDocumentValues(ProjectDescriptionHelper.PROP__DEPENDENCIES)) {
			references += getReferencesFromDependenciesObject(value);
		}
		for (value : getDocumentValues(ProjectDescriptionHelper.PROP__DEV_DEPENDENCIES)) {
			// do not validate devDependencies in external projects, because these are not installed
			// by npm for transitive dependencies
			val project = findProject(value.eResource.URI);
			if (project.present && !project.get.external) {
				references += getReferencesFromDependenciesObject(value);
			}
		}
		if (!references.empty) {
			checkReferencedProjects(references, createDependenciesPredicate(), "dependencies or devDependencies", false, false); 
		}
	}

	/** Checks the 'n4js.extendedRuntimeEnvironment' section. */
	@CheckProperty(propertyPath = ProjectDescriptionHelper.PROP__N4JS + "." + ProjectDescriptionHelper.PROP__EXTENDED_RUNTIME_ENVIRONMENT)
	def checkExtendedRuntimeEnvironment(JSONValue extendedRuntimeEnvironmentValue) {
		// make sure 'extendedRuntimeEnvironment' is allowed in combination with the current project type
		if (!checkFeatureRestrictions("extended runtime environment", extendedRuntimeEnvironmentValue, RE_TYPE)) {
			return;
		}

		val references =  extendedRuntimeEnvironmentValue.referencesFromJSONStringLiteral
		checkReferencedProjects(references, RE_TYPE.forN4jsProjects, "extended runtime environment", false, false);
	}
	
	/** Checks the 'n4js.requiredRuntimeLibraries' section. */
	@CheckProperty(propertyPath = ProjectDescriptionHelper.PROP__N4JS + "." + ProjectDescriptionHelper.PROP__REQUIRED_RUNTIME_LIBRARIES)
	def checkRequiredRuntimeLibraries(JSONValue requiredRuntimeLibrariesValue) {
		// make sure 'requiredRuntimeLibraries' is allowed in combination with the current project type
		if (!checkFeatureRestrictions("required runtime libraries", requiredRuntimeLibrariesValue, not(RE_TYPE))) {
			return;
		}
		
		val references =  requiredRuntimeLibrariesValue.referencesFromJSONStringArray
		
		checkReferencedProjects(references, RL_TYPE.forN4jsProjects, "required runtime libraries", true, false);
	}
	
	/** Checks the 'n4js.providedRuntimeLibraries' section. */
	@CheckProperty(propertyPath = ProjectDescriptionHelper.PROP__N4JS + "." + ProjectDescriptionHelper.PROP__PROVIDED_RUNTIME_LIBRARIES)
	def checkProvidedRuntimeLibraries(JSONValue providedRuntimeLibraries) {
		// make sure 'requiredRuntimeLibraries' is allowed in combination with the current project type
		if (!checkFeatureRestrictions("provided runtime libraries", providedRuntimeLibraries, RE_TYPE)) {
			return;
		}
		
		val references =  providedRuntimeLibraries.referencesFromJSONStringArray
		checkReferencedProjects(references, RL_TYPE.forN4jsProjects, "provided runtime libraries", false, false);
	}
	
	/** Checks the 'n4js.testedProjects' section. */
	@CheckProperty(propertyPath = ProjectDescriptionHelper.PROP__N4JS + "." + ProjectDescriptionHelper.PROP__TESTED_PROJECTS)
	def checkTestedProjects(JSONValue testedProjectsValue) {
		// make sure 'testedProjects' is allowed in combination with the current project type
		if (!checkFeatureRestrictions("tested projects", testedProjectsValue, TEST_TYPE)) {
			return;
		}
		
		val references =  testedProjectsValue.referencesFromJSONStringArray
		
		checkReferencedProjects(references, not(TEST_TYPE).forN4jsProjects, "tested projects", true, false);
	}
	
	/** Checks the 'n4js.initModules' section. */
	@CheckProperty(propertyPath = ProjectDescriptionHelper.PROP__N4JS + "." + ProjectDescriptionHelper.PROP__INIT_MODULES)
	def checkInitModules(JSONValue initModulesValue) {
		// initModule usage restriction
		if (checkFeatureRestrictions(ProjectDescriptionHelper.PROP__INIT_MODULES, initModulesValue, RE_OR_RL_TYPE)) {
			if (initModulesValue instanceof JSONArray) {
				// check all init module entries for empty strings
				initModulesValue.elements.filter(JSONStringLiteral)
					.filter[ l | l.value.empty ]
					.forEach[ l |
						addIssue(IssueCodes.getMessageForPKGJ_EMPTY_INIT_MODULE(), l, 
							IssueCodes.PKGJ_EMPTY_INIT_MODULE)
					]
			}
		}
	}
	
	/** Checks the 'n4js.execModule' section. */
	@CheckProperty(propertyPath = ProjectDescriptionHelper.PROP__N4JS + "." + ProjectDescriptionHelper.PROP__EXEC_MODULE)
	def checkExecModule(JSONValue execModuleValue) {
		// execModule usage restriction
		if (checkFeatureRestrictions(ProjectDescriptionHelper.PROP__EXEC_MODULE, execModuleValue, RE_OR_RL_TYPE)) {
			// check for empty string
			if (execModuleValue instanceof JSONStringLiteral) {
				checkIsNonEmptyString(execModuleValue, ProjectDescriptionHelper.PROP__EXEC_MODULE);
			}
		}
	}
	
	/** Checks the 'n4js.implementationId' section. */
	@CheckProperty(propertyPath = ProjectDescriptionHelper.PROP__N4JS + "." + ProjectDescriptionHelper.PROP__IMPLEMENTATION_ID)
	def checkImplementationId(JSONValue implementationIdValue) {
		// implemenationId usage restriction
		checkFeatureRestrictions(ProjectDescriptionHelper.PROP__IMPLEMENTATION_ID, implementationIdValue, 
			not(or(RE_OR_RL_TYPE, TEST_TYPE)));
	}
	
	/** Checks the 'n4js.implementedProjects' section. */
	@CheckProperty(propertyPath = ProjectDescriptionHelper.PROP__N4JS + "." + ProjectDescriptionHelper.PROP__IMPLEMENTED_PROJECTS)
	def checkImplementedProjects(JSONValue implementedProjectsValue) {
		// implementedProjects usage restriction
		if(checkFeatureRestrictions(ProjectDescriptionHelper.PROP__IMPLEMENTED_PROJECTS, implementedProjectsValue, 
			not(or(RE_OR_RL_TYPE, TEST_TYPE)))) {
		
			val references = implementedProjectsValue.referencesFromJSONStringArray;
			checkReferencedProjects(references, API_TYPE.forN4jsProjects, "implemented projects", false, true);
			
			// make sure an implementationId has been declared
			val JSONValue implementationIdValue = getSingleDocumentValue(ProjectDescriptionHelper.PROP__N4JS + "." + 
				ProjectDescriptionHelper.PROP__IMPLEMENTATION_ID);
			if (!references.isEmpty() && implementationIdValue === null ) {
				addIssue(IssueCodes.getMessageForPKGJ_APIIMPL_MISSING_IMPL_ID(), implementedProjectsValue.eContainer,
					JSONPackage.Literals.NAME_VALUE_PAIR__NAME, IssueCodes.PKGJ_APIIMPL_MISSING_IMPL_ID);
			}
		}
	}
	
	/**
	 * Validates the declared module filters. 
	 * 
	 * For structural and duplicate validation see {@link PackageJsonValidatorExtension#checkModuleFilters}.
	 * 
	 * This includes limited syntactical validation of the wildcards as well as a check whether the filters
	 * actually filter any resources or whether they are obsolete.
	 */
	@CheckProperty(propertyPath = ProjectDescriptionHelper.PROP__N4JS + "." + ProjectDescriptionHelper.PROP__MODULE_FILTERS)
	def checkModuleFilters(JSONValue moduleFiltersValue) {
		val project = findProject(moduleFiltersValue.eResource.URI).get;
		
		// early-exit for malformed structure
		if (!(moduleFiltersValue instanceof JSONObject)) {
			return;
		}

		// collect all declared module filter specifiers
		val nameValuePairs = collectObjectValues(moduleFiltersValue as JSONObject);
		val filterSpecifierPairs = nameValuePairs.values
			.filter(JSONArray)
			.flatMap[elements]
			.filterNull
			.map[ProjectDescriptionUtils.getModuleFilterSpecifier(it)->it]

		holdsValidModuleSpecifiers(filterSpecifierPairs, project);
	}
	
	
	private def holdsValidModuleSpecifiers(Iterable<Pair<ModuleFilterSpecifier, JSONValue>> moduleFilterSpecifiers, IN4JSProject project) {
		val validFilterSpecifier = new ArrayList<Pair<ModuleFilterSpecifier, JSONValue>>();

		for (Pair<ModuleFilterSpecifier, JSONValue> filterSpecifierPair : moduleFilterSpecifiers) {
			val valid = holdsValidWildcardModuleSpecifier(filterSpecifierPair);
			if (valid) {
				validFilterSpecifier.add(filterSpecifierPair);
			}
		}

		internalCheckModuleSpecifierHasFile(project, validFilterSpecifier);
	}

	private def holdsValidWildcardModuleSpecifier(Pair<ModuleFilterSpecifier, JSONValue> filterSpecifierPair) {
		val wrongWildcardPattern = "***"
		
		val ModuleFilterSpecifier filterSpecifier = filterSpecifierPair?.key;
		
		// check for specifier to be non-null
		if (filterSpecifier === null) {
			return false;
		}
		
		// check for invalid character sequences within wildcard patterns
		if (filterSpecifier?.moduleSpecifierWithWildcard !== null) {
			if (filterSpecifierPair.key.moduleSpecifierWithWildcard.contains(wrongWildcardPattern)) {
				addIssue(
					getMessageForPKGJ_INVALID_WILDCARD(wrongWildcardPattern),
					filterSpecifierPair.value,
					PKGJ_INVALID_WILDCARD
				)
				return false
			}
			val wrongRelativeNavigation = "../"
			if (filterSpecifierPair.key.moduleSpecifierWithWildcard.contains(wrongRelativeNavigation)) {
				addIssue(
					getMessageForPKGJ_NO_RELATIVE_NAVIGATION,
					filterSpecifierPair.value,
					PKGJ_NO_RELATIVE_NAVIGATION
				)
				return false
			}
		}
		
		// check for empty filter or source container values
<<<<<<< HEAD
		if ((filterSpecifier?.moduleSpecifierWithWildcard !== null && filterSpecifier?.moduleSpecifierWithWildcard.empty) || 
			(filterSpecifier?.sourcePath !== null && filterSpecifier?.sourcePath.empty)) {
=======
		val moduleSpecifier = filterSpecifier?.moduleSpecifierWithWildcard;
		if (moduleSpecifier === null) {
			// in this case, error message is created elsewhere
			return false;
		}
		if (moduleSpecifier.empty
			|| (filterSpecifier?.sourcePath !== null && filterSpecifier?.sourcePath.empty)) {
>>>>>>> b42011d8
			addIssue(IssueCodes.getMessageForPKGJ_INVALID_MODULE_FILTER_SPECIFIER_EMPTY(),
					filterSpecifierPair.value, IssueCodes.PKGJ_INVALID_MODULE_FILTER_SPECIFIER_EMPTY);
			return false;
		}
		
		return true
	}

	private def internalCheckModuleSpecifierHasFile(IN4JSProject project, List<Pair<ModuleFilterSpecifier, JSONValue>> filterSpecifierPairs) {
		try {
			val treeWalker = new ModuleSpecifierFileVisitor(this, project, filterSpecifierPairs);
			Files.walkFileTree(project.locationPath, treeWalker);
		} catch (Exception e) {
			e.printStackTrace;
		}

		for (Pair<ModuleFilterSpecifier, JSONValue> filterSpecifier : filterSpecifierPairs) {
			val msg = getMessageForPKGJ_MODULE_FILTER_DOES_NOT_MATCH(filterSpecifier.key.moduleSpecifierWithWildcard);
			addIssue(msg, filterSpecifier.value, PKGJ_MODULE_FILTER_DOES_NOT_MATCH);
		}
	}

	private static class ModuleSpecifierFileVisitor extends SimpleFileVisitor<Path> {
		private final N4JSProjectSetupJsonValidatorExtension setupValidator;
		private final IN4JSProject project;
		private final List<Pair<ModuleFilterSpecifier, JSONValue>> filterSpecifierPairs;

		new (N4JSProjectSetupJsonValidatorExtension validatorExtension, IN4JSProject project, List<Pair<ModuleFilterSpecifier, JSONValue>> filterSpecifiers) {
			this.setupValidator = validatorExtension;
			this.project = project;
			this.filterSpecifierPairs = filterSpecifiers;
		}

		override visitFile(Path path, BasicFileAttributes attrs) throws IOException {
			for (val iter = filterSpecifierPairs.iterator(); iter.hasNext();) {
				val filterSpecifierPair = iter.next();
				val specifier = filterSpecifierPair.key?.moduleSpecifierWithWildcard;

				// only check for valid filter specifiers for matches
				val checkForMatches = specifier !== null && 
					isModuleSpecifier(specifier) && path.toFile.isFile || !isModuleSpecifier(specifier);
				// compute the source container path the filter applies to
				val location = getFileInSources(project, filterSpecifierPair.key, path);
				
				if (checkForMatches && location !== null) {
					val hasFile = setupValidator.wildcardHelper.isPathContainedByFilter(location, filterSpecifierPair.key);
					if (hasFile) {
						iter.remove();

						val checkForNoValidate = isModuleSpecifier(path.toString());
						if (checkForNoValidate) {
							// determine name of the current filter type (e.g. noValidate)
							val moduleFilter = (filterSpecifierPair.value.eContainer.eContainer as NameValuePair).name;
							setupValidator.addNoValidationForN4JSFilesIssues(moduleFilter, filterSpecifierPair);
						}
					}
				}
			}

			if (filterSpecifierPairs.empty) {
				return FileVisitResult.TERMINATE;
			} else {
				return FileVisitResult.CONTINUE;
			}
		}

		def private URI getFileInSources(IN4JSProject project, ModuleFilterSpecifier filterSpecifier, Path filePath) {
			val lPath = project.locationPath;
			val filePathString = lPath.relativize(filePath);
			val projectRelativeURI = URI.createURI(filePathString.toString);
			return project.location.appendSegments(projectRelativeURI.segments);
		}

		def private boolean isModuleSpecifier(String fileSpecifier) {
			return fileSpecifier.endsWith("." + N4JSGlobals.N4JS_FILE_EXTENSION) || 
				fileSpecifier.endsWith("." + N4JSGlobals.N4JSX_FILE_EXTENSION) || 
				fileSpecifier.endsWith("." + N4JSGlobals.N4JSD_FILE_EXTENSION);
		}
	}

	private def addNoValidationForN4JSFilesIssues(String moduleFilterType, Pair<ModuleFilterSpecifier, JSONValue> filterSpecifierPair) {
		addIssue(getMessageForPKGJ_FILTER_NO_N4JS_MATCH(moduleFilterType), filterSpecifierPair.value,
			PKGJ_FILTER_NO_N4JS_MATCH);
	}

	/**
	 * Checks whether a given {@code feature} can be used with the declared project ({@link #getProjectDescription()}),
	 * using the criteria defined by {@code supportedTypesPredicate}.
	 * 
	 * Adds INVALID_FEATURE_FOR_PROJECT_TYPE to {@code pair} otherwise.
	 * 
	 * @param featureDescription A textual user-facing description of the checked feature.
	 * @param value The JSONValue that has been declared for the given feature.
	 * @param supportedTypesPredicate A predicate which indicates whether the feature may be used for a given project type.
	 */
	def boolean checkFeatureRestrictions(String featureDescription, JSONValue value, Predicate<ProjectType> supportedTypesPredicate) {
		val type = getProjectDescription()?.projectType;
		if (type === null) {
			// cannot check feature if project type cannot be determined
			return false;
		}
		
		// empty values are always allowed
		if (isEmptyValue(value)) {
			return true;
		}
		
		// if container is a NameValuePair use whole pair as issue target
		val issueTarget = if (value.eContainer instanceof NameValuePair) value.eContainer else value;
		
		// check whether the feature can be used with the current project type
		if (!supportedTypesPredicate.apply(type)) {
			addIssue(getMessageForINVALID_FEATURE_FOR_PROJECT_TYPE(featureDescription.toFirstUpper, type.label),
				issueTarget, INVALID_FEATURE_FOR_PROJECT_TYPE);
			return false;
		}
		
		return true;
	}
	
	/** Return {@code true} iff the given value is considered empty (empty array or empty object). */
	private def isEmptyValue(JSONValue value) {
		return ((value instanceof JSONArray) && ((value as JSONArray).elements.empty)) ||
			((value instanceof JSONObject) && ((value as JSONObject).nameValuePairs.empty));
	}

	/**
	 * Returns with a new predicate instance that provides {@code true} only and if only the followings are true:
	 * <ul>
	 * <li>The project type is API or</li>
	 * <li>The project type is library and no implementation ID is specified for the library.</li>
	 * </ul>
	 * Otherwise the predicate provides {@code false} value.
	 */
	private def Predicate<IN4JSProject> createAPIDependenciesPredicate() {
		return Predicates.or(API_TYPE.forN4jsProjects, 
			[LIB_OR_VALIDATION.apply(projectType) && !implementationId.present]
		);
	}
	
	/**
	 * Returns with a new predicate instance that specifies the type of projects
	 * that may be declared as dependency to the currently validated project description.
	 */
	private def Predicate<IN4JSProject> createDependenciesPredicate() {
		return switch(projectDescription.projectType) {
			case API: createAPIDependenciesPredicate
			// runtime libraries may only depend on other runtime libraries
			case RUNTIME_LIBRARY: RL_TYPE.forN4jsProjects
			// otherwise, any project may be declared as dependency
			default: Predicates.alwaysTrue.forN4jsProjects
		}
	}

	/**
	  * Intermediate validation-only representation of a project reference.
	  * 
	  * This may or may not include an {@link #versionConstraint}.
	  * 
	  * Holds a trace link {@link #astRepresentation} to its original AST element, so that
	  * check methods can add issues to the actual elements. 
	  */
	@Data
	private static class ValidationProjectReference {
		String referencedProjectId;
		VersionConstraint versionConstraint;
		EObject astRepresentation;
	}
	
	/**
	 * Returns a list of {@link ValidationProjectReference}s that can be extracted from the given {@code value},
	 * assuming it represents a valid {@code package.json} array of project IDs.
	 * 
	 * The returned references do not include version constraints. 
	 * 
	 * Fails silently and returns an empty list, in case {@code value} is malformed. 
	 */
	private def List<ValidationProjectReference> getReferencesFromJSONStringArray(JSONValue value) {
		if (!(value instanceof JSONArray)) {
			return emptyList;
		}
		return (value as JSONArray).elements.filter(JSONStringLiteral)
			.flatMap[literal | literal.referencesFromJSONStringLiteral ].toList;
	}
	
	/**
	 * Returns a list of {@link ValidationProjectReference}s that can be extracted from the given {@code value},
	 * assuming it represents a valid {@code package.json} dependencies object.
	 * 
	 * The returned references include version constraints. 
	 * 
	 * Fails silently and returns an empty list, in case {@code value} is malformed. 
	 */
	private def List<ValidationProjectReference> getReferencesFromDependenciesObject(JSONValue value) {
		if (!(value instanceof JSONObject)) {
			return emptyList;
		}
		return (value as JSONObject).nameValuePairs
			.filter[pair | pair.value instanceof JSONStringLiteral]
			.map[pair |
				return new ValidationProjectReference(
					pair.name, 
					ProjectDescriptionUtils.parseVersionConstraint((pair.value as JSONStringLiteral).value),
					 pair
				);
			].toList
	}
	
	/**
	 * Returns a singleton list of the {@link ValidationProjectReference} that can be created from {@code literal}
	 * assuming is of type {@link JSONStringLiteral}.
	 * 
	 * Returns an empty list, if this does not hold true. 
	 */ 
	private def List<ValidationProjectReference> getReferencesFromJSONStringLiteral(JSONValue value) {
		if (value instanceof JSONStringLiteral) {
			return #[new ValidationProjectReference(value.value, null, value)];
		} else {
			emptyList;
		}
	}
	
	/**
	 * Checks the given iterable of referenced projects.
	 * 
	 * This includes checking whether the referenced project can be found and validating the given 
	 * {@link ValidationProjectReference#versionConstraint} if specified.
	 * 
	 * @param currentProjectId 
	 * 				The project name of the currently validated project.
	 * @param references 
	 * 				The list of project references to validate.
	 * @param allProjects 
	 * 				A map of all projects that are accessible in the workspace.
	 * @param sectionLabel 
	 * 				A user-facing description of which section of project references is currently validated (e.g. "tested projects").
	 * @param enforceDependency 
	 * 				Additionally enforces that all given references are also listed as explicit project dependencies
	 * @param allowReflexive 
	 * 				Specifies whether reflexive (self) references are allowed. 
	 */
	private def checkReferencedProjects(Iterable<ValidationProjectReference> references, Predicate<IN4JSProject> projectPredicate, 
		String sectionLabel, boolean enforceDependency, boolean allowReflexive) {

		val description = getProjectDescription();
		val currentProjectId = description.projectId;
		val allProjects = getAllExistingProjectIds();
		
		val existentIds = HashMultimap.<String, ValidationProjectReference>create;

		// Check project existence.
		references.forEach[ ref |
			val id = ref.referencedProjectId;
			// Assuming completely broken AST.
			if (null !== id) {
				// check for empty project ID
				if (id.isEmpty) {
					addIssue(IssueCodes.getMessageForPKGJ_EMPTY_PROJECT_REFERENCE(), ref.astRepresentation,
						IssueCodes.PKGJ_EMPTY_PROJECT_REFERENCE)
						return;
				}
				
				// obtain corresponding IN4JSProject handle
				var project = allProjects.get(id);

				// Type cannot be resolved from index, hence project does not exist in workspace.
				if (null === project || null === project.projectType) {
					val projectDescriptionFileURI = ref.astRepresentation.eResource.URI;
					val currentProject = findProject(projectDescriptionFileURI).orNull;
					if (!currentProject.isExternal) { // in GH-821: remove this condition
						addIssue(getMessageForNON_EXISTING_PROJECT(id), ref.astRepresentation, NON_EXISTING_PROJECT);
					}
				} else {
					// create only one single validation issue for a particular project reference.
					if (currentProjectId == id && !allowReflexive) {
						// reflexive self-references
						addProjectReferencesItselfIssue(ref.astRepresentation);
					} else if (!projectPredicate.apply(project)) {
						// reference to project of invalid type
						addInvalidProjectTypeIssue(ref.astRepresentation, id, 
							project.projectType, sectionLabel);
					} else {
						// check version constraint if this project has no nested node_modules folder
						if (!description.hasNestedNodeModulesFolder) {
							checkVersions(ref, id, allProjects);
						}
					}
					existentIds.put(id, ref);
				}
			}
		];

		checkForDuplicateProjectReferences(existentIds)
		
		// if specified, check that all references also occur in the dependencies sections
		if (enforceDependency) {
			checkDeclaredDependencies(existentIds.values, sectionLabel)
		}
	}

	private def checkForDuplicateProjectReferences(HashMultimap<String, ValidationProjectReference> validProjectRefs) {
		// obtain vendor ID of the currently validated project
		val currentVendor = getProjectDescription().vendorId;
		
		validProjectRefs.asMap.keySet.forEach [
			// grouped just by projectID
			if (validProjectRefs.get(it).size > 1) {
				val referencesByNameAndVendor = HashMultimap.<String, ValidationProjectReference>create;
				validProjectRefs.get(it).forEach [
					//use vendor id of the referring project if not provided explicitly
					referencesByNameAndVendor.put(currentVendor, it)
				]

				referencesByNameAndVendor.keySet.forEach [
					val mappedRefs = referencesByNameAndVendor.get(it);
					if (mappedRefs.size > 1) {
						mappedRefs 
							.sortBy[NodeModelUtils.findActualNodeFor(it.astRepresentation).offset]
							.tail
							.forEach [ ref | addDuplicateProjectReferenceIssue(ref.astRepresentation, ref.referencedProjectId)];
					}
				]
			}
		];
	}
	
	/**
	 * Checks that the given {@code reference}s are also declared as explicit project dependencies
	 * under {@code dependencies} or {@code devDependencies}.
	 */	
	private def checkDeclaredDependencies(Iterable<ValidationProjectReference> references, String sectionLabel) {
		val declaredDependencies = getDeclaredProjectDependencies();
		
		references.forEach[reference |
			if (!declaredDependencies.containsKey(reference.referencedProjectId)) {
				addIssue(IssueCodes.getMessageForPKGJ_PROJECT_REFERENCE_MUST_BE_DEPENDENCY(reference.referencedProjectId, sectionLabel),
					reference.astRepresentation, IssueCodes.PKGJ_PROJECT_REFERENCE_MUST_BE_DEPENDENCY);
			}
		]
	}

	/** Checks if version constraint of the project reference is satisfied by any available project.*/
	private def checkVersions(ValidationProjectReference ref, String id, Map<String, IN4JSProject> allProjects) {
		val desiredVersion = ref.versionConstraint
		
		// determine ast representation of the version specifier
		val refRepresentation = ref.astRepresentation;
		val versionValue = if (refRepresentation instanceof NameValuePair) refRepresentation.value else refRepresentation; 
		
		if (desiredVersion !== null) {
			val availableVersion = allProjects.get(id).version
			val available = new Version(availableVersion.major, availableVersion.minor, availableVersion.micro,
				availableVersion.qualifier);
			val desiredLower = desiredVersion.lowerVersion
			val desiredUpper = desiredVersion.upperVersion
			if (desiredLower !== null) {
				if (desiredUpper !== null) {
					checkLowerVersion(desiredLower, desiredVersion.exclLowerBound, available, id, versionValue)
					checkUpperVersion(desiredUpper, desiredVersion.exclUpperBound, available, id, versionValue)
				} else {
					checkExactVersion(desiredLower, available, id, versionValue)
				}
			}
		}
	}

	private def checkExactVersion(DeclaredVersion exactVersion, Version available, String id, EObject astRepresentation) {
		val lower = new Version(exactVersion.major, exactVersion.minor, exactVersion.micro, exactVersion.qualifier);
		if (!lower.equals(Version.MISSING))
			if (available.compareTo(lower) !== 0)
				addVersionMismatchIssue(astRepresentation, id, lower.toString, available.toString);
	}

	private def checkLowerVersion(DeclaredVersion desiredLower, boolean exclusive, Version available, String id, EObject astRepresentation) {
		val lower = new Version(desiredLower.major, desiredLower.minor, desiredLower.micro, desiredLower.qualifier);
		switch (available.compareTo(lower)) {
			case 0: {
				if (exclusive)
					addVersionMismatchIssue(astRepresentation, id, "higher than " + lower.toString, available.toString);
			}
			case -1: {
				addVersionMismatchIssue(astRepresentation, id, "higher than " + lower.toString, available.toString);
			}
		}
	}

	private def checkUpperVersion(DeclaredVersion desiredUpper, boolean exclusive, Version available, String id, EObject astRepresentation) {
		val upper = new Version(desiredUpper.major, desiredUpper.minor, desiredUpper.micro, desiredUpper.qualifier);
		switch (available.compareTo(upper)) {
			case 1: {
				addVersionMismatchIssue(astRepresentation, id, "lower than " + upper.toString, available.toString);
			}
			case 0: {
				if (exclusive)
					addVersionMismatchIssue(astRepresentation, id, "lower than " + upper.toString, available.toString);
			}
		}
	}

	/**
	 * Returns the {@link ProjectDescription} that can be created based on the information
	 * to be found in the currently validated {@link JSONDocument}.
	 * 
	 * @See {@link ProjectDescriptionHelper}
	 */
	protected def ProjectDescription getProjectDescription() {
		return contextMemoize(PROJECT_DESCRIPTION_CACHE, [
			val doc = getDocument();
			projectDescriptionHelper.loadProjectDescriptionAtLocation(doc.eResource.URI.trimSegments(1), doc, false);
		]);
	}
	
	/**
	 * Returns a cached view on all declared project dependencies mapped to the dependency project ID.
	 *
	 * @See {@link #getProjectDescription()}. 
	 */
	protected def Map<String, ProjectDependency> getDeclaredProjectDependencies() {
		return contextMemoize(DECLARED_DEPENDENCIES_CACHE, [
			val description = getProjectDescription();
			return description.projectDependencies.toMap[d | d.projectId];
		]);
	}

	private def getLabel(ProjectType it) {
		if (null === it) '''''' else it.toString.upperUnderscoreToHumanReadable
	}

	private def upperUnderscoreToHumanReadable(String s) {
		s.nullToEmpty.replaceAll('_', ' ').toLowerCase
	}

	private def addProjectReferencesItselfIssue(EObject target) {
		addIssue(messageForPROJECT_REFERENCES_ITSELF, target, PROJECT_REFERENCES_ITSELF);
	}

	private def addInvalidProjectTypeIssue(EObject target, String projectId, ProjectType type, String sectionLabel) {
		addIssue(getMessageForINVALID_PROJECT_TYPE_REF(projectId, type.label, sectionLabel),
			target, INVALID_PROJECT_TYPE_REF);
	}

	private def addDuplicateProjectReferenceIssue(EObject target, String name) {
		addIssue(getMessageForDUPLICATE_PROJECT_REF(name), target, DUPLICATE_PROJECT_REF);
	}
	
	private def addVersionMismatchIssue(EObject target, String name, String requiredVersion, String presentVersion) {
		addIssue(getMessageForNO_MATCHING_VERSION(name, requiredVersion, presentVersion), target, NO_MATCHING_VERSION)
	}
	
	/**
	 * Adds an issue to each element in {@code preferredTargets}.
	 *
	 * If {@code preferredTargets} is empty (or contains null entries only), adds an issue to 
	 * the {@code name} property of the {@code package.json} file. 
	 * 
	 * If there is no {@code name} property, falls back to {@link #getDocument()}.
	 */ 
	private def void addIssuePreferred(Iterable<? extends EObject> preferredTargets, String message, String issueCode) {
		if (!preferredTargets.filterNull.empty) {
			preferredTargets.filterNull
				.forEach[t | addIssue(message, t, issueCode); ]
			return;
		}
		// fall back to property 'name' 
		val nameValue = getSingleDocumentValue(ProjectDescriptionHelper.PROP__NAME);
		if (nameValue !== null) {
			addIssue(message, nameValue, issueCode);
			return;
		}
		// finally fall back to document
		addIssue(message, document, issueCode)
	}

	/**
	 * Returns a map between all available project IDs and their corresponding 
	 * {@link IN4JSProject} representations.
	 *
	 * The result of this method is cached in the validation context.
	 */
	private def Map<String, IN4JSProject> getAllExistingProjectIds() {
		return contextMemoize(ALL_EXISTING_PROJECT_CACHE) [
			val Map<String, IN4JSProject> res = new HashMap
			findAllProjects.filter[exists].forEach[p | res.put(p.projectId, p)]
			return res
		]
	}

	/** Transforms a {@link ProjectTypePredicate} into a predicate for {@link IN4JSProject}. */
	private def Predicate<IN4JSProject> forN4jsProjects(Predicate<ProjectType> predicate) {
		return [predicate.apply(projectType)];
	}
}<|MERGE_RESOLUTION|>--- conflicted
+++ resolved
@@ -715,10 +715,6 @@
 		}
 		
 		// check for empty filter or source container values
-<<<<<<< HEAD
-		if ((filterSpecifier?.moduleSpecifierWithWildcard !== null && filterSpecifier?.moduleSpecifierWithWildcard.empty) || 
-			(filterSpecifier?.sourcePath !== null && filterSpecifier?.sourcePath.empty)) {
-=======
 		val moduleSpecifier = filterSpecifier?.moduleSpecifierWithWildcard;
 		if (moduleSpecifier === null) {
 			// in this case, error message is created elsewhere
@@ -726,7 +722,6 @@
 		}
 		if (moduleSpecifier.empty
 			|| (filterSpecifier?.sourcePath !== null && filterSpecifier?.sourcePath.empty)) {
->>>>>>> b42011d8
 			addIssue(IssueCodes.getMessageForPKGJ_INVALID_MODULE_FILTER_SPECIFIER_EMPTY(),
 					filterSpecifierPair.value, IssueCodes.PKGJ_INVALID_MODULE_FILTER_SPECIFIER_EMPTY);
 			return false;
