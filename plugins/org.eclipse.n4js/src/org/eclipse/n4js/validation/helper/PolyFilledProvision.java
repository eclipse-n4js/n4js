--- conflicted
+++ resolved
@@ -42,11 +42,7 @@
 	/**
 	 * The {@link ProjectReference} as the place for the Error-Marker
 	 */
-<<<<<<< HEAD
-	public final ProjectReference libProjectDescription;
-=======
 	public final ProjectReference libraryProjectReference;
->>>>>>> e08c9232
 
 	/**
 	 *
