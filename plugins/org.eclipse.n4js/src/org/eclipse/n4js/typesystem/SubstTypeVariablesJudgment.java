/**
 * Copyright (c) 2018 NumberFour AG.
 * All rights reserved. This program and the accompanying materials
 * are made available under the terms of the Eclipse Public License v1.0
 * which accompanies this distribution, and is available at
 * http://www.eclipse.org/legal/epl-v10.html
 *
 * Contributors:
 *   NumberFour AG - Initial API and implementation
 */
package org.eclipse.n4js.typesystem;

import static org.eclipse.n4js.typesystem.utils.RuleEnvironmentExtensions.GUARD_SUBST_TYPE_VARS;
import static org.eclipse.n4js.typesystem.utils.RuleEnvironmentExtensions.addInconsistentSubstitutions;
import static org.eclipse.n4js.typesystem.utils.RuleEnvironmentExtensions.wrap;

import java.util.List;

import org.eclipse.n4js.ts.typeRefs.BoundThisTypeRef;
import org.eclipse.n4js.ts.typeRefs.ExistentialTypeRef;
import org.eclipse.n4js.ts.typeRefs.FunctionTypeExprOrRef;
<<<<<<< HEAD
import org.eclipse.n4js.ts.typeRefs.FunctionTypeExpression;
=======
>>>>>>> 085c2065
import org.eclipse.n4js.ts.typeRefs.ParameterizedTypeRef;
import org.eclipse.n4js.ts.typeRefs.StructuralTypeRef;
import org.eclipse.n4js.ts.typeRefs.ThisTypeRef;
import org.eclipse.n4js.ts.typeRefs.TypeArgument;
import org.eclipse.n4js.ts.typeRefs.TypeRef;
import org.eclipse.n4js.ts.typeRefs.TypeRefsPackage;
import org.eclipse.n4js.ts.typeRefs.Wildcard;
import org.eclipse.n4js.ts.types.Type;
import org.eclipse.n4js.ts.types.TypeVariable;
import org.eclipse.n4js.ts.utils.TypeUtils;
import org.eclipse.n4js.typesystem.utils.NestedTypeRefsSwitch;
import org.eclipse.n4js.typesystem.utils.RuleEnvironment;
import org.eclipse.n4js.typesystem.utils.RuleEnvironmentExtensions;
import org.eclipse.xtext.xbase.lib.CollectionLiterals;
import org.eclipse.xtext.xbase.lib.Pair;

/* package */ final class SubstTypeVariablesJudgment extends AbstractJudgment {

	/**
	 * See {@link N4JSTypeSystem#substTypeVariables(RuleEnvironment, TypeArgument)}.
	 * <p>
	 * Never returns <code>null</code>, EXCEPT if <code>null</code> is passed in as type argument.
	 */
	public TypeArgument apply(RuleEnvironment G, TypeArgument typeArg, boolean captureContainedWildcards,
			boolean captureUponSubstitution) {
		if (typeArg == null) {
			return null;
		}
		final SubstTypeVariablesSwitch theSwitch = new SubstTypeVariablesSwitch(G, captureContainedWildcards,
				captureUponSubstitution);
		final TypeArgument result = theSwitch.doSwitch(typeArg);
		if (result == null) {
			final String stringRep = typeArg.getTypeRefAsString();
			throw new IllegalArgumentException(
					"null return value in substTypeVariables judgment for type argument: " + stringRep);
		}
		return result;
	}

	private final class SubstTypeVariablesSwitch extends NestedTypeRefsSwitch {

		private final boolean captureContainedWildcards;
		private final boolean captureUponSubstitution;

		public SubstTypeVariablesSwitch(RuleEnvironment G, boolean captureContainedWildcards,
				boolean captureUponSubstitution) {
			super(G);
			this.captureContainedWildcards = captureContainedWildcards;
			this.captureUponSubstitution = captureUponSubstitution;
		}

		@Override
		protected SubstTypeVariablesSwitch derive(RuleEnvironment G_NEW) {
			return new SubstTypeVariablesSwitch(G_NEW, captureContainedWildcards, captureUponSubstitution);
		}

		// the following 3 methods are provided to increase readability of recursive invocations of #doSwitch()

		@SuppressWarnings("unused")
		private Wildcard substTypeVariables(RuleEnvironment G_NEW, Wildcard wildcard,
				boolean captureContainedWildcardsNEW) {
			return (Wildcard) substTypeVariables(G_NEW, (TypeArgument) wildcard, captureContainedWildcardsNEW);
		}

		private TypeRef substTypeVariables(RuleEnvironment G_NEW, TypeRef typeRef,
				boolean captureContainedWildcardsNEW) {
			return (TypeRef) substTypeVariables(G_NEW, (TypeArgument) typeRef, captureContainedWildcardsNEW);
		}

		private TypeArgument substTypeVariables(RuleEnvironment G_NEW, TypeArgument typeArg,
				boolean captureContainedWildcardsNEW) {
			if (typeArg == null) {
				return null;
			}
			if (G_NEW == this.G && captureContainedWildcardsNEW == this.captureContainedWildcards) {
				return doSwitch(typeArg);
			} else {
				SubstTypeVariablesSwitch nestedSwitch = new SubstTypeVariablesSwitch(
						G_NEW, captureContainedWildcardsNEW, this.captureUponSubstitution);
				return nestedSwitch.doSwitch(typeArg);
			}
		}

		/** Base case. */
		@Override
		public TypeArgument caseTypeArgument(TypeArgument typeArg) {
			return typeArg;
		}

		@Override
		public TypeArgument caseWildcard(Wildcard wildcard) {
			// step #1: substitute type variables in upper and lower bound of given wildcard
			wildcard = (Wildcard) super.caseWildcard(wildcard);
			// step #2: capture the wildcard (if requested)
			if (captureContainedWildcards) {
				return TypeUtils.captureWildcard(wildcard);
			}
			return wildcard;
		}

		@Override
		protected TypeRef caseWildcard_processUpperBound(RuleEnvironment G2, TypeRef ub) {
			return substTypeVariables(G2, ub, false);
		}

		@Override
		protected TypeRef caseWildcard_processLowerBound(RuleEnvironment G2, TypeRef lb) {
			return substTypeVariables(G2, lb, false);
		}

		@Override
		public TypeRef caseExistentialTypeRef(ExistentialTypeRef existentialTypeRef) {
			// step #1: substitute type variables in corresponding wildcard
			existentialTypeRef = (ExistentialTypeRef) super.caseExistentialTypeRef(existentialTypeRef);
			// step #2: capture a reopened ExistentialTypeRef (if requested)
			if (captureContainedWildcards && existentialTypeRef.isReopened()) {
				existentialTypeRef = TypeUtils.captureWildcard(existentialTypeRef.getWildcard());
			}
			return existentialTypeRef;
		}

		@Override
		protected boolean caseThisTypeRef_shouldBind(ThisTypeRef thisTypeRef) {
			return true;
		}

		@Override
		protected boolean caseBoundThisTypeRef_shouldRebind(BoundThisTypeRef boundThisTypeRef) {
			return true;
		}

		@Override
		protected boolean caseFunctionTypeExprOrRef_isTypeParameterRetained(FunctionTypeExprOrRef F, TypeVariable tv) {
			// type parameters are retained iff they are unbound,
			// i.e. if G does not contain a type variable mapping for them:
			return G.get(tv) == null;
		}

		@Override
		protected TypeRef caseFunctionTypeExprOrRef_processTypeParameterUpperBound(TypeRef ub) {
			return substTypeVariables(G, ub, false);
		}

		@Override
		protected TypeRef caseFunctionTypeExprOrRef_processDeclaredThisType(TypeRef declThisType) {
			return substTypeVariables(G, declThisType, false);
		}
<<<<<<< HEAD

		@Override
		protected TypeRef caseFunctionTypeExprOrRef_processReturnType(TypeRef returnTypeRef) {
			return substTypeVariables(G, returnTypeRef, false);
		}

		@Override
		protected TypeRef caseFunctionTypeExprOrRef_processParameterType(TypeRef fparTypeRef) {
			return substTypeVariables(G, fparTypeRef, false);
		}

		// FIXME move to super class
		/**
		 * Performing substitution on the upper bound of an unbound(!) type variable is non-trivial, because we aren't
		 * allowed to copy the type variable and change its upper bound (short version: a type variable is a type and
		 * therefore needs to be contained in a Resource; but our new FunctionTypeExpression 'result' is a TypeRef which
		 * may not be contained in any Resource).
		 * <p>
		 * If type variable substitution on <code>currTV</code>'s upper bound leads to a change of that upper bound (and
		 * only then!), the modified upper bound will be stored in property 'unboundTypeVarsUpperBounds' of
		 * <code>result</code>.
		 * <p>
		 * This has to be carefully aligned with {@link FunctionTypeExpression#getUnboundTypeVarsUpperBounds()} and
		 * {@link FunctionTypeExpression#getTypeVarUpperBound(TypeVariable)}.
		 */
=======

		@Override
		protected TypeRef caseFunctionTypeExprOrRef_processReturnType(TypeRef returnTypeRef) {
			return substTypeVariables(G, returnTypeRef, false);
		}

		@Override
		protected TypeRef caseFunctionTypeExprOrRef_processParameterType(TypeRef fparTypeRef) {
			return substTypeVariables(G, fparTypeRef, false);
		}
>>>>>>> 085c2065

		@Override
		protected TypeRef caseComposedTypeRef_processMemberType(TypeRef memberTypeRef) {
			return substTypeVariables(G, memberTypeRef, captureContainedWildcards);
		}

		@Override
		protected TypeArgument caseTypeTypeRef_processTypeArg(TypeArgument typeArg) {
			return substTypeVariables(G, typeArg, captureContainedWildcards);
		}

		@Override
		protected TypeRef caseParameterizedTypeRef_processDeclaredType(ParameterizedTypeRef typeRef) {
			TypeRef result;

			// (1) start with unchanged typeRef as result (will be copied and changed below if needed)
			result = typeRef;

			// (2) substitute type variables in declared type
			final Type typeRefDeclType = typeRef.getDeclaredType();
			if (typeRefDeclType instanceof TypeVariable) {
				final TypeVariable typeVar = (TypeVariable) typeRefDeclType;

				final Object replacementFromEnvUntyped = G.get(typeVar);
				if (replacementFromEnvUntyped instanceof TypeArgument) {
					// we have a single substitution!
					final TypeArgument replacementFromEnv = (TypeArgument) replacementFromEnvUntyped;
					final TypeRef replacementPrepared = prepareTypeVariableReplacement(replacementFromEnv,
							typeRef, typeVar);
					result = replacementPrepared;
				} else if (replacementFromEnvUntyped instanceof List<?>) {
					// we have multiple substitutions!
					// TODO GHOLD-43 consider resolving the redundancy with handling of recursive mappings in
					// GenericsComputer#addSubstitutions()
					@SuppressWarnings("unchecked")
					final List<TypeArgument> l_raw = (List<TypeArgument>) replacementFromEnvUntyped;
					final List<TypeRef> l = CollectionLiterals.newArrayList();
					for (int i = 0; i < l_raw.size(); i++) {
						final TypeArgument replacementFromEnv = l_raw.get(i);
						final TypeRef replacementPrepared = prepareTypeVariableReplacement(replacementFromEnv,
								typeRef, typeVar);
						l.add(replacementPrepared);
					}
					if (typeVar.isDeclaredCovariant()) {
						result = typeSystemHelper.createIntersectionType(G, l.toArray(new TypeRef[l.size()]));
					} else if (typeVar.isDeclaredContravariant()) {
						result = typeSystemHelper.createUnionType(G, l.toArray(new TypeRef[l.size()]));
					} else {
						addInconsistentSubstitutions(G, typeVar, l); // will have no effect unless recording was turned
						// on by a validation (see method RuleEnvironmentExtensions#recordInconsistentSubstitutions())
						result = unknown();
					}
				} else {
					// we have no substitutions at all!
					// -> no need to change anything here
				}
			}

			return result;
		}

		private TypeRef prepareTypeVariableReplacement(TypeArgument replacementArg,
				ParameterizedTypeRef originalTypeRef, TypeVariable typeVar) {

			final TypeArgument replacementArgInitial = replacementArg;

			// merge type modifiers
			replacementArg = TypeUtils.mergeTypeModifiers(replacementArg, originalTypeRef, false);
			if (replacementArg instanceof TypeRef) {
				final TypeRef aliasRef = ((TypeRef) replacementArg).getOriginalAliasTypeRef();
				if (aliasRef != null) {
					final TypeRef aliasRefMerged = TypeUtils.mergeTypeModifiers(aliasRef, originalTypeRef, false);
					if (aliasRefMerged != aliasRef && aliasRefMerged instanceof ParameterizedTypeRef) {
						final ParameterizedTypeRef aliasRefMergedCasted = (ParameterizedTypeRef) aliasRefMerged;
						if (replacementArg == replacementArgInitial) {
							replacementArg = TypeUtils.copyPartial(replacementArg,
									TypeRefsPackage.Literals.TYPE_REF__ORIGINAL_ALIAS_TYPE_REF);
						}
						((TypeRef) replacementArg).setOriginalAliasTypeRef(aliasRefMergedCasted);
					}
				}
			}

			// capture wildcards
			TypeRef replacement;
			if (replacementArg instanceof Wildcard) {
				if (captureUponSubstitution) {
					// standard case: capturing is not suppressed
					// -> simply capture the wildcard and proceed as normal
					replacement = TypeUtils.captureWildcard((Wildcard) replacementArg);
				} else {
					// special case: capturing of wildcards is suppressed
					// -> we cannot just keep the wildcard, because Wildcard does not inherit from TypeRef but the
					// value returned from this method is intended as a replacement of type variable 'typeVar' and must
					// therefore be usable in all locations where a type variable, i.e. a TypeRef, may appear.
					// As a solution, we convert to an ExistentialTypeRef in this case, too, and mark the
					// ExistentialTypeRef as "reopened":
					final ExistentialTypeRef capture = TypeUtils.captureWildcard((Wildcard) replacementArg);
					capture.setReopened(true);
					replacement = capture;
				}
			} else {
				replacement = (TypeRef) replacementArg;
			}

			// perform recursive substitution on the replacement (if required)
			final Type replacementDeclType = replacement.getDeclaredType();
			if (typeVar != replacementDeclType
					&& (TypeUtils.isOrContainsRefToTypeVar(replacement)
							|| (replacementDeclType != null && replacementDeclType.isGeneric()))) {
				final Pair<String, TypeRef> guardKey = Pair.of(GUARD_SUBST_TYPE_VARS, replacement);
				if (G.get(guardKey) == null) {
					final RuleEnvironment G2 = wrap(G);
					G2.put(guardKey, Boolean.TRUE);
					replacement = substTypeVariables(G2, replacement, captureContainedWildcards);
				}
			}

			// Always copy the replacement!
			// Rationale:
			// 1) 'replacement' was taken from the type mappings in the rule environment (by our caller) and we don't
			// want those to be reused outside the rule environment.
			// 2) using TypeUtils#copyIfContained() would fail here, because 'replacement' is "contained" in the rule
			// environment via a POJO object reference, but not in the sense of EMF containment.
			// 3) the above call to #substTypeVariables() might have returned the replacement unchanged, so we can't be
			// sure copying has already taken place.
			// 4) the copying performed in some cases by our caller on the value returned by this method will only use
			// #copyIfContained() (e.g. in utility methods for creating union/intersection types), so we can't be sure
			// copying will take place later.
			replacement = TypeUtils.copy(replacement);

			return replacement;
		}

		@Override
		protected TypeArgument caseParameterizedTypeRef_processTypeArgument(RuleEnvironment G2, TypeVariable typeParam,
				TypeArgument typeArg) {
			final boolean captureContainedWildcardsNEW = typeArg instanceof Wildcard
					? captureContainedWildcards
					: false;
			TypeArgument argSubst = substTypeVariables(G2, typeArg, captureContainedWildcardsNEW);
			if (typeParam != null) {
				RuleEnvironmentExtensions.addTypeMapping(G2, typeParam, argSubst);
			}
			return argSubst;
		}

		@Override
		protected TypeRef caseParameterizedTypeRef_processStructuralMembers(StructuralTypeRef typeRef,
				boolean alreadyCopied) {
			return typeSystemHelper.substTypeVariablesInStructuralMembers(G, typeRef);
		}
	}
}<|MERGE_RESOLUTION|>--- conflicted
+++ resolved
@@ -19,10 +19,6 @@
 import org.eclipse.n4js.ts.typeRefs.BoundThisTypeRef;
 import org.eclipse.n4js.ts.typeRefs.ExistentialTypeRef;
 import org.eclipse.n4js.ts.typeRefs.FunctionTypeExprOrRef;
-<<<<<<< HEAD
-import org.eclipse.n4js.ts.typeRefs.FunctionTypeExpression;
-=======
->>>>>>> 085c2065
 import org.eclipse.n4js.ts.typeRefs.ParameterizedTypeRef;
 import org.eclipse.n4js.ts.typeRefs.StructuralTypeRef;
 import org.eclipse.n4js.ts.typeRefs.ThisTypeRef;
@@ -170,7 +166,6 @@
 		protected TypeRef caseFunctionTypeExprOrRef_processDeclaredThisType(TypeRef declThisType) {
 			return substTypeVariables(G, declThisType, false);
 		}
-<<<<<<< HEAD
 
 		@Override
 		protected TypeRef caseFunctionTypeExprOrRef_processReturnType(TypeRef returnTypeRef) {
@@ -181,33 +176,6 @@
 		protected TypeRef caseFunctionTypeExprOrRef_processParameterType(TypeRef fparTypeRef) {
 			return substTypeVariables(G, fparTypeRef, false);
 		}
-
-		// FIXME move to super class
-		/**
-		 * Performing substitution on the upper bound of an unbound(!) type variable is non-trivial, because we aren't
-		 * allowed to copy the type variable and change its upper bound (short version: a type variable is a type and
-		 * therefore needs to be contained in a Resource; but our new FunctionTypeExpression 'result' is a TypeRef which
-		 * may not be contained in any Resource).
-		 * <p>
-		 * If type variable substitution on <code>currTV</code>'s upper bound leads to a change of that upper bound (and
-		 * only then!), the modified upper bound will be stored in property 'unboundTypeVarsUpperBounds' of
-		 * <code>result</code>.
-		 * <p>
-		 * This has to be carefully aligned with {@link FunctionTypeExpression#getUnboundTypeVarsUpperBounds()} and
-		 * {@link FunctionTypeExpression#getTypeVarUpperBound(TypeVariable)}.
-		 */
-=======
-
-		@Override
-		protected TypeRef caseFunctionTypeExprOrRef_processReturnType(TypeRef returnTypeRef) {
-			return substTypeVariables(G, returnTypeRef, false);
-		}
-
-		@Override
-		protected TypeRef caseFunctionTypeExprOrRef_processParameterType(TypeRef fparTypeRef) {
-			return substTypeVariables(G, fparTypeRef, false);
-		}
->>>>>>> 085c2065
 
 		@Override
 		protected TypeRef caseComposedTypeRef_processMemberType(TypeRef memberTypeRef) {
