--- conflicted
+++ resolved
@@ -627,9 +627,7 @@
 			if (RuleEnvironmentExtensions.hasSubstitutionFor(Gx, leftParam)) {
 				final TypeArgument leftParamSubst = ts.substTypeVariables(Gx, TypeUtils.createTypeRef(leftParam))
 						.getValue();
-<<<<<<< HEAD
 				wasAdded |= addConstraintForTypeArgumentPair(leftArg, leftParamSubst, variance, false);
-=======
 				if (leftArg instanceof Wildcard) {
 					final TypeRef ub = ((Wildcard) leftArg).getDeclaredUpperBound();
 					if (ub != null) {
@@ -668,7 +666,6 @@
 							&& correspondingRightTypeArg != null ? leftDefSiteVarianceRaw : INV;
 					wasAdded |= reduce(leftArg, leftParamSubst, variance.mult(leftDefSiteVariance));
 				}
->>>>>>> dd3e7473
 			}
 		}
 		return wasAdded;
