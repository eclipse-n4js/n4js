/**
 * Copyright (c) 2018 NumberFour AG.
 * All rights reserved. This program and the accompanying materials
 * are made available under the terms of the Eclipse Public License v1.0
 * which accompanies this distribution, and is available at
 * http://www.eclipse.org/legal/epl-v10.html
 *
 * Contributors:
 *   NumberFour AG - Initial API and implementation
 */
package org.eclipse.n4js.typesystem;

import static org.eclipse.n4js.typesystem.utils.RuleEnvironmentExtensions.bottomTypeRef;
import static org.eclipse.n4js.typesystem.utils.RuleEnvironmentExtensions.topTypeRef;

import org.eclipse.emf.ecore.EObject;
import org.eclipse.n4js.ts.typeRefs.BoundThisTypeRef;
import org.eclipse.n4js.ts.typeRefs.ExistentialTypeRef;
import org.eclipse.n4js.ts.typeRefs.ParameterizedTypeRef;
import org.eclipse.n4js.ts.typeRefs.TypeArgument;
import org.eclipse.n4js.ts.typeRefs.TypeRef;
import org.eclipse.n4js.ts.typeRefs.TypeTypeRef;
import org.eclipse.n4js.ts.typeRefs.Wildcard;
import org.eclipse.n4js.ts.types.Type;
import org.eclipse.n4js.ts.types.TypeVariable;
import org.eclipse.n4js.ts.types.util.Variance;
import org.eclipse.n4js.ts.utils.TypeUtils;
import org.eclipse.n4js.typesystem.utils.BoundType;
import org.eclipse.n4js.typesystem.utils.NestedTypeRefsSwitch;
import org.eclipse.n4js.typesystem.utils.RuleEnvironment;
import org.eclipse.n4js.typesystem.utils.RuleEnvironmentExtensions;
import org.eclipse.n4js.utils.RecursionGuard;

/* package */ class BoundJudgment extends AbstractJudgment {

	/** See {@link N4JSTypeSystem#upperBound(RuleEnvironment, TypeArgument)}. */
	public TypeRef applyUpperBound(RuleEnvironment G, TypeArgument typeArg, boolean reopen,
			boolean resolveAliases, boolean resolveTypeVariables) {
		final BoundSwitch theSwitch = new BoundSwitch(G, BoundType.UPPER, reopen, resolveAliases, resolveTypeVariables);
		final TypeRef result = theSwitch.doSwitch(typeArg);
		if (result == null) {
			final String stringRep = typeArg != null ? typeArg.getTypeRefAsString() : "<null>";
			throw new IllegalStateException("null return value in upperBound judgment for type argument: " + stringRep);
		}
		return result;
	}

	/** See {@link N4JSTypeSystem#lowerBound(RuleEnvironment, TypeArgument)}. */
	public TypeRef applyLowerBound(RuleEnvironment G, TypeArgument typeArg, boolean reopen,
			boolean resolveAliases, boolean resolveTypeVariables) {
		final BoundSwitch theSwitch = new BoundSwitch(G, BoundType.LOWER, reopen, resolveAliases, resolveTypeVariables);
		final TypeRef result = theSwitch.doSwitch(typeArg);
		if (result == null) {
			final String stringRep = typeArg != null ? typeArg.getTypeRefAsString() : "<null>";
			throw new IllegalStateException("null return value in lowerBound judgment for type argument: " + stringRep);
		}
		return result;
	}

	private final class BoundSwitch extends NestedTypeRefsSwitch {

		private final BoundType boundType;
		private final boolean reopen;
		private final boolean resolveAliases;
		private final boolean resolveTypeVariables;

		private final RecursionGuard<EObject> guard = new RecursionGuard<>();

<<<<<<< HEAD
		public BoundSwitch(RuleEnvironment G, BoundType boundType, boolean reopen, boolean resolveAliases,
				boolean resolveTypeVariables) {
			this.G = G;
=======
		public BoundSwitch(RuleEnvironment G, BoundType boundType, boolean reopen, boolean resolve) {
			super(G);
>>>>>>> 0360ac3c
			this.boundType = boundType;
			this.reopen = reopen;
			this.resolveAliases = resolveAliases;
			this.resolveTypeVariables = resolveTypeVariables;
		}

<<<<<<< HEAD
		// the following two methods are provided to increase readability of recursive invocations of #doSwitch()

		private TypeRef bound(TypeArgument typeArg) {
			return bound(G, typeArg, boundType, reopen, resolveAliases, resolveTypeVariables);
		}

		private TypeRef bound(RuleEnvironment G_NEW, TypeArgument typeArg, BoundType boundTypeNEW, boolean reopenNEW,
				boolean resolveAliasesNEW, boolean resolveTypeVariablesNEW) {
			if (G_NEW == G && boundTypeNEW == boundType && reopenNEW == reopen
					&& resolveAliasesNEW == resolveAliases && resolveTypeVariablesNEW == resolveTypeVariables) {
=======
		@Override
		protected NestedTypeRefsSwitch derive(RuleEnvironment G_NEW) {
			return new BoundSwitch(G_NEW, boundType, reopen, resolve);
		}

		// the following two methods are provided to increase readability of recursive invocations of #doSwitch()

		protected TypeRef modify(RuleEnvironment G_NEW, TypeArgument typeArg, BoundType boundTypeNEW,
				boolean reopenNEW, boolean resolveNEW) {
			if (G_NEW == G && boundTypeNEW == boundType && reopenNEW == reopen && resolveNEW == resolve) {
>>>>>>> 0360ac3c
				return doSwitch(typeArg);
			} else {
				final BoundSwitch nestedSwitch = new BoundSwitch(G_NEW, boundTypeNEW, reopenNEW,
						resolveAliasesNEW, resolveTypeVariablesNEW);
				return nestedSwitch.doSwitch(typeArg);
			}
		}

		@Override
		public TypeRef doSwitch(EObject eObject) {
			return (TypeRef) super.doSwitch(eObject);
		}

		@Override
		protected TypeRef doSwitch(int classifierID, EObject eObject) {
			if (guard.tryNext(eObject)) {
				try {
					return (TypeRef) super.doSwitch(classifierID, eObject);
				} finally {
					guard.done(eObject);
				}
			}
			return eObject instanceof Wildcard
					? getFallbackBoundForWildcard((Wildcard) eObject)
					: (TypeRef) eObject;
		}

		@Override
		public TypeRef caseWildcard(Wildcard wildcard) {
			final TypeRef declBound = boundType == BoundType.UPPER
					? wildcard.getDeclaredOrImplicitUpperBound()
					: wildcard.getDeclaredLowerBound();
			if (declBound != null) {
				return bound(declBound);
			}
			return getFallbackBoundForWildcard(wildcard);
		}

		private TypeRef getFallbackBoundForWildcard(@SuppressWarnings("unused") Wildcard wildcard) {
			return boundType == BoundType.UPPER ? topTypeRef(G) : bottomTypeRef(G);
		}

		@Override
		public TypeRef caseExistentialTypeRef(ExistentialTypeRef existentialTypeRef) {
			if (existentialTypeRef.isReopened() || shouldBeReopened(existentialTypeRef)) {
				TypeRef result = caseWildcard(existentialTypeRef.getWildcard());
				result = TypeUtils.copy(result);
				TypeUtils.copyTypeModifiers(result, existentialTypeRef);
				return result;
			}
			return existentialTypeRef;
		}

		@Override
<<<<<<< HEAD
		public TypeRef caseUnionTypeExpression(UnionTypeExpression union) {
			final Optional<List<TypeRef>> typeRefsBounds = mapAndCompare(union.getTypeRefs(), this::bound);
			if (typeRefsBounds.isPresent()) {
				final UnionTypeExpression result = TypeUtils
						.createNonSimplifiedUnionType(typeRefsBounds.get());
				TypeUtils.copyTypeModifiers(result, union);
				return result;
			}
			return union;
		}

		@Override
		public TypeRef caseIntersectionTypeExpression(IntersectionTypeExpression intersection) {
			final Optional<List<TypeRef>> typeRefsBounds = mapAndCompare(intersection.getTypeRefs(), this::bound);
			if (typeRefsBounds.isPresent()) {
				final IntersectionTypeExpression result = TypeUtils
						.createNonSimplifiedIntersectionType(typeRefsBounds.get());
				TypeUtils.copyTypeModifiers(result, intersection);
				return result;
			}
			return intersection;
		}

		private <T extends TypeArgument> Optional<List<T>> mapAndCompare(List<T> typeArgs, Function<T, T> fn) {
			final List<T> typeArgsBounds = new ArrayList<>(typeArgs.size());
			boolean haveChange = false;
			for (T typeArg : typeArgs) {
				final T typeArgBound = fn.apply(typeArg);
				typeArgsBounds.add(typeArgBound);
				haveChange |= typeArgBound != typeArg;
			}
			return haveChange ? Optional.of(typeArgsBounds) : Optional.absent();
		}

		@Override
		public TypeRef caseParameterizedTypeRef(ParameterizedTypeRef ptr) {
			final Type declType = ptr.getDeclaredType();
			if (resolveAliases) {
				// a) resolve type aliases
				final TypeRef ptrResolved = tsh.resolveAlias(G, ptr);
				if (ptrResolved != ptr) {
					return bound(ptrResolved);
				}
			}
			if (resolveTypeVariables) {
				// b) resolve type variables
=======
		protected TypeRef caseParameterizedTypeRef_modifyDeclaredType(ParameterizedTypeRef typeRef) {
			if (resolve) {
				final Type declType = typeRef.getDeclaredType();
>>>>>>> 0360ac3c
				if (declType instanceof TypeVariable) {
					switch (boundType) {
					case UPPER:
						final TypeRef upperBound = ((TypeVariable) declType).getDeclaredUpperBound();
						if (upperBound != null) {
							final TypeRef upperBoundOfUpperBound = modify(G, upperBound);
							return upperBoundOfUpperBound;
						}
						return RuleEnvironmentExtensions.topTypeRef(G);
					case LOWER:
						return RuleEnvironmentExtensions.bottomTypeRef(G);
					}
				}
			}
			return typeRef;
		}

		@Override
		protected TypeRef caseParameterizedTypeRef_modifyTypeArguments(TypeRef typeRef, Type declType,
				boolean alreadyCopied) {
			return super.caseParameterizedTypeRef_modifyTypeArguments(typeRef, declType, false);
		}

		@Override
		protected TypeArgument caseParameterizedTypeRef_modifyTypeArgument(RuleEnvironment G2, TypeVariable typeParam,
				TypeArgument typeArg) {
			final Variance defSiteVariance = typeParam != null ? typeParam.getVariance() : Variance.INV;
			TypeArgument typeArgPushed = pushBoundOfTypeArgument(typeArg, defSiteVariance);
			if (typeArgPushed != typeArg) {
				typeArgPushed = TypeUtils.copyIfContained(typeArgPushed);
			}
			return typeArgPushed;
		}

		/**
		 * Taking the bound of a Wildcard / open ExistentialTypeRef is different depending on whether we are on top
		 * level or nested inside another type reference:
		 * <ul>
		 * <li>the upper bound of <code>? extends A</code> is <code>A</code>, but
		 * <li>the upper bound of <code>G&lt;? extends A></code> is *not* <code>G&lt;A></code>.
		 * </ul>
		 * This method implements the second case, i.e. handling a nested type argument while computing the upper/lower
		 * bound of its containing type reference.
		 */
		private TypeArgument pushBoundOfTypeArgument(TypeArgument typeArg, Variance defSiteVariance) {
			if (typeArg instanceof Wildcard) {
				final Wildcard wildcard = (Wildcard) typeArg;
				final TypeRef upperBound = wildcard.getDeclaredOrImplicitUpperBound();
				final TypeRef lowerBound = wildcard.getDeclaredLowerBound();
				// STEP 1: decide which bound should be pushed into which direction
				// If we are computing an upper bound of a ParameterizedTypeRef, we push upper bounds of wildcards up
				// and lower bounds of wildcards down (i.e. we widen the range of accepted type arguments).
				// If we are computing a lower bound of a ParameterizedTypeRef, we push upper bounds of wildcards down
				// and lower bounds of wildcards up (i.e. we narrow the range of accepted type arguments).
				final TypeRef boundToBePushed;
				final BoundType pushDirection;
				if (upperBound != null) {
					boundToBePushed = upperBound;
					pushDirection = boundType;
				} else if (lowerBound != null) {
					boundToBePushed = lowerBound;
					pushDirection = boundType.inverse();
				} else {
					boundToBePushed = null;
					pushDirection = null;
				}
				// STEP 2: actually push the bound into the desired direction
				if (boundToBePushed != null) {
<<<<<<< HEAD
					TypeRef boundOfBoundToBePushed = bound(G, boundToBePushed, pushDirection, reopen, false, false);
=======
					TypeRef boundOfBoundToBePushed = modify(G, boundToBePushed, pushDirection, reopen, false);
>>>>>>> 0360ac3c
					if (boundOfBoundToBePushed != boundToBePushed) {
						final Wildcard wildcardCpy = TypeUtils.copy(wildcard);
						if (upperBound != null) {
							wildcardCpy.setDeclaredUpperBound(TypeUtils.copyIfContained(boundOfBoundToBePushed));
						} else if (lowerBound != null) {
							wildcardCpy.setDeclaredLowerBound(TypeUtils.copyIfContained(boundOfBoundToBePushed));
						}
						return wildcardCpy;
					}
				}
			} else if (typeArg instanceof ExistentialTypeRef && ((ExistentialTypeRef) typeArg).isReopened()) {
				final Wildcard wildcard = ((ExistentialTypeRef) typeArg).getWildcard();
				final Wildcard wildcardPushed = (Wildcard) pushBoundOfTypeArgument(wildcard, defSiteVariance);
				return wildcardPushed;
			} else if (defSiteVariance == Variance.CO) {
				// treat 'typeArg' like the upper bound of a wildcard
				final TypeRef boundToBePushed = (TypeRef) typeArg; // n.b. we know 'typeArg' isn't a Wildcard
				final BoundType pushDirection = boundType;
<<<<<<< HEAD
				final TypeRef boundOfBoundToBePushed = bound(G, boundToBePushed, pushDirection, reopen, false, false);
=======
				final TypeRef boundOfBoundToBePushed = modify(G, boundToBePushed, pushDirection, reopen, false);
>>>>>>> 0360ac3c
				if (boundOfBoundToBePushed != boundToBePushed) {
					return boundOfBoundToBePushed;
				}
			} else if (defSiteVariance == Variance.CONTRA) {
				// treat 'typeArg' like the lower bound of a wildcard
				final TypeRef boundToBePushed = (TypeRef) typeArg; // n.b. we know 'typeArg' isn't a Wildcard
				final BoundType pushDirection = boundType.inverse();
<<<<<<< HEAD
				final TypeRef boundOfBoundToBePushed = bound(G, boundToBePushed, pushDirection, reopen, false, false);
=======
				final TypeRef boundOfBoundToBePushed = modify(G, boundToBePushed, pushDirection, reopen, false);
>>>>>>> 0360ac3c
				if (boundOfBoundToBePushed != boundToBePushed) {
					return boundOfBoundToBePushed;
				}
			} else if (typeArg instanceof ExistentialTypeRef && shouldBeReopened((ExistentialTypeRef) typeArg)) {
				// NOTE: don't merge this case with the above case for ExistentialTypeRef, because order matters!
				final Wildcard wildcard = ((ExistentialTypeRef) typeArg).getWildcard();
				final Wildcard wildcardPushed = (Wildcard) pushBoundOfTypeArgument(wildcard, defSiteVariance);
				return wildcardPushed;
			}
			return typeArg; // no change
		}

		@Override
		protected TypeRef caseFunctionTypeExprOrRef_modifyReturnType(TypeRef returnTypeRef) {
			return modify(G, returnTypeRef, boundType, reopen, false);
		}

		@Override
<<<<<<< HEAD
		public TypeRef caseFunctionTypeExprOrRef(FunctionTypeExprOrRef F) {
			boolean haveReplacement = false;

			// upper/lower bound of return type
			final TypeRef returnTypeRef = F.getReturnTypeRef();
			final TypeRef resultReturnTypeRef = returnTypeRef != null
					? bound(G, F.getReturnTypeRef(), boundType, reopen, false, false)
					: null;
			haveReplacement |= resultReturnTypeRef != returnTypeRef;

			// lower/upper bounds of parameter types
			final List<TFormalParameter> fpars = F.getFpars();
			final List<TFormalParameter> resultFpars = new ArrayList<>(fpars.size());
			for (TFormalParameter oldPar : fpars) {
				if (oldPar == null) {
					resultFpars.add(null);
					continue;
				}
				final TFormalParameter newPar = TypesFactory.eINSTANCE.createTFormalParameter();
				newPar.setName(oldPar.getName());
				newPar.setVariadic(oldPar.isVariadic());
				newPar.setHasInitializerAssignment(oldPar.isHasInitializerAssignment());
				// note: property 'astInitializer' is not copied since it's part of the AST

				final TypeRef oldParTypeRef = oldPar.getTypeRef();
				if (oldParTypeRef != null) {
					final TypeRef newParTypeRef = bound(G, oldParTypeRef, boundType.inverse(), reopen, false, false);
					newPar.setTypeRef(TypeUtils.copyIfContained(newParTypeRef));
					haveReplacement |= newParTypeRef != oldParTypeRef;
				}

				resultFpars.add(newPar);
			}

			if (haveReplacement) {
				final FunctionTypeExpression result = TypeRefsFactory.eINSTANCE.createFunctionTypeExpression();

				// let posterity know that the newly created FunctionTypeExpression
				// represents the binding of another FunctionTypeExprOrRef
				result.setBinding(true);

				// retain the pointer to declared type of original FunctionTypeExprOrRef (if any)
				// (see API doc of FunctionTypeExpression#declaredType for more info)
				result.setDeclaredType(F.getFunctionType());

				result.getUnboundTypeVars().addAll(F.getTypeVars());
				if (F instanceof FunctionTypeExpression) {
					result.getUnboundTypeVarsUpperBounds().addAll(TypeUtils.copyAll(
							((FunctionTypeExpression) F).getUnboundTypeVarsUpperBounds()));
				}

				if (F.getDeclaredThisType() != null) {
					result.setDeclaredThisType(TypeUtils.copyIfContained(F.getDeclaredThisType()));
				}

				result.setReturnTypeRef(TypeUtils.copyIfContained(resultReturnTypeRef));
				result.setReturnValueMarkedOptional(F.isReturnValueOptional());

				result.getFpars().addAll(resultFpars); // no need to copy; all fpars were newly created above!

				TypeUtils.copyTypeModifiers(result, F);

				return result;
			}
			return F;
=======
		protected TypeRef caseFunctionTypeExprOrRef_modifyParameterType(TypeRef fparTypeRef) {
			return modify(G, fparTypeRef, boundType.inverse(), reopen, false);
>>>>>>> 0360ac3c
		}

		@Override
		public TypeRef caseBoundThisTypeRef(BoundThisTypeRef boundThisTypeRef) {
			if (reopen) {
				if (boundType == BoundType.UPPER) {
					return modify(G, TypeUtils.createResolvedThisTypeRef(boundThisTypeRef));
				} else {
					final TypeRef result = bottomTypeRef(G);
					TypeUtils.copyTypeModifiers(result, boundThisTypeRef);
					return result;
				}
			}
			return boundThisTypeRef;
		}

		@Override
		public TypeRef caseTypeTypeRef(TypeTypeRef ct) {
			// special case: handle BoundThisTypeRef
			// (note: the this-type is a very special beast that may only appear at certain locations
			// within a type reference; this is why we handle it here up-front instead of moving this
			// case to method #pushBoundOfTypeArgument())
			if (reopen) {
				if (boundType == BoundType.UPPER) {
					final TypeArgument typeArg = ct.getTypeArg();
					if (typeArg instanceof BoundThisTypeRef) {
						final TypeArgument typeArgNew = TypeUtils.createResolvedThisTypeRef((BoundThisTypeRef) typeArg);
						return TypeUtils.createTypeTypeRef(typeArgNew, ct.isConstructorRef());
					}
				}
			}
			// ordinary handling of type argument
			return super.caseTypeTypeRef(ct);
		}

		@Override
		protected TypeArgument caseTypeTypeRef_modifyTypeArg(TypeArgument typeArg) {
			TypeArgument typeArgPushed = pushBoundOfTypeArgument(typeArg, Variance.INV);
			if (typeArgPushed != typeArg) {
				typeArgPushed = TypeUtils.copyIfContained(typeArgPushed);
			}
			return typeArgPushed;
		}

		private boolean shouldBeReopened(ExistentialTypeRef etr) {
			return reopen && !RuleEnvironmentExtensions.isFixedCapture(G, etr);
		}
	}
}<|MERGE_RESOLUTION|>--- conflicted
+++ resolved
@@ -34,9 +34,9 @@
 /* package */ class BoundJudgment extends AbstractJudgment {
 
 	/** See {@link N4JSTypeSystem#upperBound(RuleEnvironment, TypeArgument)}. */
-	public TypeRef applyUpperBound(RuleEnvironment G, TypeArgument typeArg, boolean reopen,
-			boolean resolveAliases, boolean resolveTypeVariables) {
-		final BoundSwitch theSwitch = new BoundSwitch(G, BoundType.UPPER, reopen, resolveAliases, resolveTypeVariables);
+	public TypeRef applyUpperBound(RuleEnvironment G, TypeArgument typeArg, boolean reopen, boolean resolveAliases,
+			boolean resolveTypeVariables) {
+		final BoundSwitch theSwitch = new BoundSwitch(G, BoundType.UPPER, reopen, resolveTypeVariables);
 		final TypeRef result = theSwitch.doSwitch(typeArg);
 		if (result == null) {
 			final String stringRep = typeArg != null ? typeArg.getTypeRefAsString() : "<null>";
@@ -46,9 +46,9 @@
 	}
 
 	/** See {@link N4JSTypeSystem#lowerBound(RuleEnvironment, TypeArgument)}. */
-	public TypeRef applyLowerBound(RuleEnvironment G, TypeArgument typeArg, boolean reopen,
-			boolean resolveAliases, boolean resolveTypeVariables) {
-		final BoundSwitch theSwitch = new BoundSwitch(G, BoundType.LOWER, reopen, resolveAliases, resolveTypeVariables);
+	public TypeRef applyLowerBound(RuleEnvironment G, TypeArgument typeArg, boolean reopen, boolean resolveAliases,
+			boolean resolveTypeVariables) {
+		final BoundSwitch theSwitch = new BoundSwitch(G, BoundType.LOWER, reopen, resolveTypeVariables);
 		final TypeRef result = theSwitch.doSwitch(typeArg);
 		if (result == null) {
 			final String stringRep = typeArg != null ? typeArg.getTypeRefAsString() : "<null>";
@@ -61,37 +61,17 @@
 
 		private final BoundType boundType;
 		private final boolean reopen;
-		private final boolean resolveAliases;
-		private final boolean resolveTypeVariables;
+		private final boolean resolve;
 
 		private final RecursionGuard<EObject> guard = new RecursionGuard<>();
 
-<<<<<<< HEAD
-		public BoundSwitch(RuleEnvironment G, BoundType boundType, boolean reopen, boolean resolveAliases,
-				boolean resolveTypeVariables) {
-			this.G = G;
-=======
 		public BoundSwitch(RuleEnvironment G, BoundType boundType, boolean reopen, boolean resolve) {
 			super(G);
->>>>>>> 0360ac3c
 			this.boundType = boundType;
 			this.reopen = reopen;
-			this.resolveAliases = resolveAliases;
-			this.resolveTypeVariables = resolveTypeVariables;
-		}
-
-<<<<<<< HEAD
-		// the following two methods are provided to increase readability of recursive invocations of #doSwitch()
-
-		private TypeRef bound(TypeArgument typeArg) {
-			return bound(G, typeArg, boundType, reopen, resolveAliases, resolveTypeVariables);
-		}
-
-		private TypeRef bound(RuleEnvironment G_NEW, TypeArgument typeArg, BoundType boundTypeNEW, boolean reopenNEW,
-				boolean resolveAliasesNEW, boolean resolveTypeVariablesNEW) {
-			if (G_NEW == G && boundTypeNEW == boundType && reopenNEW == reopen
-					&& resolveAliasesNEW == resolveAliases && resolveTypeVariablesNEW == resolveTypeVariables) {
-=======
+			this.resolve = resolve;
+		}
+
 		@Override
 		protected NestedTypeRefsSwitch derive(RuleEnvironment G_NEW) {
 			return new BoundSwitch(G_NEW, boundType, reopen, resolve);
@@ -102,11 +82,9 @@
 		protected TypeRef modify(RuleEnvironment G_NEW, TypeArgument typeArg, BoundType boundTypeNEW,
 				boolean reopenNEW, boolean resolveNEW) {
 			if (G_NEW == G && boundTypeNEW == boundType && reopenNEW == reopen && resolveNEW == resolve) {
->>>>>>> 0360ac3c
 				return doSwitch(typeArg);
 			} else {
-				final BoundSwitch nestedSwitch = new BoundSwitch(G_NEW, boundTypeNEW, reopenNEW,
-						resolveAliasesNEW, resolveTypeVariablesNEW);
+				final BoundSwitch nestedSwitch = new BoundSwitch(G_NEW, boundTypeNEW, reopenNEW, resolveNEW);
 				return nestedSwitch.doSwitch(typeArg);
 			}
 		}
@@ -136,7 +114,7 @@
 					? wildcard.getDeclaredOrImplicitUpperBound()
 					: wildcard.getDeclaredLowerBound();
 			if (declBound != null) {
-				return bound(declBound);
+				return declBound;
 			}
 			return getFallbackBoundForWildcard(wildcard);
 		}
@@ -157,58 +135,9 @@
 		}
 
 		@Override
-<<<<<<< HEAD
-		public TypeRef caseUnionTypeExpression(UnionTypeExpression union) {
-			final Optional<List<TypeRef>> typeRefsBounds = mapAndCompare(union.getTypeRefs(), this::bound);
-			if (typeRefsBounds.isPresent()) {
-				final UnionTypeExpression result = TypeUtils
-						.createNonSimplifiedUnionType(typeRefsBounds.get());
-				TypeUtils.copyTypeModifiers(result, union);
-				return result;
-			}
-			return union;
-		}
-
-		@Override
-		public TypeRef caseIntersectionTypeExpression(IntersectionTypeExpression intersection) {
-			final Optional<List<TypeRef>> typeRefsBounds = mapAndCompare(intersection.getTypeRefs(), this::bound);
-			if (typeRefsBounds.isPresent()) {
-				final IntersectionTypeExpression result = TypeUtils
-						.createNonSimplifiedIntersectionType(typeRefsBounds.get());
-				TypeUtils.copyTypeModifiers(result, intersection);
-				return result;
-			}
-			return intersection;
-		}
-
-		private <T extends TypeArgument> Optional<List<T>> mapAndCompare(List<T> typeArgs, Function<T, T> fn) {
-			final List<T> typeArgsBounds = new ArrayList<>(typeArgs.size());
-			boolean haveChange = false;
-			for (T typeArg : typeArgs) {
-				final T typeArgBound = fn.apply(typeArg);
-				typeArgsBounds.add(typeArgBound);
-				haveChange |= typeArgBound != typeArg;
-			}
-			return haveChange ? Optional.of(typeArgsBounds) : Optional.absent();
-		}
-
-		@Override
-		public TypeRef caseParameterizedTypeRef(ParameterizedTypeRef ptr) {
-			final Type declType = ptr.getDeclaredType();
-			if (resolveAliases) {
-				// a) resolve type aliases
-				final TypeRef ptrResolved = tsh.resolveAlias(G, ptr);
-				if (ptrResolved != ptr) {
-					return bound(ptrResolved);
-				}
-			}
-			if (resolveTypeVariables) {
-				// b) resolve type variables
-=======
 		protected TypeRef caseParameterizedTypeRef_modifyDeclaredType(ParameterizedTypeRef typeRef) {
 			if (resolve) {
 				final Type declType = typeRef.getDeclaredType();
->>>>>>> 0360ac3c
 				if (declType instanceof TypeVariable) {
 					switch (boundType) {
 					case UPPER:
@@ -277,11 +206,7 @@
 				}
 				// STEP 2: actually push the bound into the desired direction
 				if (boundToBePushed != null) {
-<<<<<<< HEAD
-					TypeRef boundOfBoundToBePushed = bound(G, boundToBePushed, pushDirection, reopen, false, false);
-=======
 					TypeRef boundOfBoundToBePushed = modify(G, boundToBePushed, pushDirection, reopen, false);
->>>>>>> 0360ac3c
 					if (boundOfBoundToBePushed != boundToBePushed) {
 						final Wildcard wildcardCpy = TypeUtils.copy(wildcard);
 						if (upperBound != null) {
@@ -300,11 +225,7 @@
 				// treat 'typeArg' like the upper bound of a wildcard
 				final TypeRef boundToBePushed = (TypeRef) typeArg; // n.b. we know 'typeArg' isn't a Wildcard
 				final BoundType pushDirection = boundType;
-<<<<<<< HEAD
-				final TypeRef boundOfBoundToBePushed = bound(G, boundToBePushed, pushDirection, reopen, false, false);
-=======
 				final TypeRef boundOfBoundToBePushed = modify(G, boundToBePushed, pushDirection, reopen, false);
->>>>>>> 0360ac3c
 				if (boundOfBoundToBePushed != boundToBePushed) {
 					return boundOfBoundToBePushed;
 				}
@@ -312,11 +233,7 @@
 				// treat 'typeArg' like the lower bound of a wildcard
 				final TypeRef boundToBePushed = (TypeRef) typeArg; // n.b. we know 'typeArg' isn't a Wildcard
 				final BoundType pushDirection = boundType.inverse();
-<<<<<<< HEAD
-				final TypeRef boundOfBoundToBePushed = bound(G, boundToBePushed, pushDirection, reopen, false, false);
-=======
 				final TypeRef boundOfBoundToBePushed = modify(G, boundToBePushed, pushDirection, reopen, false);
->>>>>>> 0360ac3c
 				if (boundOfBoundToBePushed != boundToBePushed) {
 					return boundOfBoundToBePushed;
 				}
@@ -335,76 +252,8 @@
 		}
 
 		@Override
-<<<<<<< HEAD
-		public TypeRef caseFunctionTypeExprOrRef(FunctionTypeExprOrRef F) {
-			boolean haveReplacement = false;
-
-			// upper/lower bound of return type
-			final TypeRef returnTypeRef = F.getReturnTypeRef();
-			final TypeRef resultReturnTypeRef = returnTypeRef != null
-					? bound(G, F.getReturnTypeRef(), boundType, reopen, false, false)
-					: null;
-			haveReplacement |= resultReturnTypeRef != returnTypeRef;
-
-			// lower/upper bounds of parameter types
-			final List<TFormalParameter> fpars = F.getFpars();
-			final List<TFormalParameter> resultFpars = new ArrayList<>(fpars.size());
-			for (TFormalParameter oldPar : fpars) {
-				if (oldPar == null) {
-					resultFpars.add(null);
-					continue;
-				}
-				final TFormalParameter newPar = TypesFactory.eINSTANCE.createTFormalParameter();
-				newPar.setName(oldPar.getName());
-				newPar.setVariadic(oldPar.isVariadic());
-				newPar.setHasInitializerAssignment(oldPar.isHasInitializerAssignment());
-				// note: property 'astInitializer' is not copied since it's part of the AST
-
-				final TypeRef oldParTypeRef = oldPar.getTypeRef();
-				if (oldParTypeRef != null) {
-					final TypeRef newParTypeRef = bound(G, oldParTypeRef, boundType.inverse(), reopen, false, false);
-					newPar.setTypeRef(TypeUtils.copyIfContained(newParTypeRef));
-					haveReplacement |= newParTypeRef != oldParTypeRef;
-				}
-
-				resultFpars.add(newPar);
-			}
-
-			if (haveReplacement) {
-				final FunctionTypeExpression result = TypeRefsFactory.eINSTANCE.createFunctionTypeExpression();
-
-				// let posterity know that the newly created FunctionTypeExpression
-				// represents the binding of another FunctionTypeExprOrRef
-				result.setBinding(true);
-
-				// retain the pointer to declared type of original FunctionTypeExprOrRef (if any)
-				// (see API doc of FunctionTypeExpression#declaredType for more info)
-				result.setDeclaredType(F.getFunctionType());
-
-				result.getUnboundTypeVars().addAll(F.getTypeVars());
-				if (F instanceof FunctionTypeExpression) {
-					result.getUnboundTypeVarsUpperBounds().addAll(TypeUtils.copyAll(
-							((FunctionTypeExpression) F).getUnboundTypeVarsUpperBounds()));
-				}
-
-				if (F.getDeclaredThisType() != null) {
-					result.setDeclaredThisType(TypeUtils.copyIfContained(F.getDeclaredThisType()));
-				}
-
-				result.setReturnTypeRef(TypeUtils.copyIfContained(resultReturnTypeRef));
-				result.setReturnValueMarkedOptional(F.isReturnValueOptional());
-
-				result.getFpars().addAll(resultFpars); // no need to copy; all fpars were newly created above!
-
-				TypeUtils.copyTypeModifiers(result, F);
-
-				return result;
-			}
-			return F;
-=======
 		protected TypeRef caseFunctionTypeExprOrRef_modifyParameterType(TypeRef fparTypeRef) {
 			return modify(G, fparTypeRef, boundType.inverse(), reopen, false);
->>>>>>> 0360ac3c
 		}
 
 		@Override
