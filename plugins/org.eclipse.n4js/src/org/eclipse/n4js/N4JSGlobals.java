/**
 * Copyright (c) 2016 NumberFour AG.
 * All rights reserved. This program and the accompanying materials
 * are made available under the terms of the Eclipse Public License v1.0
 * which accompanies this distribution, and is available at
 * http://www.eclipse.org/legal/epl-v10.html
 *
 * Contributors:
 *   NumberFour AG - Initial API and implementation
 */
package org.eclipse.n4js;

import static com.google.common.collect.Sets.newLinkedHashSet;
import static java.util.Arrays.asList;
import static java.util.Collections.unmodifiableCollection;

import java.math.BigDecimal;
import java.nio.file.Path;
import java.util.Arrays;
import java.util.Collection;
import java.util.LinkedHashSet;
import java.util.Set;

import org.eclipse.n4js.naming.N4JSQualifiedNameConverter;
import org.eclipse.n4js.packagejson.projectDescription.ProjectType;
import org.eclipse.n4js.utils.UtilN4;
import org.eclipse.n4js.workspace.utils.N4JSPackageName;
import org.eclipse.xtext.naming.QualifiedName;

import com.google.common.collect.ImmutableSet;
import com.google.common.collect.ImmutableSetMultimap;

/**
 * Global hook for static information about the current setup. Contains file extensions, library names, and other
 * "useful" strings.
 */
public final class N4JSGlobals {

	/**
	 * The version of node.js that is officially supported by N4JS. This version is used for testing and if several node
	 * versions are found on the system (e.g. when nvm is used) this version is chosen.
	 * <p>
	 * This string
	 * <ul>
	 * <li>contains one or more version segments separated by ".",
	 * <li>contains only digits and '.' characters (in particular, it never starts with "v"),
	 * <li>never starts or ends with "." and never contains "..".
	 * </ul>
	 * If it contains fewer than three version segments, all numbers for the remaining segments are deemed compatible.
	 */
	public static final String NODE_VERSION = "14.16";

<<<<<<< HEAD
=======
	/** URL of the public npm registry. */
	public static final String NPMJS_URL = "https://registry.npmjs.org/";
	/** URL of the local verdaccio instance. */
	public static final String VERDACCIO_URL = "http://localhost:4873/";
	/** Version of all test artifacts (i.e. n4js-libs, stdlib) in the local verdaccio instance. */
	public static final String VERDACCIO_TEST_VERSION = "0.0.1";

>>>>>>> 344a0c76
	/** Maximum value of type 'int' in N4JS. */
	public static final int INT32_MAX_VALUE = Integer.MAX_VALUE;
	/** Minimum value of type 'int' in N4JS. */
	public static final int INT32_MIN_VALUE = Integer.MIN_VALUE;
	/** Same as #{@link #INT32_MAX_VALUE}, but as a {@link BigDecimal}. */
	public static final BigDecimal INT32_MAX_VALUE_BD = new BigDecimal(INT32_MAX_VALUE);
	/** Same as #{@link #INT32_MIN_VALUE}, but as a {@link BigDecimal}. */
	public static final BigDecimal INT32_MIN_VALUE_BD = new BigDecimal(INT32_MIN_VALUE);

	/**
	 * The hashbang prefix is used to start a hashbang at the beginning of a module or script. E.g. #!/usr/bin/env node
	 */
	public static final String HASHBANG_PREFIX = "#!";

	/**
	 * Files extension of JS source files (<b>not</b> including the separator dot).
	 */
	public static final String JS_FILE_EXTENSION = "js";

	/**
	 * File extension of JS source files that contain ES6 modules (<b>not</b> including the separator dot).
	 */
	public static final String MJS_FILE_EXTENSION = "mjs";

	/**
	 * File extension of JS source files that contain CommonJS modules (<b>not</b> including the separator dot).
	 */
	public static final String CJS_FILE_EXTENSION = "cjs";

	/**
	 * Files extension of N4JS source files (<b>not</b> including the separator dot).
	 */
	public static final String N4JS_FILE_EXTENSION = "n4js";
	/**
	 * Files extension of JSX source files (<b>not</b> including the separator dot).
	 */
	public static final String JSX_FILE_EXTENSION = "jsx";

	/**
	 * Files extension of N4JSX source files (<b>not</b> including the separator dot).
	 */
	public static final String N4JSX_FILE_EXTENSION = "n4jsx";

	/**
	 * Files extension of N4JS definition files (<b>not</b> including the separator dot).
	 */
	public static final String N4JSD_FILE_EXTENSION = "n4jsd";

	/**
	 * Files extension of XT source files (<b>not</b> including the separator dot).
	 */
	public static final String XT_FILE_EXTENSION = "xt";

	/**
	 * Vendor ID
	 */
	public static final String VENDOR_ID = "org.eclipse.n4js";
	/**
	 * Mangelhaft
	 */
	public static final N4JSPackageName MANGELHAFT = new N4JSPackageName(VENDOR_ID + ".mangelhaft");
	/**
	 * Mangelhaft Assert
	 */
	public static final N4JSPackageName MANGELHAFT_ASSERT = new N4JSPackageName(MANGELHAFT + ".assert");

	/**
	 * Name of the npm package containing the mangelhaft command-line interface.
	 */
	public static final N4JSPackageName MANGELHAFT_CLI = new N4JSPackageName("n4js-mangelhaft-cli");

	/**
	 * Unmodifiable list containing {@link #N4JS_FILE_EXTENSION}, {@link #N4JSD_FILE_EXTENSION},
	 * {@link #N4JSX_FILE_EXTENSION}.
	 */
	public static final Collection<String> ALL_N4JS_FILE_EXTENSIONS = unmodifiableCollection(newLinkedHashSet(asList(
			N4JS_FILE_EXTENSION,
			N4JSD_FILE_EXTENSION,
			N4JSX_FILE_EXTENSION)));

	/**
	 * Unmodifiable list containing {@link #N4JSD_FILE_EXTENSION},
	 * {@link #N4JS_FILE_EXTENSION},{@link #N4JSX_FILE_EXTENSION}, {@link #JS_FILE_EXTENSION},
	 * {@link #JSX_FILE_EXTENSION}.
	 */
	// TODO TODO IDE-2493 multiple languages topic
	public static final Collection<String> ALL_N4_FILE_EXTENSIONS = unmodifiableCollection(newLinkedHashSet(asList(
			N4JS_FILE_EXTENSION,
			N4JSD_FILE_EXTENSION,
			N4JSX_FILE_EXTENSION,
			JSX_FILE_EXTENSION,
			JS_FILE_EXTENSION)));

	/**
	 * Name of the N4JS Git repository, i.e. "n4js". Same as {@link UtilN4#N4JS_GIT_REPOSITORY_NAME}.
	 */
	public static final String N4JS_GIT_REPOSITORY_NAME = UtilN4.N4JS_GIT_REPOSITORY_NAME;

	/**
	 * Name of the top-level folder in the N4JS Git repository containing the main N4JS plugins.
	 */
	public static final String PLUGINS_FOLDER_NAME = "plugins";

	/**
	 * Name of the top-level folder in the N4JS Git repository containing the N4JS runtime code, test frame work, and
	 * other code shipped with the IDE.
	 * <p>
	 * NOTE: the actual projects are not contained directly in this folder but in a sub folder, see
	 * {@link #N4JS_LIBS_SOURCES_PATH}.
	 */
	public static final String N4JS_LIBS_FOLDER_NAME = "n4js-libs";

	/**
	 * Path to the folder in the N4JS Git repository containing the source code of the "n4js-libs", relative to the
	 * repository's root folder.
	 */
	public static final Path N4JS_LIBS_SOURCES_PATH = Path.of(N4JS_LIBS_FOLDER_NAME, "packages");

	/**
	 * Name of the npm package containing the N4JS bootstrap and runtime code, i.e. the code defining internal low-level
	 * functions such as {@code $makeClass()} and containing core runtime code such as the implementation of N4Injector.
	 * <p>
	 * It is expected that this npm package lives in the N4JS Git repository at path {@value #N4JS_LIBS_SOURCES_PATH},
	 * cf. {@link #N4JS_LIBS_SOURCES_PATH}.
	 */
	public static final N4JSPackageName N4JS_RUNTIME = new N4JSPackageName("n4js-runtime");

	/**
	 * Runtime for ECMA 402.
	 */
	public static final N4JSPackageName N4JS_RUNTIME_ECMA402 = new N4JSPackageName("n4js-runtime-ecma402");

	/**
	 * Runtime for node.js
	 */
	public static final N4JSPackageName N4JS_RUNTIME_NODE = new N4JSPackageName("n4js-runtime-node");

	/**
	 * Runtime for HTML5 DOM definitions, i.e. <code>window</code>, <code>document</code>, etc.
	 */
	public static final N4JSPackageName N4JS_RUNTIME_HTML5 = new N4JSPackageName("n4js-runtime-html5");

	/**
	 * The wrapper npm package for the N4JS command line interface.
	 */
	public static final N4JSPackageName N4JS_CLI = new N4JSPackageName("n4js-cli");

	/**
	 * Project types for which a dependency to the {@link #N4JS_RUNTIME n4js-runtime} is mandatory.
	 */
	public static final Set<ProjectType> PROJECT_TYPES_REQUIRING_N4JS_RUNTIME = ImmutableSet.of(
			ProjectType.LIBRARY,
			ProjectType.APPLICATION,
			ProjectType.TEST);

	/**
	 * Project types for which the generator is disabled.
	 */
	public static final Set<ProjectType> PROJECT_TYPES_WITHOUT_GENERATION = ImmutableSet.of(
			ProjectType.PLAINJS,
			ProjectType.DEFINITION,
			ProjectType.VALIDATION);

	/**
	 * Project types for which .d.ts generation will always be inactive, even if
	 *
	 * <pre>
	 * "generator": {
	 *     "d.ts": true
	 * }
	 * </pre>
	 *
	 * is given in the package.json file.
	 */
	public static final Set<ProjectType> PROJECT_TYPES_WITHOUT_DTS_GENERATION = ImmutableSet.of(
			ProjectType.PLAINJS,
			ProjectType.DEFINITION,
			ProjectType.VALIDATION,
			ProjectType.RUNTIME_ENVIRONMENT,
			ProjectType.RUNTIME_LIBRARY);

	/**
	 * The name of an npm command.
	 */
	public static final String NPM = "npm";
	/**
	 * Name of the npm scope of n4js definition projects.
	 */
	public static final String N4JSD_SCOPE = "@n4jsd";
	/**
	 * Name of the npm node_modules folder.
	 */
	public static final String NODE_MODULES = "node_modules";
	/**
	 * The name of NPM's package json file.
	 */
	public static final String PACKAGE_JSON = UtilN4.PACKAGE_JSON;

	/**
	 * Projects with a name ending in one of these suffixes are assumed to be API projects as defined by the API/Impl
	 * concept.
	 * <p>
	 * NOTE: normally API projects should be identified by a project type of {@link ProjectType#API API}. Use of these
	 * suffixes is only intended in temporary work-around implementations.
	 * <p>
	 * IMPORTANT: in addition to the direct references to this constant, another use of these suffixes is located in
	 * file {@code NodeTestRunner.n4js}.
	 */
	public static final String[] API_PROJECT_NAME_SUFFIXES = { ".api", "-api" };

	/**
	 * The name of the files storing each N4JS project's meta-information (serialized TModules, etc.).
	 */
	public static final String N4JS_PROJECT_STATE = ".n4js.projectstate";

	/**
	 * The name of the N4JS test catalog file.
	 */
	public static final String TEST_CATALOG = "test-catalog.json";

	/**
	 * The name of the tsconfig.json file.
	 */
	public static final String TS_CONFIG = "tsconfig.json";

	/**
	 * All project names of n4js libraries.
	 */
	public static final Set<N4JSPackageName> ALL_N4JS_LIBS = ImmutableSet.of(
			new N4JSPackageName("n4js-cli"),
			new N4JSPackageName("n4js-mangelhaft-cli"),
			N4JS_RUNTIME,
			N4JS_RUNTIME_ECMA402,
			new N4JSPackageName("n4js-runtime-es2015"),
			new N4JSPackageName("n4js-runtime-esnext"),
			N4JS_RUNTIME_HTML5,
			N4JS_RUNTIME_NODE,
			new N4JSPackageName("n4js-runtime-node-tests"),
			new N4JSPackageName("n4js-runtime-v8"),
			new N4JSPackageName("org.eclipse.n4js.mangelhaft"),
			new N4JSPackageName("org.eclipse.n4js.mangelhaft.assert"),
			new N4JSPackageName("org.eclipse.n4js.mangelhaft.assert.test"),
			new N4JSPackageName("org.eclipse.n4js.mangelhaft.reporter.console"),
			new N4JSPackageName("org.eclipse.n4js.mangelhaft.reporter.xunit"),
			new N4JSPackageName("org.eclipse.n4js.mangelhaft.test"));

	/**
	 * The values of this map define TypeScript libraries to be included in the "lib" property of an auto-generated
	 * <code>tsconfig.json</code> file whenever the corresponding N4JS runtime library is declared as required runtime
	 * library in the containing project's <code>package.json</code> file.
	 */
	public static final ImmutableSetMultimap<N4JSPackageName, String> N4JS_DTS_LIB_CORRESPONDENCE = ImmutableSetMultimap
			.of(N4JS_RUNTIME_HTML5, "dom");

	/**
	 * String used to separate segments in the string representation of a {@link QualifiedName qualified name}.
	 *
	 * @see N4JSQualifiedNameConverter#DELIMITER
	 */
	public static final String QUALIFIED_NAME_DELIMITER = "/";

	/**
	 * Character used to separate the namespace name from the exported element's name when referring to an element via a
	 * namespace import. For example:
	 *
	 * <pre>
	 * import * as NS from "some/other/module"
	 *
	 * let c: NS.OtherClass;
	 * </pre>
	 */
	public static final char NAMESPACE_ACCESS_DELIMITER = '.';

	/**
	 * All HTML tags.
	 * <p>
	 * Source: <a href="http://www.w3schools.com/tags/">http://www.w3schools.com/tags/</a>.
	 */
	public static final Set<String> HTML_TAGS = new LinkedHashSet<>(Arrays.asList(
			"a", "abbr", "address", "area", "article", "aside", "audio",
			"b", "base", "bdi", "bdo", "blockquote", "body", "br", "button",
			"canvas", "caption", "cite", "code", "col", "colgroup",
			"datalist", "dd", "del", "details", "dfn", "dialog", "div", "dl", "dt",
			"em", "embed",
			"fieldset", "figcaption", "figure", "footer", "form",
			"h1", "h2", "h3", "h4", "h5", "h6", "head", "header", "hr", "html",
			"i", "iframe", "img", "input", "ins",
			"kbd", "keygen",
			"label", "legend", "li", "link",
			"main", "map", "mark", "menu", "menuitem", "meta", "meter",
			"nav", "noscript",
			"object", "ol", "optgroup", "option",
			"p", "param", "pre", "progress", "q", "rp", "rt", "ruby",
			"s", "samp", "script", "section", "select", "small", "source", "span",
			"strong", "style", "sub", "summary", "sup", "svg",
			"table", "tbody", "td", "textarea", "tfoot", "th", "thead", "time", "title", "tr", "track",
			"u", "ul", "use", "var", "video", "wbr"));

	/**
	 * All SVG tags.
	 * <p>
	 * Source: <a href=
	 * "https://developer.mozilla.org/en-US/docs/Web/SVG/Element">https://developer.mozilla.org/en-US/docs/Web/SVG/Element</a>.
	 */
	public static final Set<String> SVG_TAGS = new LinkedHashSet<>(Arrays.asList(
			"a", "altGlyph", "altGlyphDef", "altGlyphItem", "animate", "animateColor", "animateMotion",
			"animateTransform", "circle", "clipPath", "color-profile", "cursor", "defs", "desc", "discard", "ellipse",
			"feBlend", "feColorMatrix", "feComponentTransfer", "feComposite", "feConvolveMatrix", "feDiffuseLighting",
			"feDisplacementMap", "feDistantLight", "feDropShadow", "feFlood", "feFuncA", "feFuncB", "feFuncG",
			"feFuncR", "feGaussianBlur", "feImage", "feMerge", "feMergeNode", "feMorphology", "feOffset",
			"fePointLight", "feSpecularLighting", "feSpotLight", "feTile", "feTurbulence", "filter", "font",
			"font-face", "font-face-format", "font-face-name", "font-face-src", "font-face-uri", "foreignObject", "g",
			"glyph", "glyphRef", "hatch", "hatchpath", "hkern", "image", "line", "linearGradient", "marker", "mask",
			"mesh", "meshgradient", "meshpatch", "meshrow", "metadata", "missing-glyph", "mpath", "path", "pattern",
			"polygon", "polyline", "radialGradient", "rect", "script", "set", "solidcolor", "stop", "style", "svg",
			"switch", "symbol", "text", "textPath", "title", "tref", "tspan", "unknown", "use", "view", "vkern"));

	/**
	 * The preamble added to all output files generated by the N4JS {@code EcmaScriptTranspiler} and .d.ts generator.
	 */
	public static final String OUTPUT_FILE_PREAMBLE = "// Generated by N4JS transpiler; for copyright see original N4JS source file.\n";

	/**
	 * File name of {@code n4js-runtime/n4jsglobals.d.ts}.
	 */
	public static final String N4JS_GLOBALS_DTS = "n4jsglobals.d.ts";

	/**
	 * Mandatory import for every generated d.ts file used by the d.ts generator.
	 */
	public static final String IMPORT_N4JSGLOBALS = "import 'n4js-runtime'";

	/**
	 * Standard maven target folder-name, the base of maven-compile results.
	 */
	public static final String TARGET = "target";

	/**
	 * Name of the N4JS headless builder JAR.
	 */
	public static final String N4JSC_JAR = "n4jsc.jar";

	private N4JSGlobals() {
		// private to prevent inheritance & instantiation.
	}

<<<<<<< HEAD
	/**
	 * Tells whether the given string ends with one of the {@link #ALL_N4JS_FILE_EXTENSIONS N4JS files extensions}.
	 */
	public static boolean endsWithN4JSFileExtension(String fileName) {
		if (fileName != null) {
			for (String ext : ALL_N4JS_FILE_EXTENSIONS) {
				if (fileName.endsWith("." + ext)) {
					return true;
				}
			}
		}
		return false;
	}

=======
>>>>>>> 344a0c76
	/** Tells whether the given node.js version string is compatible with {@link #NODE_VERSION}. */
	public static boolean isCompatibleNodeVersion(String nodeVersionStr) {
		String trimmedStr = nodeVersionStr.startsWith("v") ? nodeVersionStr.substring(1) : nodeVersionStr;
		return trimmedStr.equals(NODE_VERSION) || trimmedStr.startsWith(NODE_VERSION + ".");
	}
}<|MERGE_RESOLUTION|>--- conflicted
+++ resolved
@@ -50,8 +50,6 @@
 	 */
 	public static final String NODE_VERSION = "14.16";
 
-<<<<<<< HEAD
-=======
 	/** URL of the public npm registry. */
 	public static final String NPMJS_URL = "https://registry.npmjs.org/";
 	/** URL of the local verdaccio instance. */
@@ -59,7 +57,6 @@
 	/** Version of all test artifacts (i.e. n4js-libs, stdlib) in the local verdaccio instance. */
 	public static final String VERDACCIO_TEST_VERSION = "0.0.1";
 
->>>>>>> 344a0c76
 	/** Maximum value of type 'int' in N4JS. */
 	public static final int INT32_MAX_VALUE = Integer.MAX_VALUE;
 	/** Minimum value of type 'int' in N4JS. */
@@ -406,7 +403,6 @@
 		// private to prevent inheritance & instantiation.
 	}
 
-<<<<<<< HEAD
 	/**
 	 * Tells whether the given string ends with one of the {@link #ALL_N4JS_FILE_EXTENSIONS N4JS files extensions}.
 	 */
@@ -421,8 +417,6 @@
 		return false;
 	}
 
-=======
->>>>>>> 344a0c76
 	/** Tells whether the given node.js version string is compatible with {@link #NODE_VERSION}. */
 	public static boolean isCompatibleNodeVersion(String nodeVersionStr) {
 		String trimmedStr = nodeVersionStr.startsWith("v") ? nodeVersionStr.substring(1) : nodeVersionStr;
