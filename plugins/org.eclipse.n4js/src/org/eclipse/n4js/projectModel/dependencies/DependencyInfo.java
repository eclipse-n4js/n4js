/**
 * Copyright (c) 2018 NumberFour AG.
 * All rights reserved. This program and the accompanying materials
 * are made available under the terms of the Eclipse Public License v1.0
 * which accompanies this distribution, and is available at
 * http://www.eclipse.org/legal/epl-v10.html
 *
 * Contributors:
 *   NumberFour AG - Initial API and implementation
 */
package org.eclipse.n4js.projectModel.dependencies;

import static org.eclipse.n4js.external.version.VersionConstraintFormatUtil.npmFormat;

import org.eclipse.n4js.n4mf.ProjectDependency;
import org.eclipse.n4js.n4mf.ProjectReference;

/** Custom type for {@code Pair<String, String>} that is used to describe dependency (i.e. npm package). */
public class DependencyInfo {
	/**
	 * version representation for projects with no declared versions, mimics behavior of
	 * {@link org.eclipse.n4js.external.version.VersionConstraintFormatUtil#npmFormat}
	 */
	private static String NO_VERSION = "";

	/** name of the dependency */
	final public String name;
	/** version of the dependency */
	final public String version;

	/** Simple constructor, client might need to use {@link #create(ProjectReference)} */
	public DependencyInfo(String id, String version) {
		this.name = id;
		this.version = version;
	}

	/** Resolve conflict between two versions. Simple strategy - returns first if it is not empty. */
	public static String resolve(String version1, String version2) {
		return NO_VERSION.equals(version1) ? version2 : version1;
	}

	/** factory method to create instances form {@code ProjectReference} */
	public static DependencyInfo create(ProjectReference projectReference) {
		return new DependencyInfo(toName(projectReference), toVersion(projectReference));
	}

	private static String toName(ProjectReference projectReference) {
		return projectReference.getProjectId();
	}

	private static String toVersion(ProjectReference projectReference) {
		String version = NO_VERSION;
		if (projectReference instanceof ProjectDependency)
			version = npmFormat(((ProjectDependency) projectReference).getVersionConstraint());
<<<<<<< HEAD
		else if (projectReference instanceof ProjectDependency)
			version = npmFormat(((ProjectDependency) projectReference).getVersionConstraint());
=======
>>>>>>> e08c9232
		return version;
	}
}<|MERGE_RESOLUTION|>--- conflicted
+++ resolved
@@ -52,11 +52,6 @@
 		String version = NO_VERSION;
 		if (projectReference instanceof ProjectDependency)
 			version = npmFormat(((ProjectDependency) projectReference).getVersionConstraint());
-<<<<<<< HEAD
-		else if (projectReference instanceof ProjectDependency)
-			version = npmFormat(((ProjectDependency) projectReference).getVersionConstraint());
-=======
->>>>>>> e08c9232
 		return version;
 	}
 }