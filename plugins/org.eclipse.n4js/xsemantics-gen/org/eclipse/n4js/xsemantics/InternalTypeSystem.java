--- conflicted
+++ resolved
@@ -1,5 +1,3 @@
-<<<<<<< HEAD
-=======
 /**
  * Copyright (c) 2016 NumberFour AG.
  * All rights reserved. This program and the accompanying materials
@@ -10,7 +8,6 @@
  * Contributors:
  *   NumberFour AG - Initial API and implementation
  */
->>>>>>> 82738836
 package org.eclipse.n4js.xsemantics;
 
 import com.google.common.base.Objects;
@@ -6551,23 +6548,14 @@
       try {
         TypeRef _thisType = RuleEnvironmentExtensions.getThisType(G);
         final BoundThisTypeRef boundRefFromEnv = ((BoundThisTypeRef) _thisType);
-<<<<<<< HEAD
         if ((boundRefFromEnv != null)) {
-          ParameterizedTypeRef _actualThisTypeRef = boundRefFromEnv.getActualThisTypeRef();
-          final BoundThisTypeRef boundRef = TypeUtils.createBoundThisTypeRef(_actualThisTypeRef);
-          TypingStrategy _typingStrategy = thisTypeRef.getTypingStrategy();
-          boundRef.setTypingStrategy(_typingStrategy);
+          final BoundThisTypeRef boundRef = TypeUtils.createBoundThisTypeRef(boundRefFromEnv.getActualThisTypeRef());
+          boundRef.setTypingStrategy(thisTypeRef.getTypingStrategy());
           TypeUtils.copyTypeModifiers(boundRef, thisTypeRef);
           T = boundRef;
         } else {
           T = thisTypeRef;
         }
-=======
-        final BoundThisTypeRef boundRef = TypeUtils.createBoundThisTypeRef(boundRefFromEnv.getActualThisTypeRef());
-        boundRef.setTypingStrategy(thisTypeRef.getTypingStrategy());
-        TypeUtils.copyTypeModifiers(boundRef, thisTypeRef);
-        T = boundRef;
->>>>>>> 82738836
       } catch (Exception e) {
         previousFailure = extractRuleFailedException(e);
         T = thisTypeRef;
