<<<<<<< HEAD
=======
/**
 * Copyright (c) 2016 NumberFour AG.
 * All rights reserved. This program and the accompanying materials
 * are made available under the terms of the Eclipse Public License v1.0
 * which accompanies this distribution, and is available at
 * http://www.eclipse.org/legal/epl-v10.html
 * 
 * Contributors:
 *   NumberFour AG - Initial API and implementation
 */
>>>>>>> 82738836
package org.eclipse.n4js.xsemantics.validation;

import com.google.inject.Inject;
import it.xsemantics.runtime.validation.XsemanticsValidatorErrorGenerator;
import org.eclipse.n4js.validation.AbstractMessageAdjustingN4JSValidator;
import org.eclipse.n4js.xsemantics.InternalTypeSystem;

/**
 * N4JS Type System.
 * 
 * <h3>Naming conventions</h3>
 * 
 * Rules and axioms are named using the following pattern:
 * <pre>
 * &lt;relationName>&lt;InputType(s)>&lt;Additional_description>
 * </pre>
 * If a rule has multiple input parameters, either only the first one is used (in case
 * the second is not that important), or all types are used (without any separator).
 * <p>
 * The rules/axioms are ordered by judgment, and then according to the ("major" or first) input type,
 * if possible the order is similar as the order used in the N4JS specification.
 * 
 * <h3>Changes to the Rule Environment</h3>
 * 
 * By convention, rules should <em>not</em> change the rule environment and can (and should) rely
 * on other rules not changing the rule environment in case of nested inference. Thus:
 * <ul>
 * <li>before modifying the rule environment a new, derived rule environment must be created,
 *     usually by using extension method #wrap(). For example:
 *     <pre>
 *     val G2 = G.wrap;
 *     G2.add("MY_KEY",someValue);
 *     G2.addSubstitutions(someTypeRef);
 *     </pre>
 * <li>when doing nested inference within a rule, no new rule environment should be created (because
 *     we assume it won't be changed by the nested rule calls)
 * </ul>
 * There are two ways of creating a new rule environment: create empty environment or wrap existing
 * rule environment. When passing the newly created environment on to a nested inference, it is important
 * to always derive, because otherwise recursion guards will be lost.
 * 
 * <h3>Bibliography</h3>
 * <dl>
 * <dt><a name="N4JS">[N4JS]</a></dt>
 * <dd>Pilgrim, Jens von et al.: N4JS Specification / NumberFour AG. Berlin, September 2013.
 * 			Specification. <a href="https://github.com/NumberFour/specs/">https://github.com/NumberFour/specs/</a></dd>
 * </dl>
 */
@SuppressWarnings("all")
public class InternalTypeSystemValidator extends AbstractMessageAdjustingN4JSValidator {
  @Inject
  protected XsemanticsValidatorErrorGenerator errorGenerator;
  
  @Inject
  protected InternalTypeSystem xsemanticsSystem;
  
  protected InternalTypeSystem getXsemanticsSystem() {
    return this.xsemanticsSystem;
  }
}<|MERGE_RESOLUTION|>--- conflicted
+++ resolved
@@ -1,5 +1,3 @@
-<<<<<<< HEAD
-=======
 /**
  * Copyright (c) 2016 NumberFour AG.
  * All rights reserved. This program and the accompanying materials
@@ -10,7 +8,6 @@
  * Contributors:
  *   NumberFour AG - Initial API and implementation
  */
->>>>>>> 82738836
 package org.eclipse.n4js.xsemantics.validation;
 
 import com.google.inject.Inject;
