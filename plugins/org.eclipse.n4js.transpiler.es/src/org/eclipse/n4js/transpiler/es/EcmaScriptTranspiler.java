/**
 * Copyright (c) 2016 NumberFour AG.
 * All rights reserved. This program and the accompanying materials
 * are made available under the terms of the Eclipse Public License v1.0
 * which accompanies this distribution, and is available at
 * http://www.eclipse.org/legal/epl-v10.html
 *
 * Contributors:
 *   NumberFour AG - Initial API and implementation
 */
package org.eclipse.n4js.transpiler.es;

import java.io.IOException;
import java.io.Writer;

import org.eclipse.emf.ecore.EObject;
import org.eclipse.n4js.N4JSGlobals;
import org.eclipse.n4js.generator.GeneratorOption;
import org.eclipse.n4js.resource.N4JSResource;
import org.eclipse.n4js.smith.Measurement;
import org.eclipse.n4js.smith.N4JSDataCollectors;
import org.eclipse.n4js.transpiler.AbstractTranspiler;
import org.eclipse.n4js.transpiler.Transformation;
import org.eclipse.n4js.transpiler.TranspilerState;
import org.eclipse.n4js.transpiler.es.transform.ApiImplStubGenerationTransformation;
import org.eclipse.n4js.transpiler.es.transform.ArrowFunction_Part1_Transformation;
import org.eclipse.n4js.transpiler.es.transform.ArrowFunction_Part2_Transformation;
import org.eclipse.n4js.transpiler.es.transform.BlockTransformation;
import org.eclipse.n4js.transpiler.es.transform.ClassDeclarationTransformation;
import org.eclipse.n4js.transpiler.es.transform.DependencyInjectionTransformation;
import org.eclipse.n4js.transpiler.es.transform.DestructuringTransformation;
import org.eclipse.n4js.transpiler.es.transform.EnumAccessTransformation;
import org.eclipse.n4js.transpiler.es.transform.EnumDeclarationTransformation;
import org.eclipse.n4js.transpiler.es.transform.ExpressionTransformation;
import org.eclipse.n4js.transpiler.es.transform.InterfaceDeclarationTransformation;
import org.eclipse.n4js.transpiler.es.transform.JSXTransformation;
import org.eclipse.n4js.transpiler.es.transform.MemberPatchingTransformation;
import org.eclipse.n4js.transpiler.es.transform.ModuleWrappingTransformation;
import org.eclipse.n4js.transpiler.es.transform.RestParameterTransformation;
import org.eclipse.n4js.transpiler.es.transform.SanitizeImportsTransformation;
import org.eclipse.n4js.transpiler.es.transform.SimplifyTransformation;
import org.eclipse.n4js.transpiler.es.transform.StaticPolyfillTransformation;
import org.eclipse.n4js.transpiler.es.transform.TemplateStringTransformation;
import org.eclipse.n4js.transpiler.es.transform.TrimTransformation;
import org.eclipse.n4js.utils.ResourceType;
import org.eclipse.xtext.nodemodel.util.NodeModelUtils;

import com.google.common.base.Optional;
import com.google.inject.Inject;
import com.google.inject.Provider;

/**
 * Transpiles N4JS to ECMAScript. The exact language version of the target code depends on configuration parameters, so
 * this class covers transpilation to plain ES5, ES5 with selected additional ES6 features and full ES6.
 * <p>
 * NOTE: the current implementation only supports transpilation to "ES5 with selected additional ES6 features".
 */
public class EcmaScriptTranspiler extends AbstractTranspiler {

	@Inject
	private Provider<DestructuringTransformation> destructuringTransformation;
	@Inject
	private Provider<MemberPatchingTransformation> memberPatchingTransformationProvider;
	@Inject
	private Provider<ApiImplStubGenerationTransformation> apiImplStubGenerationTransformationProvider;
	@Inject
	private Provider<StaticPolyfillTransformation> staticPolyfillTransformationProvider;
	@Inject
	private Provider<TemplateStringTransformation> templateStringTransformationProvider;
	@Inject
	private Provider<ExpressionTransformation> expressionTransformationProvider;
	@Inject
	private Provider<EnumAccessTransformation> enumAccessTransformationProvider;
	@Inject
	private Provider<DependencyInjectionTransformation> dependencyInjectionTransformation;
	@Inject
	private Provider<ClassDeclarationTransformation> classDeclarationTransformationProvider;
	@Inject
	private Provider<InterfaceDeclarationTransformation> interfaceDeclarationTransformationProvider;
	@Inject
	private Provider<EnumDeclarationTransformation> enumDeclarationTransformationProvider;
	@Inject
	private Provider<SimplifyTransformation> simplifyTransformation;
	@Inject
	private Provider<TrimTransformation> trimTransformation;
	@Inject
	private Provider<SanitizeImportsTransformation> sanitizeImportsTransformationProvider;
	@Inject
	private Provider<ModuleWrappingTransformation> moduleWrappingTransformationProvider;
	@Inject
	private Provider<BlockTransformation> blockTransformationProvider;
	@Inject
	private Provider<RestParameterTransformation> restParameterTransformationProvider;
	@Inject
	private Provider<ArrowFunction_Part1_Transformation> arrowFunction_Part1_TransformationProvider;
	@Inject
	private Provider<ArrowFunction_Part2_Transformation> arrowFunction_Part2_TransformationProvider;
	@Inject
	private Provider<JSXTransformation> jsxTransformationProvider;

<<<<<<< HEAD
	@Override
	protected Optional<String> getPreamble() {
		return Optional.of(N4JSGlobals.OUTPUT_FILE_PREAMBLE);
	}

=======
>>>>>>> 10d6802c
	/**
	 * Returns the AST transformations to be executed for the resource to transpile in the given transpiler state, in
	 * the order they should be executed.
	 * <ul>
	 * <li>For now, we always execute the same transformations in the same order and transformations are hard-coded.
	 * <li>Later, we will have some form of registration and order and selection of transformation to execute may depend
	 * on the given transpiler state (i.e. the resource to transpile) or some configuration parameters.
	 * </ul>
	 */
	@Override
	protected Transformation[] computeTransformationsToBeExecuted(TranspilerState state) {
		return new Transformation[] {
				jsxTransformationProvider.get(),
				staticPolyfillTransformationProvider.get(),
				memberPatchingTransformationProvider.get(),
				apiImplStubGenerationTransformationProvider.get(),
				destructuringTransformation.get(),
				templateStringTransformationProvider.get(),
				expressionTransformationProvider.get(),
				enumAccessTransformationProvider.get(),
				dependencyInjectionTransformation.get(),
				enumDeclarationTransformationProvider.get(),
				classDeclarationTransformationProvider.get(),
				interfaceDeclarationTransformationProvider.get(),
				arrowFunction_Part1_TransformationProvider.get(),
				blockTransformationProvider.get(),
				restParameterTransformationProvider.get(),
				arrowFunction_Part2_TransformationProvider.get(),
				simplifyTransformation.get(),
				trimTransformation.get(),
				sanitizeImportsTransformationProvider.get(),
				moduleWrappingTransformationProvider.get()
		};
	}

	/**
	 * General entry-point. Overridden to handle plain-JS-wrapping without transforming.
	 */
	@Override
	public void transpile(N4JSResource resource, GeneratorOption[] options, Writer outCode,
			Optional<SourceMapInfo> optSourceMapInfo) {
		if (!requiresTranspilation(resource)) {
			copyWithoutTranspilation(resource, outCode);
		} else {
			try (Measurement m = N4JSDataCollectors.dcTranspilation.getMeasurement()) {
				super.transpile(resource, options, outCode, optSourceMapInfo);
			}
		}
	}

	/**
	 * Take the content of resource and copy it over to the output folder without any transformation.
	 *
	 * @param resource
	 *            JS-code snippet which will be treated as text.
	 * @param outCode
	 *            writer to output to.
	 */
	private void copyWithoutTranspilation(N4JSResource resource, Writer outCode) {
		// get script
		EObject script = resource.getContents().get(0);

		// obtain text
		CharSequence scriptAsText = NodeModelUtils.getNode(script).getRootNode().getText();

		// write
		String decorated = scriptAsText.toString();
		try {

			outCode.write(decorated);

		} catch (IOException e) {
			e.printStackTrace();
		}
	}

	/**
	 * Depending on the file-extension, determines if the given resource requires actual transpilation as opposed to
	 * simply copying the source file to the output folder.
	 *
	 * @param eResource
	 *            N4JS resource to check.
	 * @return true if the code requires transpilation.
	 */
	private boolean requiresTranspilation(N4JSResource eResource) {
		ResourceType resourceType = ResourceType.getResourceType(eResource);
		return !(resourceType.equals(ResourceType.JS) || resourceType.equals(ResourceType.JSX));
	}

}<|MERGE_RESOLUTION|>--- conflicted
+++ resolved
@@ -14,7 +14,6 @@
 import java.io.Writer;
 
 import org.eclipse.emf.ecore.EObject;
-import org.eclipse.n4js.N4JSGlobals;
 import org.eclipse.n4js.generator.GeneratorOption;
 import org.eclipse.n4js.resource.N4JSResource;
 import org.eclipse.n4js.smith.Measurement;
@@ -98,14 +97,6 @@
 	@Inject
 	private Provider<JSXTransformation> jsxTransformationProvider;
 
-<<<<<<< HEAD
-	@Override
-	protected Optional<String> getPreamble() {
-		return Optional.of(N4JSGlobals.OUTPUT_FILE_PREAMBLE);
-	}
-
-=======
->>>>>>> 10d6802c
 	/**
 	 * Returns the AST transformations to be executed for the resource to transpile in the given transpiler state, in
 	 * the order they should be executed.
