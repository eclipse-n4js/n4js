--- conflicted
+++ resolved
@@ -23,15 +23,13 @@
 import org.eclipse.n4js.transpiler.im.SymbolTableEntryOriginal
 import org.eclipse.n4js.ts.scoping.builtin.N4Scheme
 import org.eclipse.n4js.ts.typeRefs.FunctionTypeRef
+import org.eclipse.n4js.ts.types.TClass
 import org.eclipse.n4js.ts.types.TFunction
-<<<<<<< HEAD
-=======
 import org.eclipse.n4js.ts.types.TGetter
-import org.eclipse.n4js.ts.types.TInterface
->>>>>>> e90f3979
 import org.eclipse.n4js.ts.types.TMethod
 import org.eclipse.n4js.ts.utils.TypeUtils
 import org.eclipse.n4js.utils.PromisifyHelper
+import org.eclipse.n4js.utils.ResourceNameComputer
 
 import static org.eclipse.n4js.transpiler.TranspilerBuilderBlocks.*
 
@@ -50,6 +48,7 @@
 @ExcludesBefore(AsyncAwaitTransformation)
 class ExpressionTransformation extends Transformation {
 
+	@Inject private ResourceNameComputer resourceNameComputer;
 	@Inject private PromisifyHelper promisifyHelper;
 
 	private TGetter n4Object_n4type;
@@ -91,40 +90,10 @@
 		replace(castExpr, castExpr.expression); // simply remove the cast
 	}
 
-<<<<<<< HEAD
-=======
 	def private dispatch void transformExpression(ParameterizedPropertyAccessExpression_IM propAccessExpr) {
 		transformTrivialUsageOfReflection(propAccessExpr);
 	}
 
-	def private dispatch void transformExpression(RelationalExpression relExpr) {
-		if(relExpr.op===RelationalOperator.INSTANCEOF) {
-			val rhs = relExpr.rhs;
-			val rhsType = if(rhs instanceof IdentifierRef_IM) {
-				rhs.originalTargetOfRewiredTarget
-			};
-
-			val replacement = if(rhsType instanceof TInterface) {
-				// case 1: direct reference to an interface on RHS -> can directly use own $implements function
-				val $implementsSTE = steFor_$implements;
-				val fqn = resourceNameComputer.getFullyQualifiedTypeName_WITH_LEGACY_SUPPORT(rhsType)
-				_CallExpr(_IdentRef($implementsSTE), relExpr.lhs, _StringLiteral(fqn))
-			} else if(rhsType instanceof TClass) {
-				// case 2: direct reference to a class on RHS -> can use native Javascript 'instanceof' operator
-				null // here 'null' means: nothing to transform
-			} else {
-				// case 3: all other cases have to be decided at runtime -> use own $instanceof function
-				val $instanceofSTE = steFor_$instanceof;
-				_CallExpr(_IdentRef($instanceofSTE), relExpr.lhs, relExpr.rhs)
-			};
-
-			if(replacement!==null) {
-				replace(relExpr, replacement);
-			}
-		}
-	}
-
->>>>>>> e90f3979
 	/**
 	 * <b>IMPORTANT:</b>
 	 * here we only do some special handling for the auto-promisify case within an AwaitExpression; the main
