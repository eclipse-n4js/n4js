--- conflicted
+++ resolved
@@ -82,18 +82,7 @@
  * </table>
  */
 public abstract class AbstractDtsNamespaceBuilder<T extends ParserRuleContext>
-<<<<<<< HEAD
-		extends AbstractDtsSubBuilder<T, N4NamespaceDeclaration> {
-
-	private final DtsClassBuilder classBuilder = new DtsClassBuilder(tokenStream, resource);
-	private final DtsInterfaceBuilder interfaceBuilder = new DtsInterfaceBuilder(tokenStream, resource);
-	private final DtsEnumBuilder enumBuilder = new DtsEnumBuilder(tokenStream, resource);
-	private final DtsTypeAliasBuilder typeAliasBuilder = new DtsTypeAliasBuilder(tokenStream, resource);
-	private final DtsFunctionBuilder functionBuilder = new DtsFunctionBuilder(tokenStream, resource);
-	private final DtsVariableBuilder variableBuilder = new DtsVariableBuilder(tokenStream, resource);
-=======
-		extends AbstractDtsBuilder<T, N4AbstractNamespaceDeclaration> {
->>>>>>> 15aee672
+		extends AbstractDtsBuilder<T, N4NamespaceDeclaration> {
 
 	/** Builder for namespaces. */
 	public static class DtsNamespaceBuilder
@@ -157,13 +146,7 @@
 				TerminalNode identifier = ctxName.Identifier();
 				if (strLit != null) {
 					// this module declaration actually declares a module
-<<<<<<< HEAD
-					result = doCreateModuleDeclaration(ctx, ParserContextUtil.trimStringLiteral(strLit));
-					// walker.enqueue(ParserContextUtil.getStatements(ctx.block()));
-=======
-					result = doCreateModuleDeclaration(ParserContextUtil.trimAndUnescapeStringLiteral(strLit));
-					walker.enqueue(ParserContextUtil.getStatements(ctx.block()));
->>>>>>> 15aee672
+					result = doCreateModuleDeclaration(ctx, ParserContextUtil.trimAndUnescapeStringLiteral(strLit));
 				} else if (identifier != null) {
 					// this module declaration declares a "legacy module" that acts like a namespace
 					boolean isExported = ParserContextUtil.isExported(ctx);
@@ -172,15 +155,14 @@
 				}
 			}
 		} else {
-<<<<<<< HEAD
-			N4NamespaceDeclaration md = new DtsModuleBuilder(tokenStream, resource).consume(ctx);
+			N4NamespaceDeclaration md = newModuleBuilder().consume(ctx);
 			if (md != null) {
 				addAndHandleExported(ctx, md);
 			}
 		}
 	}
 
-	/** Creates null. The caller must assign it to {@link AbstractDtsSubBuilder#result}. */
+	/** Triggers the creation of a nested/virtual resource. */
 	private N4NamespaceDeclaration doCreateModuleDeclaration(ModuleDeclarationContext ctx, String name) {
 
 		URI srcFolder = resource.getURI();
@@ -199,18 +181,6 @@
 		loadResultInfo.addNestedResource(virtualUri, nra);
 
 		return null;
-=======
-			N4AbstractNamespaceDeclaration md = newModuleBuilder().consume(ctx);
-			addAndHandleExported(ctx, md);
-		}
-	}
-
-	/** Creates a {@link N4ModuleDeclaration}. The caller must assign it to {@link AbstractDtsBuilder#result}. */
-	private N4ModuleDeclaration doCreateModuleDeclaration(String name) {
-		N4ModuleDeclaration moduleDecl = N4JSFactory.eINSTANCE.createN4ModuleDeclaration();
-		moduleDecl.setName(name);
-		return moduleDecl;
->>>>>>> 15aee672
 	}
 
 	/** Creates a {@link N4NamespaceDeclaration}. The caller must assign it to {@link AbstractDtsBuilder#result}. */
@@ -264,13 +234,8 @@
 	}
 
 	private void addAndHandleExported(ParserRuleContext ctx, ExportableElement elem) {
-<<<<<<< HEAD
-		ParserContextUtil.addAndHandleExported(ctx, elem, result,
-				N4JSPackage.Literals.N4_NAMESPACE_DECLARATION__OWNED_ELEMENTS_RAW, true);
-=======
 		ParserContextUtil.addAndHandleExported(
-				result, N4JSPackage.Literals.N4_ABSTRACT_NAMESPACE_DECLARATION__OWNED_ELEMENTS_RAW,
+				result, N4JSPackage.Literals.N4_NAMESPACE_DECLARATION__OWNED_ELEMENTS_RAW,
 				ctx, elem, true);
->>>>>>> 15aee672
 	}
 }