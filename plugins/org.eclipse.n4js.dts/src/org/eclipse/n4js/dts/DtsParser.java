--- conflicted
+++ resolved
@@ -167,10 +167,7 @@
 
 	private DtsParseResult parseNestedScript(Path srcFolder, LazyLinkingResource resource,
 			NestedResourceAdapter adapter) {
-<<<<<<< HEAD
-=======
-
->>>>>>> e9e9a634
+
 		ParserRuleContext ctx = adapter.getContext();
 		List<StatementContext> statements = adapter.getStatements();
 		DtsTokenStream tokens = adapter.getTokenStream();
