/**
 * Copyright (c) 2016 NumberFour AG.
 * All rights reserved. This program and the accompanying materials
 * are made available under the terms of the Eclipse Public License v1.0
 * which accompanies this distribution, and is available at
 * http://www.eclipse.org/legal/epl-v10.html
 * 
 * Contributors:
 *   NumberFour AG - Initial API and implementation
 */
package org.eclipse.n4js.transpiler.im.impl;

import java.lang.reflect.InvocationTargetException;

import org.eclipse.emf.common.notify.Notification;

import org.eclipse.emf.common.util.EList;

import org.eclipse.emf.ecore.EClass;
import org.eclipse.emf.ecore.InternalEObject;

import org.eclipse.emf.ecore.impl.ENotificationImpl;

import org.eclipse.n4js.n4JS.ImportSpecifier;

import org.eclipse.n4js.transpiler.im.ImPackage;
import org.eclipse.n4js.transpiler.im.SymbolTableEntryOriginal;

import org.eclipse.n4js.ts.types.IdentifiableElement;
import org.eclipse.n4js.ts.types.TExportableElement;

/**
 * <!-- begin-user-doc -->
 * An implementation of the model object '<em><b>Symbol Table Entry Original</b></em>'.
 * <!-- end-user-doc -->
 * <p>
 * The following features are implemented:
 * </p>
 * <ul>
 *   <li>{@link org.eclipse.n4js.transpiler.im.impl.SymbolTableEntryOriginalImpl#getOriginalTarget <em>Original Target</em>}</li>
 *   <li>{@link org.eclipse.n4js.transpiler.im.impl.SymbolTableEntryOriginalImpl#getImportSpecifier <em>Import Specifier</em>}</li>
 * </ul>
 *
 * @generated
 */
public class SymbolTableEntryOriginalImpl extends SymbolTableEntryImpl implements SymbolTableEntryOriginal {
	/**
	 * The cached value of the '{@link #getOriginalTarget() <em>Original Target</em>}' reference.
	 * <!-- begin-user-doc -->
	 * <!-- end-user-doc -->
	 * @see #getOriginalTarget()
	 * @generated
	 * @ordered
	 */
	protected IdentifiableElement originalTarget;

	/**
	 * The cached value of the '{@link #getImportSpecifier() <em>Import Specifier</em>}' reference.
	 * <!-- begin-user-doc -->
	 * <!-- end-user-doc -->
	 * @see #getImportSpecifier()
	 * @generated
	 * @ordered
	 */
	protected ImportSpecifier importSpecifier;

	/**
	 * <!-- begin-user-doc -->
	 * <!-- end-user-doc -->
	 * @generated
	 */
	protected SymbolTableEntryOriginalImpl() {
		super();
	}

	/**
	 * <!-- begin-user-doc -->
	 * <!-- end-user-doc -->
	 * @generated
	 */
	@Override
	protected EClass eStaticClass() {
		return ImPackage.Literals.SYMBOL_TABLE_ENTRY_ORIGINAL;
	}

	/**
	 * <!-- begin-user-doc -->
	 * <!-- end-user-doc -->
	 * @generated
	 */
	@Override
	public IdentifiableElement getOriginalTarget() {
		if (originalTarget != null && originalTarget.eIsProxy()) {
			InternalEObject oldOriginalTarget = (InternalEObject)originalTarget;
			originalTarget = (IdentifiableElement)eResolveProxy(oldOriginalTarget);
			if (originalTarget != oldOriginalTarget) {
				if (eNotificationRequired())
					eNotify(new ENotificationImpl(this, Notification.RESOLVE, ImPackage.SYMBOL_TABLE_ENTRY_ORIGINAL__ORIGINAL_TARGET, oldOriginalTarget, originalTarget));
			}
		}
		return originalTarget;
	}

	/**
	 * <!-- begin-user-doc -->
	 * <!-- end-user-doc -->
	 * @generated
	 */
	public IdentifiableElement basicGetOriginalTarget() {
		return originalTarget;
	}

	/**
	 * <!-- begin-user-doc -->
	 * <!-- end-user-doc -->
	 * @generated
	 */
	@Override
	public void setOriginalTarget(IdentifiableElement newOriginalTarget) {
		IdentifiableElement oldOriginalTarget = originalTarget;
		originalTarget = newOriginalTarget;
		if (eNotificationRequired())
			eNotify(new ENotificationImpl(this, Notification.SET, ImPackage.SYMBOL_TABLE_ENTRY_ORIGINAL__ORIGINAL_TARGET, oldOriginalTarget, originalTarget));
	}

	/**
	 * <!-- begin-user-doc -->
	 * <!-- end-user-doc -->
	 * @generated
	 */
	@Override
	public ImportSpecifier getImportSpecifier() {
		if (importSpecifier != null && importSpecifier.eIsProxy()) {
			InternalEObject oldImportSpecifier = (InternalEObject)importSpecifier;
			importSpecifier = (ImportSpecifier)eResolveProxy(oldImportSpecifier);
			if (importSpecifier != oldImportSpecifier) {
				if (eNotificationRequired())
					eNotify(new ENotificationImpl(this, Notification.RESOLVE, ImPackage.SYMBOL_TABLE_ENTRY_ORIGINAL__IMPORT_SPECIFIER, oldImportSpecifier, importSpecifier));
			}
		}
		return importSpecifier;
	}

	/**
	 * <!-- begin-user-doc -->
	 * <!-- end-user-doc -->
	 * @generated
	 */
	public ImportSpecifier basicGetImportSpecifier() {
		return importSpecifier;
	}

	/**
	 * <!-- begin-user-doc -->
	 * <!-- end-user-doc -->
	 * @generated
	 */
	@Override
	public void setImportSpecifier(ImportSpecifier newImportSpecifier) {
		ImportSpecifier oldImportSpecifier = importSpecifier;
		importSpecifier = newImportSpecifier;
		if (eNotificationRequired())
			eNotify(new ENotificationImpl(this, Notification.SET, ImPackage.SYMBOL_TABLE_ENTRY_ORIGINAL__IMPORT_SPECIFIER, oldImportSpecifier, importSpecifier));
	}

	/**
	 * <!-- begin-user-doc -->
	 * <!-- end-user-doc -->
	 * @generated
	 */
<<<<<<< HEAD
	@Override
	public String exportedName() {
=======
	public String getExportedName() {
>>>>>>> f715912f
		final IdentifiableElement trgt = this.getOriginalTarget();
		if ((trgt instanceof TExportableElement)) {
			return ((TExportableElement)trgt).getExportedName();
		}
		return this.getOriginalTarget().getName();
	}

	/**
	 * <!-- begin-user-doc -->
	 * <!-- end-user-doc -->
	 * @generated
	 */
	@Override
	public Object eGet(int featureID, boolean resolve, boolean coreType) {
		switch (featureID) {
			case ImPackage.SYMBOL_TABLE_ENTRY_ORIGINAL__ORIGINAL_TARGET:
				if (resolve) return getOriginalTarget();
				return basicGetOriginalTarget();
			case ImPackage.SYMBOL_TABLE_ENTRY_ORIGINAL__IMPORT_SPECIFIER:
				if (resolve) return getImportSpecifier();
				return basicGetImportSpecifier();
		}
		return super.eGet(featureID, resolve, coreType);
	}

	/**
	 * <!-- begin-user-doc -->
	 * <!-- end-user-doc -->
	 * @generated
	 */
	@Override
	public void eSet(int featureID, Object newValue) {
		switch (featureID) {
			case ImPackage.SYMBOL_TABLE_ENTRY_ORIGINAL__ORIGINAL_TARGET:
				setOriginalTarget((IdentifiableElement)newValue);
				return;
			case ImPackage.SYMBOL_TABLE_ENTRY_ORIGINAL__IMPORT_SPECIFIER:
				setImportSpecifier((ImportSpecifier)newValue);
				return;
		}
		super.eSet(featureID, newValue);
	}

	/**
	 * <!-- begin-user-doc -->
	 * <!-- end-user-doc -->
	 * @generated
	 */
	@Override
	public void eUnset(int featureID) {
		switch (featureID) {
			case ImPackage.SYMBOL_TABLE_ENTRY_ORIGINAL__ORIGINAL_TARGET:
				setOriginalTarget((IdentifiableElement)null);
				return;
			case ImPackage.SYMBOL_TABLE_ENTRY_ORIGINAL__IMPORT_SPECIFIER:
				setImportSpecifier((ImportSpecifier)null);
				return;
		}
		super.eUnset(featureID);
	}

	/**
	 * <!-- begin-user-doc -->
	 * <!-- end-user-doc -->
	 * @generated
	 */
	@Override
	public boolean eIsSet(int featureID) {
		switch (featureID) {
			case ImPackage.SYMBOL_TABLE_ENTRY_ORIGINAL__ORIGINAL_TARGET:
				return originalTarget != null;
			case ImPackage.SYMBOL_TABLE_ENTRY_ORIGINAL__IMPORT_SPECIFIER:
				return importSpecifier != null;
		}
		return super.eIsSet(featureID);
	}

	/**
	 * <!-- begin-user-doc -->
	 * <!-- end-user-doc -->
	 * @generated
	 */
	@Override
	public Object eInvoke(int operationID, EList<?> arguments) throws InvocationTargetException {
		switch (operationID) {
			case ImPackage.SYMBOL_TABLE_ENTRY_ORIGINAL___GET_EXPORTED_NAME:
				return getExportedName();
		}
		return super.eInvoke(operationID, arguments);
	}

} //SymbolTableEntryOriginalImpl<|MERGE_RESOLUTION|>--- conflicted
+++ resolved
@@ -4,7 +4,7 @@
  * are made available under the terms of the Eclipse Public License v1.0
  * which accompanies this distribution, and is available at
  * http://www.eclipse.org/legal/epl-v10.html
- * 
+ *
  * Contributors:
  *   NumberFour AG - Initial API and implementation
  */
@@ -13,26 +13,19 @@
 import java.lang.reflect.InvocationTargetException;
 
 import org.eclipse.emf.common.notify.Notification;
-
 import org.eclipse.emf.common.util.EList;
-
 import org.eclipse.emf.ecore.EClass;
 import org.eclipse.emf.ecore.InternalEObject;
-
 import org.eclipse.emf.ecore.impl.ENotificationImpl;
-
 import org.eclipse.n4js.n4JS.ImportSpecifier;
-
 import org.eclipse.n4js.transpiler.im.ImPackage;
 import org.eclipse.n4js.transpiler.im.SymbolTableEntryOriginal;
-
 import org.eclipse.n4js.ts.types.IdentifiableElement;
 import org.eclipse.n4js.ts.types.TExportableElement;
 
 /**
- * <!-- begin-user-doc -->
- * An implementation of the model object '<em><b>Symbol Table Entry Original</b></em>'.
- * <!-- end-user-doc -->
+ * <!-- begin-user-doc --> An implementation of the model object '<em><b>Symbol Table Entry Original</b></em>'. <!--
+ * end-user-doc -->
  * <p>
  * The following features are implemented:
  * </p>
@@ -46,8 +39,8 @@
 public class SymbolTableEntryOriginalImpl extends SymbolTableEntryImpl implements SymbolTableEntryOriginal {
 	/**
 	 * The cached value of the '{@link #getOriginalTarget() <em>Original Target</em>}' reference.
-	 * <!-- begin-user-doc -->
-	 * <!-- end-user-doc -->
+	 * <!-- begin-user-doc
+	 * --> <!-- end-user-doc -->
 	 * @see #getOriginalTarget()
 	 * @generated
 	 * @ordered
@@ -56,8 +49,8 @@
 
 	/**
 	 * The cached value of the '{@link #getImportSpecifier() <em>Import Specifier</em>}' reference.
-	 * <!-- begin-user-doc -->
-	 * <!-- end-user-doc -->
+	 * <!-- begin-user-doc
+	 * --> <!-- end-user-doc -->
 	 * @see #getImportSpecifier()
 	 * @generated
 	 * @ordered
@@ -65,8 +58,7 @@
 	protected ImportSpecifier importSpecifier;
 
 	/**
-	 * <!-- begin-user-doc -->
-	 * <!-- end-user-doc -->
+	 * <!-- begin-user-doc --> <!-- end-user-doc -->
 	 * @generated
 	 */
 	protected SymbolTableEntryOriginalImpl() {
@@ -74,8 +66,7 @@
 	}
 
 	/**
-	 * <!-- begin-user-doc -->
-	 * <!-- end-user-doc -->
+	 * <!-- begin-user-doc --> <!-- end-user-doc -->
 	 * @generated
 	 */
 	@Override
@@ -84,8 +75,7 @@
 	}
 
 	/**
-	 * <!-- begin-user-doc -->
-	 * <!-- end-user-doc -->
+	 * <!-- begin-user-doc --> <!-- end-user-doc -->
 	 * @generated
 	 */
 	@Override
@@ -102,8 +92,7 @@
 	}
 
 	/**
-	 * <!-- begin-user-doc -->
-	 * <!-- end-user-doc -->
+	 * <!-- begin-user-doc --> <!-- end-user-doc -->
 	 * @generated
 	 */
 	public IdentifiableElement basicGetOriginalTarget() {
@@ -111,8 +100,7 @@
 	}
 
 	/**
-	 * <!-- begin-user-doc -->
-	 * <!-- end-user-doc -->
+	 * <!-- begin-user-doc --> <!-- end-user-doc -->
 	 * @generated
 	 */
 	@Override
@@ -124,8 +112,7 @@
 	}
 
 	/**
-	 * <!-- begin-user-doc -->
-	 * <!-- end-user-doc -->
+	 * <!-- begin-user-doc --> <!-- end-user-doc -->
 	 * @generated
 	 */
 	@Override
@@ -142,8 +129,7 @@
 	}
 
 	/**
-	 * <!-- begin-user-doc -->
-	 * <!-- end-user-doc -->
+	 * <!-- begin-user-doc --> <!-- end-user-doc -->
 	 * @generated
 	 */
 	public ImportSpecifier basicGetImportSpecifier() {
@@ -151,8 +137,7 @@
 	}
 
 	/**
-	 * <!-- begin-user-doc -->
-	 * <!-- end-user-doc -->
+	 * <!-- begin-user-doc --> <!-- end-user-doc -->
 	 * @generated
 	 */
 	@Override
@@ -164,16 +149,11 @@
 	}
 
 	/**
-	 * <!-- begin-user-doc -->
-	 * <!-- end-user-doc -->
-	 * @generated
-	 */
-<<<<<<< HEAD
-	@Override
-	public String exportedName() {
-=======
+	 * <!-- begin-user-doc --> <!-- end-user-doc -->
+	 * @generated
+	 */
+	@Override
 	public String getExportedName() {
->>>>>>> f715912f
 		final IdentifiableElement trgt = this.getOriginalTarget();
 		if ((trgt instanceof TExportableElement)) {
 			return ((TExportableElement)trgt).getExportedName();
@@ -182,8 +162,7 @@
 	}
 
 	/**
-	 * <!-- begin-user-doc -->
-	 * <!-- end-user-doc -->
+	 * <!-- begin-user-doc --> <!-- end-user-doc -->
 	 * @generated
 	 */
 	@Override
@@ -200,8 +179,7 @@
 	}
 
 	/**
-	 * <!-- begin-user-doc -->
-	 * <!-- end-user-doc -->
+	 * <!-- begin-user-doc --> <!-- end-user-doc -->
 	 * @generated
 	 */
 	@Override
@@ -218,8 +196,7 @@
 	}
 
 	/**
-	 * <!-- begin-user-doc -->
-	 * <!-- end-user-doc -->
+	 * <!-- begin-user-doc --> <!-- end-user-doc -->
 	 * @generated
 	 */
 	@Override
@@ -236,8 +213,7 @@
 	}
 
 	/**
-	 * <!-- begin-user-doc -->
-	 * <!-- end-user-doc -->
+	 * <!-- begin-user-doc --> <!-- end-user-doc -->
 	 * @generated
 	 */
 	@Override
@@ -252,8 +228,7 @@
 	}
 
 	/**
-	 * <!-- begin-user-doc -->
-	 * <!-- end-user-doc -->
+	 * <!-- begin-user-doc --> <!-- end-user-doc -->
 	 * @generated
 	 */
 	@Override
@@ -265,4 +240,4 @@
 		return super.eInvoke(operationID, arguments);
 	}
 
-} //SymbolTableEntryOriginalImpl+} // SymbolTableEntryOriginalImpl