--- conflicted
+++ resolved
@@ -100,11 +100,10 @@
 						}
 					},
 					instrument: {
-<<<<<<< HEAD
 						value: async function instrument___n4(info) {
 							let parts, ctorName, groupModule, testClasses, testClass, instrumentedTestObjects = [], moduleName;
 							;
-							parts = info.fqn.split("\.");
+							parts = info.fqn.split("/");
 							ctorName = parts.pop();
 							moduleName = parts.join("/");
 							try {
@@ -132,44 +131,6 @@
 													if (testType.allAnnotations("WithParentInjector").length) {
 														if (!this.injector.canBeParentOf(diClass)) {
 															throw new PreconditionNotMet("Test called with incompatible parent injector");
-=======
-						value: function instrument___n4(info) {
-							return $spawn(function *() {
-								let parts, ctorName, groupModule, testClasses, testClass, instrumentedTestObjects = [], moduleName;
-								;
-								parts = info.fqn.split("/");
-								ctorName = parts.pop();
-								moduleName = parts.join("/");
-								try {
-									groupModule = System.throwPendingError((yield System.import(info.origin + "/" + moduleName)));
-								} catch(ex) {
-									(yield this.errorGroup(info, info.origin + "/" + moduleName, null, ex));
-									return null;
-								}
-								testClasses = [
-									groupModule[ctorName]
-								];
-								if (testClasses) {
-									instrumentedTestObjects = [];
-									for(testClass of testClasses) {
-										if (!testClass) {
-											(yield this.errorGroup(info, info.origin + "/" + moduleName, null, new Error("Empty object loaded (is the test class exported?)")));
-											continue;
-										} else {
-											try {
-												let diClass = testClass;
-												let testInjector;
-												let testType = testClass.n4type;
-												for(;testType;testType = testType.n4superType, diClass = Object.getPrototypeOf(diClass)) {
-													if (testType.allAnnotations("GenerateInjector").length) {
-														if (testType.allAnnotations("WithParentInjector").length) {
-															if (!this.injector.canBeParentOf(diClass)) {
-																throw new PreconditionNotMet("Test called with incompatible parent injector");
-															}
-															testInjector = N4Injector.of.call(N4Injector, diClass, this.injector);
-														} else {
-															testInjector = N4Injector.of.call(N4Injector, diClass);
->>>>>>> 5cc88529
 														}
 														testInjector = N4Injector.of.call(N4Injector, diClass, this.injector);
 													} else {
