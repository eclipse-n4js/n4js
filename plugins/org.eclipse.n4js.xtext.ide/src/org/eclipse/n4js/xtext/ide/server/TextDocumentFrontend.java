/**
 * Copyright (c) 2020 NumberFour AG.
 * All rights reserved. This program and the accompanying materials
 * are made available under the terms of the Eclipse Public License v1.0
 * which accompanies this distribution, and is available at
 * http://www.eclipse.org/legal/epl-v10.html
 *
 * Contributors:
 *   NumberFour AG - Initial API and implementation
 */
package org.eclipse.n4js.xtext.ide.server;

import java.time.Duration;
import java.util.ArrayList;
import java.util.Arrays;
import java.util.Collections;
import java.util.List;
import java.util.Map;
import java.util.Set;
import java.util.concurrent.CompletableFuture;

import org.eclipse.emf.common.util.URI;
import org.eclipse.lsp4j.CallHierarchyIncomingCall;
import org.eclipse.lsp4j.CallHierarchyIncomingCallsParams;
import org.eclipse.lsp4j.CallHierarchyItem;
import org.eclipse.lsp4j.CallHierarchyOutgoingCall;
import org.eclipse.lsp4j.CallHierarchyOutgoingCallsParams;
import org.eclipse.lsp4j.CallHierarchyPrepareParams;
import org.eclipse.lsp4j.ClientCapabilities;
import org.eclipse.lsp4j.CodeAction;
import org.eclipse.lsp4j.CodeActionParams;
import org.eclipse.lsp4j.CodeLens;
import org.eclipse.lsp4j.CodeLensParams;
import org.eclipse.lsp4j.Command;
import org.eclipse.lsp4j.CompletionItem;
import org.eclipse.lsp4j.CompletionList;
import org.eclipse.lsp4j.CompletionParams;
import org.eclipse.lsp4j.DefinitionParams;
import org.eclipse.lsp4j.DidChangeTextDocumentParams;
import org.eclipse.lsp4j.DidCloseTextDocumentParams;
import org.eclipse.lsp4j.DidOpenTextDocumentParams;
import org.eclipse.lsp4j.DidSaveTextDocumentParams;
import org.eclipse.lsp4j.DocumentFormattingParams;
import org.eclipse.lsp4j.DocumentHighlight;
import org.eclipse.lsp4j.DocumentHighlightParams;
import org.eclipse.lsp4j.DocumentOnTypeFormattingParams;
import org.eclipse.lsp4j.DocumentRangeFormattingParams;
import org.eclipse.lsp4j.DocumentSymbol;
import org.eclipse.lsp4j.DocumentSymbolCapabilities;
import org.eclipse.lsp4j.DocumentSymbolParams;
import org.eclipse.lsp4j.Hover;
import org.eclipse.lsp4j.HoverParams;
import org.eclipse.lsp4j.ImplementationParams;
import org.eclipse.lsp4j.InitializeParams;
import org.eclipse.lsp4j.Location;
import org.eclipse.lsp4j.LocationLink;
import org.eclipse.lsp4j.PrepareRenameDefaultBehavior;
import org.eclipse.lsp4j.PrepareRenameParams;
import org.eclipse.lsp4j.PrepareRenameResult;
import org.eclipse.lsp4j.Range;
import org.eclipse.lsp4j.ReferenceParams;
import org.eclipse.lsp4j.RenameParams;
import org.eclipse.lsp4j.SignatureHelp;
import org.eclipse.lsp4j.SignatureHelpParams;
import org.eclipse.lsp4j.SymbolInformation;
import org.eclipse.lsp4j.TextDocumentClientCapabilities;
import org.eclipse.lsp4j.TextDocumentItem;
import org.eclipse.lsp4j.TextEdit;
import org.eclipse.lsp4j.TypeHierarchyItem;
import org.eclipse.lsp4j.TypeHierarchyPrepareParams;
import org.eclipse.lsp4j.TypeHierarchySubtypesParams;
import org.eclipse.lsp4j.TypeHierarchySupertypesParams;
import org.eclipse.lsp4j.VersionedTextDocumentIdentifier;
import org.eclipse.lsp4j.WorkspaceEdit;
import org.eclipse.lsp4j.jsonrpc.messages.Either;
import org.eclipse.lsp4j.jsonrpc.messages.Either3;
import org.eclipse.lsp4j.services.LanguageClient;
import org.eclipse.lsp4j.services.TextDocumentService;
import org.eclipse.n4js.xtext.ide.server.build.ConcurrentIndex;
import org.eclipse.n4js.xtext.ide.server.build.ConcurrentIndex.IIndexListener;
import org.eclipse.n4js.xtext.ide.server.contentassist.XContentAssistService;
import org.eclipse.n4js.xtext.ide.server.findReferences.XWorkspaceResourceAccess;
import org.eclipse.n4js.xtext.ide.server.rename.XIRenameService;
import org.eclipse.n4js.xtext.ide.server.util.ParamHelper;
import org.eclipse.n4js.xtext.workspace.ProjectConfigSnapshot;
import org.eclipse.n4js.xtext.workspace.WorkspaceConfigSnapshot;
import org.eclipse.xtext.findReferences.IReferenceFinder.IResourceAccess;
import org.eclipse.xtext.ide.server.ILanguageServerAccess;
import org.eclipse.xtext.ide.server.codeActions.ICodeActionService2;
import org.eclipse.xtext.ide.server.codelens.ICodeLensResolver;
import org.eclipse.xtext.ide.server.codelens.ICodeLensService;
import org.eclipse.xtext.ide.server.formatting.FormattingService;
import org.eclipse.xtext.ide.server.hover.IHoverService;
import org.eclipse.xtext.ide.server.occurrences.IDocumentHighlightService;
import org.eclipse.xtext.ide.server.rename.IRenameService2;
import org.eclipse.xtext.ide.server.signatureHelp.ISignatureHelpService;
import org.eclipse.xtext.ide.server.symbol.DocumentSymbolService;
import org.eclipse.xtext.ide.server.symbol.HierarchicalDocumentSymbolService;
import org.eclipse.xtext.ide.server.symbol.IDocumentSymbolService;
import org.eclipse.xtext.resource.IResourceServiceProvider;
import org.eclipse.xtext.resource.XtextResource;
import org.eclipse.xtext.resource.impl.ResourceDescriptionsData;
import org.eclipse.xtext.util.CancelIndicator;

import com.google.inject.Inject;
import com.google.inject.Singleton;

/**
 *
 */
@SuppressWarnings({ "restriction", "deprecation" })
@Singleton
public class TextDocumentFrontend implements TextDocumentService, IIndexListener {

	/***/
	@Inject
	protected ResourceTaskManager resourceTaskManager;

	/***/
	@Inject
	protected ParamHelper paramHelper;

	/***/
	@Inject
	protected IResourceServiceProvider.Registry languagesRegistry;

	/***/
	@Inject
	protected ConcurrentIndex concurrentIndex;

	/***/
	private boolean hierarchicalSymbols;

	/***/
	protected IResourceAccess resourceAccess;

	/***/
	protected ILanguageServerAccess langServerAccess;

	/** Sets connection to client */
	public void connect(@SuppressWarnings("unused") LanguageClient client) {
		// nothing to do
	}

	/** Sets non-injectable fields */
	public void initialize(InitializeParams initializeParams, ILanguageServerAccess access) {
		this.hierarchicalSymbols = isHierarchicalDocumentSymbolSupport(initializeParams);
		this.resourceAccess = new XWorkspaceResourceAccess(resourceTaskManager);
		this.langServerAccess = access;
		concurrentIndex.addListener(this);
	}

	/** Resets non-injectable fields */
	public void disconnect() {
		this.resourceAccess = null;
		this.langServerAccess = null;
		concurrentIndex.removeListener(this);
	}

	@Override
	public void didOpen(DidOpenTextDocumentParams params) {
		URI uri = paramHelper.getURI(params);
		TextDocumentItem textDocument = params.getTextDocument();
		resourceTaskManager.createContext(uri, textDocument.getVersion(), textDocument.getText());
	}

	@Override
	public void didChange(DidChangeTextDocumentParams params) {
		URI uri = paramHelper.getURI(params);
		VersionedTextDocumentIdentifier textDocument = params.getTextDocument();
		resourceTaskManager.changeSourceTextOfExistingContext(uri, textDocument.getVersion(),
				params.getContentChanges());
	}

	@Override
	public void didClose(DidCloseTextDocumentParams params) {
		URI uri = paramHelper.getURI(params);
		resourceTaskManager.disposeContext(uri);
	}

	@Override
	public CompletableFuture<Either<List<CompletionItem>, CompletionList>> completion(CompletionParams params) {
		URI uri = paramHelper.getURI(params);
		return resourceTaskManager.runInExistingContext(uri, "completion", (rtc, ci) -> {
			return completion(rtc, params, ci);
		});
	}

	/** Compute the completion items. */
	protected Either<List<CompletionItem>, CompletionList> completion(ResourceTaskContext rtc, CompletionParams params,
			CancelIndicator originalCancelIndicator) {
		URI uri = rtc.getURI();
		XContentAssistService contentAssistService = getService(uri, XContentAssistService.class);
		if (contentAssistService == null) {
			return Either.forRight(new CompletionList());
		}
		BufferedCancelIndicator cancelIndicator = new BufferedCancelIndicator(
				originalCancelIndicator,
				Duration.ofMillis(750));
		XtextResource res = rtc.getResource();
		XDocument doc = rtc.getDocument();
		return Either.forRight(contentAssistService.createCompletionList(doc, res, params, cancelIndicator));
	}

	@Override
	public CompletableFuture<Either<List<? extends Location>, List<? extends LocationLink>>> definition(
			DefinitionParams params) {
		URI uri = paramHelper.getURI(params);
		// LSP clients will usually use this request for open files only, but that is not strictly required by the LSP
		// specification, so we use "runInExistingOrTemporary..." here:
		return resourceTaskManager.runInExistingOrTemporaryContext(uri, "definition", (rtc, ci) -> {
			return definition(rtc, params, ci);
		});
	}

	/** Compute the definition. Executed in a read request. */
	protected Either<List<? extends Location>, List<? extends LocationLink>> definition(ResourceTaskContext rtc,
			DefinitionParams params, CancelIndicator cancelIndicator) {
		URI uri = rtc.getURI();
		DocumentSymbolService documentSymbolService = getService(uri, DocumentSymbolService.class);
		if (documentSymbolService == null) {
			return Either.forLeft(Collections.emptyList());
		}
		XtextResource res = rtc.getResource();
		XDocument doc = rtc.getDocument();
		return Either.forLeft(documentSymbolService.getDefinitions(doc, res, params, resourceAccess, cancelIndicator));
	}

	@Override
	public CompletableFuture<List<? extends Location>> references(ReferenceParams params) {
		URI uri = paramHelper.getURI(params);
		return resourceTaskManager.runInExistingContext(uri, "references", (rtc, ci) -> {
			return references(rtc, params, ci);
		});
	}

	/** Compute the references. Executed in read request. */
	protected List<? extends Location> references(ResourceTaskContext rtc, ReferenceParams params,
			CancelIndicator cancelIndicator) {

		URI uri = rtc.getURI();
		DocumentSymbolService documentSymbolService = getService(uri, DocumentSymbolService.class);
		if ((documentSymbolService == null)) {
			return Collections.emptyList();
		}
		XtextResource res = rtc.getResource();
		XDocument doc = rtc.getDocument();
		return documentSymbolService.getReferences(doc, res, params, resourceAccess,
				resourceTaskManager.createLiveScopeIndex(), cancelIndicator);
	}

	@Override
	public CompletableFuture<Either<List<? extends Location>, List<? extends LocationLink>>> implementation(
			ImplementationParams params) {

		URI uri = paramHelper.getURI(params);
		return resourceTaskManager.runInExistingContext(uri, "implementation", (rtc, ci) -> {
			return implementation(rtc, params, ci);
		});
	}

	/** Compute the implementation locations. */
	@SuppressWarnings("unused")
	protected Either<List<? extends Location>, List<? extends LocationLink>> implementation(ResourceTaskContext rtc,
			ImplementationParams params, CancelIndicator cancelIndicator) {
		throw new UnsupportedOperationException();
	}

	@Override
	public CompletableFuture<List<Either<SymbolInformation, DocumentSymbol>>> documentSymbol(
			DocumentSymbolParams params) {

		URI uri = paramHelper.getURI(params);
		return resourceTaskManager.runInExistingContext(uri, "documentSymbol", (rtc, ci) -> {
			return documentSymbol(rtc, params, ci);
		});
	}

	/** Compute the symbol information. Executed in a read request. */
	protected List<Either<SymbolInformation, DocumentSymbol>> documentSymbol(ResourceTaskContext rtc,
			DocumentSymbolParams params, CancelIndicator cancelIndicator) {

		URI uri = rtc.getURI();
		IDocumentSymbolService documentSymbolService = getIDocumentSymbolService(getResourceServiceProvider(uri));
		if ((documentSymbolService == null)) {
			return Collections.emptyList();
		}
		XtextResource res = rtc.getResource();
		XDocument doc = rtc.getDocument();
		return documentSymbolService.getSymbols(doc, res, params, cancelIndicator);
	}

	@Override
	public CompletableFuture<Hover> hover(HoverParams params) {
		URI uri = paramHelper.getURI(params);
		return resourceTaskManager.runInExistingContext(uri, "hover", (rtc, ci) -> {
			return hover(rtc, params, ci);
		});
	}

	/** Compute the hover. Executed in a read request. */
	protected Hover hover(ResourceTaskContext rtc, HoverParams params,
			CancelIndicator cancelIndicator) {
		URI uri = rtc.getURI();
		IHoverService hoverService = getService(uri, IHoverService.class);
		if (hoverService == null) {
			return IHoverService.EMPTY_HOVER;
		}
		XtextResource res = rtc.getResource();
		XDocument doc = rtc.getDocument();
		return hoverService.hover(doc, res, params, cancelIndicator);
	}

	@Override
	public CompletableFuture<CompletionItem> resolveCompletionItem(CompletionItem unresolved) {
		return CompletableFuture.<CompletionItem> completedFuture(unresolved);
	}

	@Override
	public CompletableFuture<SignatureHelp> signatureHelp(SignatureHelpParams params) {
		URI uri = paramHelper.getURI(params);
		return resourceTaskManager.runInExistingContext(uri, "signatureHelp", (rtc, ci) -> {
			return signatureHelp(rtc, params, ci);
		});
	}

	/** Compute the signature help. Executed in a read request. */
	protected SignatureHelp signatureHelp(ResourceTaskContext rtc, SignatureHelpParams params,
			CancelIndicator cancelIndicator) {
		URI uri = rtc.getURI();
		ISignatureHelpService helper = getService(uri, ISignatureHelpService.class);
		if (helper == null) {
			return ISignatureHelpService.EMPTY;
		}
		XtextResource res = rtc.getResource();
		XDocument doc = rtc.getDocument();
		return helper.getSignatureHelp(doc, res, params, cancelIndicator);
	}

	@Override
	public CompletableFuture<List<? extends DocumentHighlight>> documentHighlight(DocumentHighlightParams params) {
		URI uri = paramHelper.getURI(params);
		return resourceTaskManager.runInExistingContext(uri, "documentHighlight", (rtc, ci) -> {
			return documentHighlight(rtc, params, ci);
		});
	}

	/** Compute the document highlights. Executed in a read request. */
	protected List<? extends DocumentHighlight> documentHighlight(ResourceTaskContext rtc,
			DocumentHighlightParams params, CancelIndicator cancelIndicator) {

		URI uri = rtc.getURI();
		IDocumentHighlightService service = getService(uri, IDocumentHighlightService.class);
		if (service == null) {
			return Collections.emptyList();
		}
		XtextResource res = rtc.getResource();
		XDocument doc = rtc.getDocument();
		return service.getDocumentHighlights(doc, res, params, cancelIndicator);
	}

	@Override
	public CompletableFuture<List<Either<Command, CodeAction>>> codeAction(CodeActionParams params) {
		URI uri = paramHelper.getURI(params);
		return resourceTaskManager.runInExistingContext(uri, "codeAction", (rtc, ci) -> {
			return codeAction(rtc, params, ci);
		});
	}

	/** Compute the code action commands. Executed in a read request. */
	protected List<Either<Command, CodeAction>> codeAction(ResourceTaskContext rtc, CodeActionParams params,
			CancelIndicator cancelIndicator) {
		URI uri = rtc.getURI();
		IResourceServiceProvider serviceProvider = getResourceServiceProvider(uri);
		ICodeActionService2 service2 = getService(serviceProvider, ICodeActionService2.class);
		if (service2 == null) {
			return Collections.emptyList();
		}
		XtextResource res = rtc.getResource();
		XDocument doc = rtc.getDocument();

		List<Either<Command, CodeAction>> result = new ArrayList<>();
		ICodeActionService2.Options options = toOptions(params, doc, res, cancelIndicator);
		List<Either<Command, CodeAction>> actions = service2.getCodeActions(options);
		if (actions != null) {
			result.addAll(actions);
		}
		return result;
	}

	@Override
	public CompletableFuture<List<? extends CodeLens>> codeLens(CodeLensParams params) {
		URI uri = paramHelper.getURI(params);
		return resourceTaskManager.runInExistingContext(uri, "codeLens", (rtc, ci) -> {
			return codeLens(rtc, params, ci);
		});
	}

	/** Compute the code lenses. */
	protected List<? extends CodeLens> codeLens(ResourceTaskContext rtc, CodeLensParams params,
			CancelIndicator cancelIndicator) {
		URI uri = rtc.getURI();
		ICodeLensService codeLensService = getService(uri, ICodeLensService.class);
		if ((codeLensService == null)) {
			return Collections.emptyList();
		}
		XtextResource res = rtc.getResource();
		XDocument doc = rtc.getDocument();
		List<? extends CodeLens> result = codeLensService.computeCodeLenses(doc, res, params, cancelIndicator);
		installURI(result, uri.toString());
		return result;
	}

	@Override
	public CompletableFuture<CodeLens> resolveCodeLens(CodeLens unresolved) {
		URI uri = uninstallURI(unresolved);
		if ((uri == null)) {
			return CompletableFuture.completedFuture(unresolved);
		}
		return resourceTaskManager.runInExistingOrTemporaryContext(uri, "resolveCodeLens", (rtc, ci) -> {
			return resolveCodeLens(rtc, unresolved, ci);
		});
	}

	/** Resolve the given code lens. */
	protected CodeLens resolveCodeLens(ResourceTaskContext rtc, CodeLens unresolved, CancelIndicator cancelIndicator) {
		URI uri = rtc.getURI();
		ICodeLensResolver resolver = getService(uri, ICodeLensResolver.class);
		if (resolver == null) {
			return unresolved;
		}
		XtextResource res = rtc.getResource();
		XDocument doc = rtc.getDocument();
		return resolver.resolveCodeLens(doc, res, unresolved, cancelIndicator);
	}

	@Override
	public CompletableFuture<List<? extends TextEdit>> formatting(DocumentFormattingParams params) {
		URI uri = paramHelper.getURI(params);
		return resourceTaskManager.runInExistingContext(uri, "formatting", (rtc, ci) -> {
			return formatting(rtc, params, ci);
		});
	}

	/** Create the text edits for the formatter. Executed in a read request. */
	protected List<? extends TextEdit> formatting(ResourceTaskContext rtc, DocumentFormattingParams params,
			CancelIndicator cancelIndicator) {
		URI uri = rtc.getURI();
		FormattingService formatterService = getService(uri, FormattingService.class);
		if ((formatterService == null)) {
			return Collections.emptyList();
		}
		XtextResource res = rtc.getResource();
		XDocument doc = rtc.getDocument();
		return formatterService.format(doc, res, params, cancelIndicator);
	}

	@Override
	public CompletableFuture<List<? extends TextEdit>> rangeFormatting(DocumentRangeFormattingParams params) {
		URI uri = paramHelper.getURI(params);
		return resourceTaskManager.runInExistingContext(uri, "rangeFormatting", (rtc, ci) -> {
			return rangeFormatting(rtc, params, ci);
		});
	}

	/** Create the text edits for the formatter. Executed in a read request. */
	protected List<? extends TextEdit> rangeFormatting(ResourceTaskContext rtc, DocumentRangeFormattingParams params,
			CancelIndicator cancelIndicator) {
		URI uri = rtc.getURI();
		FormattingService formatterService = getService(uri, FormattingService.class);
		if ((formatterService == null)) {
			return Collections.emptyList();
		}
		XtextResource res = rtc.getResource();
		XDocument doc = rtc.getDocument();
		return formatterService.format(doc, res, params, cancelIndicator);
	}

	@Override
	public CompletableFuture<List<? extends TextEdit>> onTypeFormatting(DocumentOnTypeFormattingParams params) {
		throw new UnsupportedOperationException("TODO: auto-generated method stub");
	}

	@Override
	public CompletableFuture<WorkspaceEdit> rename(RenameParams params) {
		URI uri = paramHelper.getURI(params);
		return resourceTaskManager.runInTemporaryContext(uri, "rename", false, (rtc, ci) -> {
			return rename(rtc, params, ci);
		});
	}

	/** Compute the rename edits. Executed in a read request. */
	protected WorkspaceEdit rename(ResourceTaskContext rtc, RenameParams renameParams,
			CancelIndicator cancelIndicator) {
		URI uri = rtc.getURI();

		IResourceServiceProvider resourceServiceProvider = getResourceServiceProvider(uri);
		XIRenameService renameServiceOld = getService(resourceServiceProvider, XIRenameService.class);
		if (renameServiceOld != null) {
			// The deprecated version 1 of IRenameService is no longer supported, because it requires an
			// XWorkspaceManager which we do no longer allow to access outside the builder:
			throw new UnsupportedOperationException(XIRenameService.class.getSimpleName() + " is no longer supported");
		}
		IRenameService2 renameService2 = getService(resourceServiceProvider, IRenameService2.class);
		if ((renameService2 != null)) {
			IRenameService2.Options options = new IRenameService2.Options();
			options.setLanguageServerAccess(langServerAccess);
			options.setRenameParams(renameParams);
			options.setCancelIndicator(cancelIndicator);
			return renameService2.rename(options);
		}
		return new WorkspaceEdit();
	}

	@Override
	public CompletableFuture<Either3<Range, PrepareRenameResult, PrepareRenameDefaultBehavior>> prepareRename(
			PrepareRenameParams params) {

		URI uri = paramHelper.getURI(params);
		return resourceTaskManager.runInExistingContext(uri, "prepareRename", (rtc, ci) -> {
			return prepareRename(rtc, params, ci);
		});
	}

	/** Prepare the rename operation. Executed in a read request. */
	protected Either3<Range, PrepareRenameResult, PrepareRenameDefaultBehavior> prepareRename(ResourceTaskContext rtc,
			PrepareRenameParams params, CancelIndicator cancelIndicator) {

		URI uri = rtc.getURI();
		IRenameService2 renameService = getService(uri, IRenameService2.class);
		if (renameService == null) {
			throw new UnsupportedOperationException();
		}
		IRenameService2.PrepareRenameOptions options = new IRenameService2.PrepareRenameOptions();
		options.setLanguageServerAccess(langServerAccess);
		options.setParams(params);
		options.setCancelIndicator(cancelIndicator);
		return renameService.prepareRename(options);
	}

	@Override
<<<<<<< HEAD
	public CompletableFuture<List<CallHierarchyItem>> prepareCallHierarchy(CallHierarchyPrepareParams params) {
		URI uri = paramHelper.getURI(params);
		return resourceTaskManager.runInExistingContext(uri, "prepareCallHierarchy", (rtc, ci) -> {
			return prepareCallHierarchy(rtc, params, ci);
		});
	}

	/** Returns a list of outgoing calls */
	@SuppressWarnings("unused")
	protected List<CallHierarchyItem> prepareCallHierarchy(ResourceTaskContext rtc,
			CallHierarchyPrepareParams params, CancelIndicator ci) {
=======
	public CompletableFuture<List<TypeHierarchyItem>> prepareTypeHierarchy(TypeHierarchyPrepareParams params) {
		URI uri = paramHelper.getURI(params);
		return resourceTaskManager.runInExistingContext(uri, "prepareTypeHierarchy", (rtc, ci) -> {
			return prepareTypeHierarchy(rtc, params, ci);
		});
	}

	/** Returns types that the request is performed upon */
	@SuppressWarnings("unused")
	protected List<TypeHierarchyItem> prepareTypeHierarchy(ResourceTaskContext rtc, TypeHierarchyPrepareParams params,
			CancelIndicator ci) {

>>>>>>> f951f4db
		// enable capability in XLanguageServerImpl and implement this method in subclass
		return Collections.emptyList();
	}

	@Override
<<<<<<< HEAD
	public CompletableFuture<List<CallHierarchyIncomingCall>> callHierarchyIncomingCalls(
			CallHierarchyIncomingCallsParams params) {
		URI uri = paramHelper.getURI(params);
		return resourceTaskManager.runInTemporaryContext(uri, "callHierarchyIncomingCalls", false, (rtc, ci) -> {
			return callHierarchyIncomingCalls(rtc, params, ci);
		});
	}

	/** Returns a list of incoming calls */
	@SuppressWarnings("unused")
	protected List<CallHierarchyIncomingCall> callHierarchyIncomingCalls(ResourceTaskContext rtc,
			CallHierarchyIncomingCallsParams params, CancelIndicator ci) {
		// enable capability in XLanguageServerImpl and implement this method in subclass
=======
	public CompletableFuture<List<TypeHierarchyItem>> typeHierarchySubtypes(TypeHierarchySubtypesParams params) {
		URI uri = paramHelper.getURI(params);
		return resourceTaskManager.runInTemporaryContext(uri, "typeHierarchySubtypes", false, (rtc, ci) -> {
			return typeHierarchySubtypes(rtc, params, ci);
		});
	}

	/** Returns all subtypes of the type given in params */
	@SuppressWarnings("unused")
	protected List<TypeHierarchyItem> typeHierarchySubtypes(ResourceTaskContext rtc, TypeHierarchySubtypesParams params,
			CancelIndicator ci) {

>>>>>>> f951f4db
		return Collections.emptyList();
	}

	@Override
<<<<<<< HEAD
	public CompletableFuture<List<CallHierarchyOutgoingCall>> callHierarchyOutgoingCalls(
			CallHierarchyOutgoingCallsParams params) {
		URI uri = paramHelper.getURI(params);
		return resourceTaskManager.runInTemporaryContext(uri, "callHierarchyOutgoingCalls", false, (rtc, ci) -> {
			return callHierarchyOutgoingCalls(rtc, params, ci);
		});
	}

	/** Returns a list of outgoing calls */
	@SuppressWarnings("unused")
	protected List<CallHierarchyOutgoingCall> callHierarchyOutgoingCalls(ResourceTaskContext rtc,
			CallHierarchyOutgoingCallsParams params, CancelIndicator ci) {
		// enable capability in XLanguageServerImpl and implement this method in subclass
=======
	public CompletableFuture<List<TypeHierarchyItem>> typeHierarchySupertypes(TypeHierarchySupertypesParams params) {
		URI uri = paramHelper.getURI(params);
		return resourceTaskManager.runInTemporaryContext(uri, "typeHierarchySupertypes", false, (rtc, ci) -> {
			return typeHierarchySupertypes(rtc, params, ci);
		});
	}

	/** Returns all supertypes of the type given in params */
	@SuppressWarnings("unused")
	protected List<TypeHierarchyItem> typeHierarchySupertypes(ResourceTaskContext rtc,
			TypeHierarchySupertypesParams params, CancelIndicator ci) {

>>>>>>> f951f4db
		return Collections.emptyList();
	}

	@Override
	public void didSave(DidSaveTextDocumentParams params) {
		throw new UnsupportedOperationException();
	}

	/**
	 * @param uri
	 *            the current URI
	 * @param type
	 *            the type of the service
	 * @return the service instance or null if the language does not exist or if it does not expose the service.
	 */
	protected <Service> Service getService(URI uri, Class<Service> type) {
		return getService(getResourceServiceProvider(uri), type);
	}

	/**
	 * @param uri
	 *            the current URI
	 * @return the resource service provider or null.
	 */
	protected IResourceServiceProvider getResourceServiceProvider(URI uri) {
		return languagesRegistry.getResourceServiceProvider(uri);
	}

	/**
	 * @param <Service>
	 *            the type of the service
	 * @param serviceProvider
	 *            the resource service provider. May be null
	 * @param type
	 *            the type of the service
	 * @return the service instance or null if not available.
	 */
	protected <Service> Service getService(IResourceServiceProvider serviceProvider, Class<Service> type) {
		if (serviceProvider == null) {
			return null;
		}
		return serviceProvider.get(type);
	}

	/**
	 * @param serviceProvider
	 *            the resource service provider. May be null
	 * @return the service instance or null if not available.
	 */
	protected IDocumentSymbolService getIDocumentSymbolService(IResourceServiceProvider serviceProvider) {
		if ((serviceProvider == null)) {
			return null;
		}
		if (hierarchicalSymbols) {
			return serviceProvider.get(HierarchicalDocumentSymbolService.class);
		} else {
			return serviceProvider.get(DocumentSymbolService.class);
		}
	}

	/**
	 * {@code true} if the {@code TextDocumentClientCapabilities} explicitly declares the hierarchical document symbol
	 * support at LS initialization time. Otherwise, false.
	 */
	protected boolean isHierarchicalDocumentSymbolSupport(InitializeParams initializeParams) {
		ClientCapabilities capabilities = initializeParams.getCapabilities();
		if (capabilities != null) {
			TextDocumentClientCapabilities textDocument = capabilities.getTextDocument();
			if (textDocument != null) {
				DocumentSymbolCapabilities documentSymbol = textDocument.getDocumentSymbol();
				if (documentSymbol != null) {
					Boolean hierarchicalDocumentSymbolSupport = documentSymbol.getHierarchicalDocumentSymbolSupport();
					if (hierarchicalDocumentSymbolSupport != null) {
						return hierarchicalDocumentSymbolSupport;
					}
				}
			}
		}
		return false;
	}

	/** Convert the given parameters to an enriched instance of options. */
	public ICodeActionService2.Options toOptions(CodeActionParams params, XDocument doc, XtextResource res,
			CancelIndicator cancelIndicator) {

		ICodeActionService2.Options options = new ICodeActionService2.Options();
		options.setDocument(doc);
		options.setResource(res);
		options.setLanguageServerAccess(langServerAccess);
		options.setCodeActionParams(params);
		options.setCancelIndicator(cancelIndicator);
		return options;
	}

	/** Put the document uri into the data of the given code lenses. */
	protected void installURI(List<? extends CodeLens> codeLenses, String uri) {
		for (CodeLens lens : codeLenses) {
			Object data = lens.getData();
			if (data != null) {
				lens.setData(Arrays.asList(uri, lens.getData()));
			} else {
				lens.setData(uri);
			}
		}
	}

	/** Remove the document uri from the data of the given code lens. */
	protected URI uninstallURI(CodeLens lens) {
		URI result = null;
		Object data = lens.getData();
		if (data instanceof String) {
			result = URI.createURI(data.toString());
			lens.setData(null);
		} else {
			if (data instanceof List<?>) {
				List<?> l = ((List<?>) data);
				result = URI.createURI(l.get(0).toString());
				lens.setData(l.get(1));
			}
		}
		return result;
	}

	@Override
	public void onIndexChanged(
			WorkspaceConfigSnapshot newWorkspaceConfig,
			Map<String, ? extends ResourceDescriptionsData> changedDescriptions,
			List<? extends ProjectConfigSnapshot> changedProjects,
			Set<String> removedProjects) {

		resourceTaskManager.updatePersistedState(newWorkspaceConfig, changedDescriptions, changedProjects,
				removedProjects);
	}

}<|MERGE_RESOLUTION|>--- conflicted
+++ resolved
@@ -539,7 +539,6 @@
 	}
 
 	@Override
-<<<<<<< HEAD
 	public CompletableFuture<List<CallHierarchyItem>> prepareCallHierarchy(CallHierarchyPrepareParams params) {
 		URI uri = paramHelper.getURI(params);
 		return resourceTaskManager.runInExistingContext(uri, "prepareCallHierarchy", (rtc, ci) -> {
@@ -551,26 +550,11 @@
 	@SuppressWarnings("unused")
 	protected List<CallHierarchyItem> prepareCallHierarchy(ResourceTaskContext rtc,
 			CallHierarchyPrepareParams params, CancelIndicator ci) {
-=======
-	public CompletableFuture<List<TypeHierarchyItem>> prepareTypeHierarchy(TypeHierarchyPrepareParams params) {
-		URI uri = paramHelper.getURI(params);
-		return resourceTaskManager.runInExistingContext(uri, "prepareTypeHierarchy", (rtc, ci) -> {
-			return prepareTypeHierarchy(rtc, params, ci);
-		});
-	}
-
-	/** Returns types that the request is performed upon */
-	@SuppressWarnings("unused")
-	protected List<TypeHierarchyItem> prepareTypeHierarchy(ResourceTaskContext rtc, TypeHierarchyPrepareParams params,
-			CancelIndicator ci) {
-
->>>>>>> f951f4db
 		// enable capability in XLanguageServerImpl and implement this method in subclass
 		return Collections.emptyList();
 	}
 
 	@Override
-<<<<<<< HEAD
 	public CompletableFuture<List<CallHierarchyIncomingCall>> callHierarchyIncomingCalls(
 			CallHierarchyIncomingCallsParams params) {
 		URI uri = paramHelper.getURI(params);
@@ -584,25 +568,10 @@
 	protected List<CallHierarchyIncomingCall> callHierarchyIncomingCalls(ResourceTaskContext rtc,
 			CallHierarchyIncomingCallsParams params, CancelIndicator ci) {
 		// enable capability in XLanguageServerImpl and implement this method in subclass
-=======
-	public CompletableFuture<List<TypeHierarchyItem>> typeHierarchySubtypes(TypeHierarchySubtypesParams params) {
-		URI uri = paramHelper.getURI(params);
-		return resourceTaskManager.runInTemporaryContext(uri, "typeHierarchySubtypes", false, (rtc, ci) -> {
-			return typeHierarchySubtypes(rtc, params, ci);
-		});
-	}
-
-	/** Returns all subtypes of the type given in params */
-	@SuppressWarnings("unused")
-	protected List<TypeHierarchyItem> typeHierarchySubtypes(ResourceTaskContext rtc, TypeHierarchySubtypesParams params,
-			CancelIndicator ci) {
-
->>>>>>> f951f4db
 		return Collections.emptyList();
 	}
 
 	@Override
-<<<<<<< HEAD
 	public CompletableFuture<List<CallHierarchyOutgoingCall>> callHierarchyOutgoingCalls(
 			CallHierarchyOutgoingCallsParams params) {
 		URI uri = paramHelper.getURI(params);
@@ -616,7 +585,43 @@
 	protected List<CallHierarchyOutgoingCall> callHierarchyOutgoingCalls(ResourceTaskContext rtc,
 			CallHierarchyOutgoingCallsParams params, CancelIndicator ci) {
 		// enable capability in XLanguageServerImpl and implement this method in subclass
-=======
+		return Collections.emptyList();
+	}
+
+	@Override
+	public CompletableFuture<List<TypeHierarchyItem>> prepareTypeHierarchy(TypeHierarchyPrepareParams params) {
+		URI uri = paramHelper.getURI(params);
+		return resourceTaskManager.runInExistingContext(uri, "prepareTypeHierarchy", (rtc, ci) -> {
+			return prepareTypeHierarchy(rtc, params, ci);
+		});
+	}
+
+	/** Returns types that the request is performed upon */
+	@SuppressWarnings("unused")
+	protected List<TypeHierarchyItem> prepareTypeHierarchy(ResourceTaskContext rtc, TypeHierarchyPrepareParams params,
+			CancelIndicator ci) {
+
+		// enable capability in XLanguageServerImpl and implement this method in subclass
+		return Collections.emptyList();
+	}
+
+	@Override
+	public CompletableFuture<List<TypeHierarchyItem>> typeHierarchySubtypes(TypeHierarchySubtypesParams params) {
+		URI uri = paramHelper.getURI(params);
+		return resourceTaskManager.runInTemporaryContext(uri, "typeHierarchySubtypes", false, (rtc, ci) -> {
+			return typeHierarchySubtypes(rtc, params, ci);
+		});
+	}
+
+	/** Returns all subtypes of the type given in params */
+	@SuppressWarnings("unused")
+	protected List<TypeHierarchyItem> typeHierarchySubtypes(ResourceTaskContext rtc, TypeHierarchySubtypesParams params,
+			CancelIndicator ci) {
+
+		return Collections.emptyList();
+	}
+
+	@Override
 	public CompletableFuture<List<TypeHierarchyItem>> typeHierarchySupertypes(TypeHierarchySupertypesParams params) {
 		URI uri = paramHelper.getURI(params);
 		return resourceTaskManager.runInTemporaryContext(uri, "typeHierarchySupertypes", false, (rtc, ci) -> {
@@ -629,7 +634,6 @@
 	protected List<TypeHierarchyItem> typeHierarchySupertypes(ResourceTaskContext rtc,
 			TypeHierarchySupertypesParams params, CancelIndicator ci) {
 
->>>>>>> f951f4db
 		return Collections.emptyList();
 	}
 
