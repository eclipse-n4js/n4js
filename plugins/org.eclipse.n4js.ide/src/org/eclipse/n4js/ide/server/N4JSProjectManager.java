--- conflicted
+++ resolved
@@ -154,12 +154,8 @@
 		/*
 		 * We create build request that will alter newFileContents when a file is created / removed
 		 */
-<<<<<<< HEAD
 		// TODO: check that dirtyFiles has no duplicates!
-		Result result = super.doBuild(dirtyFiles, deletedFiles, externalDeltas, cancelIndicator);
-=======
 		XResult result = super.doBuild(dirtyFiles, deletedFiles, externalDeltas, cancelIndicator);
->>>>>>> 712dd639
 		if (!cancelIndicator.isCanceled() && !result.getAffectedResources().isEmpty()) {
 			dirtyFiles.forEach(this::storeHash);
 			newFileContents.replaceAll((uri, hash) -> {
