--- conflicted
+++ resolved
@@ -15,13 +15,8 @@
 import java.net.URISyntaxException;
 import java.util.ArrayList;
 import java.util.Collections;
-<<<<<<< HEAD
-import java.util.HashSet;
-import java.util.LinkedList;
-=======
 import java.util.HashMap;
 import java.util.HashSet;
->>>>>>> 7dd1fc99
 import java.util.List;
 import java.util.Map;
 import java.util.Set;
@@ -140,14 +135,6 @@
 
 	@Override
 	public Result doInitialBuild(CancelIndicator cancelIndicator) {
-<<<<<<< HEAD
-		Set<URI> uris = new HashSet<>();
-		for (ISourceFolder srcFolder : this.projectConfig.getSourceFolders()) {
-			ISourceFolderEx srcFolderEx = (ISourceFolderEx) srcFolder;
-			uris.addAll(srcFolderEx.getAllResources());
-		}
-		return doBuild(new LinkedList<>(uris), Collections.emptyList(), Collections.emptyList(), cancelIndicator);
-=======
 		throw new UnsupportedOperationException();
 	}
 
@@ -167,6 +154,7 @@
 		/*
 		 * We create build request that will alter newFileContents when a file is created / removed
 		 */
+		// TODO: check that dirtyFiles has no duplicates!
 		Result result = super.doBuild(dirtyFiles, deletedFiles, externalDeltas, cancelIndicator);
 		if (!cancelIndicator.isCanceled() && !result.getAffectedResources().isEmpty()) {
 			dirtyFiles.forEach(this::storeHash);
@@ -185,7 +173,6 @@
 		// System.out.println(" took " + sw);
 
 		return result;
->>>>>>> 7dd1fc99
 	}
 
 	@Override
