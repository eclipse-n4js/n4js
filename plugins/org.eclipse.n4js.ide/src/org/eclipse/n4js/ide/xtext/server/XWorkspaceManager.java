--- conflicted
+++ resolved
@@ -272,12 +272,8 @@
 	 * @return a build command that can be triggered
 	 */
 	public XBuildable didChangeFiles(List<URI> dirtyFiles, List<URI> deletedFiles) {
-<<<<<<< HEAD
 		WorkspaceChanges workspaceChanges = WorkspaceChanges.createUrisRemovedAndChanged(deletedFiles, dirtyFiles);
-		return getIncrementalDirtyBuildable(workspaceChanges);
-=======
-		return tryIncrementalGenerateBuildable(dirtyFiles, deletedFiles);
->>>>>>> 5438bc44
+		return tryIncrementalGenerateBuildable(workspaceChanges);
 	}
 
 	/**
@@ -299,22 +295,9 @@
 	/**
 	 * Generation of output files is only triggered if no source files contain unsaved changes (so-called dirty files).
 	 */
-<<<<<<< HEAD
 	protected XBuildable tryIncrementalGenerateBuildable(WorkspaceChanges workspaceChanges) {
-		boolean hasSomeDirtyFiles = false;
-		for (XDocument doc : openDocuments.values()) {
-			if (doc.isDirty()) {
-				hasSomeDirtyFiles = true;
-				break;
-			}
-		}
-		if (hasSomeDirtyFiles) {
+		if (isDirty()) {
 			return getIncrementalDirtyBuildable(workspaceChanges);
-=======
-	protected XBuildable tryIncrementalGenerateBuildable(List<URI> dirtyFiles, List<URI> deletedFiles) {
-		if (isDirty()) {
-			return getIncrementalDirtyBuildable(dirtyFiles, deletedFiles);
->>>>>>> 5438bc44
 		} else {
 			return getIncrementalGenerateBuildable(workspaceChanges);
 		}
