/**
 * Copyright (c) 2020 NumberFour AG.
 * All rights reserved. This program and the accompanying materials
 * are made available under the terms of the Eclipse Public License v1.0
 * which accompanies this distribution, and is available at
 * http://www.eclipse.org/legal/epl-v10.html
 *
 * Contributors:
 *   NumberFour AG - Initial API and implementation
 */
package org.eclipse.n4js.ide.xtext.server;

import java.io.IOException;
import java.io.InputStream;
import java.util.ArrayList;
import java.util.Collection;
import java.util.Collections;
import java.util.List;
import java.util.Set;
import java.util.stream.Collectors;

import org.eclipse.emf.common.util.URI;
import org.eclipse.emf.ecore.resource.Resource;
import org.eclipse.emf.ecore.resource.ResourceSet;
import org.eclipse.emf.ecore.resource.impl.ResourceSetImpl.ResourceLocator;
import org.eclipse.lsp4j.Range;
import org.eclipse.lsp4j.TextDocumentContentChangeEvent;
import org.eclipse.n4js.ide.xtext.server.build.ConcurrentIssueRegistry;
import org.eclipse.n4js.xtext.workspace.IWorkspaceConfigSnapshot;
import org.eclipse.xtext.EcoreUtil2;
import org.eclipse.xtext.linking.lazy.LazyLinkingResource;
import org.eclipse.xtext.nodemodel.ICompositeNode;
import org.eclipse.xtext.parser.IParseResult;
import org.eclipse.xtext.resource.IExternalContentSupport;
import org.eclipse.xtext.resource.IExternalContentSupport.IExternalContentProvider;
import org.eclipse.xtext.resource.IResourceDescription;
import org.eclipse.xtext.resource.IResourceDescription.Delta;
import org.eclipse.xtext.resource.IResourceDescription.Manager.AllChangeAware;
import org.eclipse.xtext.resource.IResourceServiceProvider;
import org.eclipse.xtext.resource.XtextResource;
import org.eclipse.xtext.resource.XtextResourceSet;
import org.eclipse.xtext.resource.containers.DelegatingIAllContainerAdapter;
import org.eclipse.xtext.resource.containers.IAllContainersState;
import org.eclipse.xtext.resource.impl.ResourceDescriptionsData;
import org.eclipse.xtext.resource.persistence.SerializableResourceDescription;
import org.eclipse.xtext.service.OperationCanceledManager;
import org.eclipse.xtext.util.CancelIndicator;
import org.eclipse.xtext.util.LazyStringInputStream;
import org.eclipse.xtext.validation.CheckMode;
import org.eclipse.xtext.validation.IResourceValidator;
import org.eclipse.xtext.validation.Issue;

import com.google.common.collect.ImmutableSetMultimap;
import com.google.inject.Inject;
import com.google.inject.Provider;

/**
 * Represents the context for tasks that operate on a certain EMF resource, called main resource, including all
 * necessary information and data structures for performing such task. In particular, this includes EMF resources for
 * files required by the main resource.
 */
@SuppressWarnings({ "restriction" })
public class ResourceTaskContext {

	@Inject
	private LSPIssueConverter lspIssueConverter;

	@Inject
	private Provider<XtextResourceSet> resourceSetProvider;

	@Inject
	private IExternalContentSupport externalContentSupport;

	@Inject
	private IResourceServiceProvider.Registry resourceServiceProviderRegistry;

	@Inject
	private IResourceServiceProvider.Registry languagesRegistry;

	@Inject
	private OperationCanceledManager operationCanceledManager;

	@Inject
	private ConcurrentIssueRegistry issueRegistry;

	/** The {@link ResourceTaskManager} that created this instance. */
	protected ResourceTaskManager parent;
	/** URI of the resource represented by this {@link ResourceTaskContext} (i.e. URI of the main resource). */
	protected URI mainURI;
	/** Tells whether this context represents a temporarily opened file, see {@link #isTemporary()}. */
	protected boolean temporary;

	/**
	 * Contains the state of all files in the workspace. For open files managed by {@link #parent} (including the open
	 * file of this context) this state will represent the dirty state and for all other files it will represent the
	 * persisted state (as provided by the LSP builder).
	 */
	protected ResourceDescriptionsData indexSnapshot;

<<<<<<< HEAD
	/** Maps project names to URIs of all resources contained in the project. */
	protected ImmutableSetMultimap<String, URI> project2URIs;

	/** Most recent workspace configuration. */
=======
	/** Maps project names to all its URIs of the last build */
	protected ImmutableSetMultimap<String, URI> project2builtURIs;

	/** Snapshot of the workspace */
>>>>>>> 5899de69
	protected IWorkspaceConfigSnapshot workspaceConfig;

	/** The resource set used for the current resource and any other resources required for resolution. */
	protected XtextResourceSet mainResourceSet;
	/** The EMF resource representing the open file. */
	protected XtextResource mainResource = null;
	/** The current textual content of the open file. */
	protected XDocument document = null;

<<<<<<< HEAD
	/** Within each resource task's context, this provides source text of all other task's main resource. */
=======
	/**
	 * Class to provide the text contents of the resource of this {@link ResourceTaskContext}
	 */
>>>>>>> 5899de69
	protected class ResourceTaskContentProvider implements IExternalContentProvider {
		@Override
		public String getContent(URI uri) {
			XDocument doc = parent.getOpenDocument(uri);
			return doc != null ? doc.getContents() : null;
		}

		@Override
		public boolean hasContent(URI uri) {
			return parent.getOpenDocument(uri) != null;
		}

		@Override
		public IExternalContentProvider getActualContentProvider() {
			return this;
		}
	}

<<<<<<< HEAD
	/** @return URI of main resource. */
=======
	/** Returns the {@link URI} of {@link #getResource()} */
>>>>>>> 5899de69
	public synchronized URI getURI() {
		return mainURI;
	}

	/**
	 * Tells whether this {@link ResourceTaskContext} represents a temporary resource task. Such contexts do not
	 * actually represent an open editor in the LSP client but were created to perform editing-related computations in
	 * files not actually opened in the LSP client. For example, when API documentation needs to be retrieved from a
	 * file not currently opened in an editor in the LSP client, such a temporary {@code OpenFileContext} will be
	 * created.
	 * <p>
	 * Some special characteristics of temporary resource task contexts:
	 * <ul>
	 * <li>temporary contexts will not publish their state to the {@link #parent}'s dirty state index.
	 * <li>temporary contexts may be created even for files that actually have an open editor in the LSP client. This
	 * might be useful if some computation needs to be performed that should not influence the open editor's state.
	 * </ul>
	 */
	public synchronized boolean isTemporary() {
		return temporary;
	}

	/**
	 * Tells whether this {@link ResourceTaskContext} represents a context for an open file, i.e. not a
	 * {@link #isTemporary() temporary context}.
	 */
	public synchronized boolean isOpen() {
		return !isTemporary();
	}

<<<<<<< HEAD
	/** Returns the context's resource set. Each resource task has exactly one resource set. */
=======
	/** Returns the resource set of this {@link ResourceTaskContext} */
>>>>>>> 5899de69
	public synchronized XtextResourceSet getResourceSet() {
		return mainResourceSet;
	}

<<<<<<< HEAD
	/**
	 * This resource task's main resource. Each resource task is associated with exactly one main resource.
	 * <p>
	 * Other resources that exist in a task's {@link #getResourceSet() resource set} were either demand-loaded during
	 * {@link LazyLinkingResource#resolveLazyCrossReferences(CancelIndicator) resolution} of the main resource or were
	 * explicitly loaded by some task running in the context (e.g. some editing functionality).
	 */
=======
	/** Returns the resource of this {@link ResourceTaskContext} */
>>>>>>> 5899de69
	public synchronized XtextResource getResource() {
		return mainResource;
	}

	/**
	 * May return <code>null</code> if not fully initialized yet. In contrast to most other methods of this class, this
	 * method is thread safe, i.e. may be invoked from any thread.
	 */
	public synchronized XDocument getDocument() {
		return document;
	}

<<<<<<< HEAD
	/** Initialize this context's fields and resource set. Invoked once per context. */
	@SuppressWarnings("hiding")
	public synchronized void initialize(ResourceTaskManager parent, URI uri, boolean isTemporary,
			ResourceDescriptionsData index, ImmutableSetMultimap<String, URI> project2URIs,
=======
	/** Sets all non-injectable fields */
	@SuppressWarnings("hiding")
	public synchronized void initialize(ResourceTaskManager parent, URI uri, boolean isTemporary,
			ResourceDescriptionsData index, ImmutableSetMultimap<String, URI> project2builtURIs,
>>>>>>> 5899de69
			IWorkspaceConfigSnapshot workspaceConfig) {

		this.parent = parent;
		this.mainURI = uri;
		this.temporary = isTemporary;
		this.indexSnapshot = index;
<<<<<<< HEAD
		this.project2URIs = project2URIs;
=======
		this.project2builtURIs = project2builtURIs;
>>>>>>> 5899de69
		this.workspaceConfig = workspaceConfig;

		this.mainResourceSet = createResourceSet();
	}

<<<<<<< HEAD
	/** Returns a newly created and fully configured resource set */
=======
	/** Creates and configures a new resource set */
>>>>>>> 5899de69
	protected XtextResourceSet createResourceSet() {
		XtextResourceSet result = resourceSetProvider.get();
		ResourceDescriptionsData.ResourceSetAdapter.installResourceDescriptionsData(result, indexSnapshot);
		externalContentSupport.configureResourceSet(result, new ResourceTaskContentProvider());

		IAllContainersState allContainersState = new ResourceTaskContextAllContainerState(this);
		result.eAdapters().add(new DelegatingIAllContainerAdapter(allContainersState));

		return result;
	}

	/**
	 * Create & initialize this context's main resource with the given content. Invoked exactly once for
	 * NON-{@link #isTemporary() temporary} contexts, not at all for temporary contexts.
	 */
	protected void initContext(int version, String content, CancelIndicator cancelIndicator) {
		if (mainResource != null) {
			throw new IllegalStateException("trying to initialize an already initialized resource: " + mainURI);
		}

		mainResource = (XtextResource) mainResourceSet.createResource(mainURI);
		document = new XDocument(version, content);

		try (InputStream in = new LazyStringInputStream(document.getContents(), mainResource.getEncoding())) {
			mainResource.load(in, null);
		} catch (IOException e) {
			throw new RuntimeException("IOException while reading from string input stream", e);
		}

		resolveAndValidateResource(cancelIndicator);
	}

	/**
	 * Create & initialize this context's main resource based only on its URI, retrieving its content via EMF's
	 * {@link ResourceLocator}. Invoked exactly once for {@link #isTemporary() temporary} contexts, not at all for
	 * non-temporary contexts.
	 */
	protected void initContext(boolean resolveAndValidate, CancelIndicator cancelIndicator) {
		if (mainResource != null) {
			throw new IllegalStateException("trying to initialize an already initialized resource: " + mainURI);
		}

		mainResource = (XtextResource) mainResourceSet.getResource(mainURI, true); // uses the EMF ResourceLocator
		IParseResult parseResult = mainResource != null ? mainResource.getParseResult() : null;
		ICompositeNode rootNode = parseResult != null ? parseResult.getRootNode() : null;
		document = new XDocument(0, rootNode != null ? rootNode.getText() : "");

		if (resolveAndValidate) {
			resolveAndValidateResource(cancelIndicator);
		}
	}

	/** Same as {@link #refreshContext(int, Iterable, CancelIndicator)}, but without changing the source text. */
	public void refreshContext(CancelIndicator cancelIndicator) {
		// TODO IDE-3402 find better solution for updating unchanged resource task contexts!
		TextDocumentContentChangeEvent dummyChange = new TextDocumentContentChangeEvent(document.getContents());
		refreshContext(document.getVersion(), Collections.singletonList(dummyChange), cancelIndicator);
	}

	/**
	 * Refresh this context's main resource, i.e. change its source text and then parse, resolve, and validate it. Also
	 * sends out dirty state index and issue updates (not for {@link #isTemporary() temporary} contexts).
	 */
	public void refreshContext(@SuppressWarnings("unused") int version,
			Iterable<? extends TextDocumentContentChangeEvent> changes, CancelIndicator cancelIndicator) {

		if (mainResource == null) {
			throw new IllegalStateException("trying to refresh a resource that was not yet initialized: " + mainURI);
		}
		if (!mainResource.isLoaded()) {
			throw new IllegalStateException("trying to refresh a resource that is not yet loaded: " + mainURI);
		}

		ResourceSet resSet = getResourceSet();
		for (Resource res : new ArrayList<>(resSet.getResources())) {
			if (res != mainResource) {
				res.unload(); // TODO IDE-3402 better way to do this? (unload is expensive due to re-proxyfication)
				resSet.getResources().remove(res);
			}
		}

		for (TextDocumentContentChangeEvent change : changes) {
			Range range = change.getRange();
			int start = range != null ? document.getOffSet(range.getStart()) : 0;
			int end = range != null ? document.getOffSet(range.getEnd()) : document.getContents().length();
			String replacement = change.getText();

			document = document.applyTextDocumentChanges(Collections.singletonList(change));

			mainResource.update(start, end - start, replacement);
		}

		resolveAndValidateResource(cancelIndicator);
	}

	/**
	 * Triggers {@link #resolveResource(CancelIndicator) resolution} and {@link #validateResource(CancelIndicator)
	 * validation} of this context's main resource.
	 */
	public List<Issue> resolveAndValidateResource(CancelIndicator cancelIndicator) {
		resolveResource(cancelIndicator);
		return validateResource(cancelIndicator);
	}

	/** Resolve this context's main resource and send a dirty state index update. */
	public void resolveResource(CancelIndicator cancelIndicator) {
		// resolve
		EcoreUtil2.resolveLazyCrossReferences(mainResource, cancelIndicator);
		// update dirty state
		updateSharedDirtyState();
		// notify resource task listeners
		parent.onDidRefreshContext(this, cancelIndicator);
	}

	/** Validate this context's main resource and send an issue update. */
	public List<Issue> validateResource(CancelIndicator cancelIndicator) {
		// validate
		IResourceServiceProvider resourceServiceProvider = languagesRegistry.getResourceServiceProvider(mainURI);
		IResourceValidator resourceValidator = resourceServiceProvider.getResourceValidator();
		List<Issue> issues = resourceValidator.validate(mainResource, CheckMode.ALL, cancelIndicator);
		operationCanceledManager.checkCanceled(cancelIndicator); // #validate() sometimes returns null when canceled!
		// notify LSP client
		publishIssues(issues, cancelIndicator);
		return issues;
	}

	/** Send issue update to issue registry. Ignored for {@link #isTemporary()} contexts. */
	protected void publishIssues(List<Issue> issues, CancelIndicator cancelIndicator) {
		if (isTemporary()) {
			return; // temporarily opened files do not contribute to the global issue registry
		}
		List<LSPIssue> lspIssues = lspIssueConverter.convertToLSPIssues(mainResource, issues, cancelIndicator);
		issueRegistry.setIssuesOfDirtyState(mainURI, lspIssues);
	}

	/** Send dirty state index update to parent. Ignored for {@link #isTemporary() temporary} contexts. */
	protected void updateSharedDirtyState() {
		if (isTemporary()) {
			return; // temporarily opened files do not contribute to the parent's shared dirty state index
		}
		IResourceDescription newDesc = createResourceDescription();
		indexSnapshot.addDescription(mainURI, newDesc);
		parent.updateSharedDirtyState(newDesc.getURI(), newDesc);
	}

	/**
	 * Invoked by {@link #parent} when a change happened in another open file (not the one represented by this
	 * {@link ResourceTaskContext}). Will never be invoked for {@link #isTemporary() temporary} contexts.
	 */
	protected void onDirtyStateChanged(IResourceDescription changedDesc, CancelIndicator cancelIndicator) {
<<<<<<< HEAD
		updateIndex(Collections.singletonList(changedDesc), Collections.emptySet(), project2URIs,
=======
		updateIndex(Collections.singletonList(changedDesc), Collections.emptySet(), project2builtURIs,
>>>>>>> 5899de69
				workspaceConfig, cancelIndicator);
	}

	/**
	 * Invoked by {@link #parent} when a change happened in a non-opened file OR after an open file was closed.
	 */
	protected void onPersistedStateChanged(Collection<? extends IResourceDescription> changedDescs,
<<<<<<< HEAD
			Set<URI> removedURIs, ImmutableSetMultimap<String, URI> newProject2URIs,
			IWorkspaceConfigSnapshot newWorkspaceConfig, CancelIndicator cancelIndicator) {
		updateIndex(changedDescs, removedURIs, newProject2URIs, newWorkspaceConfig, cancelIndicator);
=======
			Set<URI> removedURIs, ImmutableSetMultimap<String, URI> newProject2builtURIs,
			IWorkspaceConfigSnapshot newWorkspaceConfig, CancelIndicator cancelIndicator) {
		updateIndex(changedDescs, removedURIs, newProject2builtURIs, newWorkspaceConfig, cancelIndicator);
>>>>>>> 5899de69
	}

	/** Update this context's internal index and trigger a refresh if required. */
	protected void updateIndex(Collection<? extends IResourceDescription> changedDescs, Set<URI> removedURIs,
<<<<<<< HEAD
			ImmutableSetMultimap<String, URI> newProject2URIs, IWorkspaceConfigSnapshot newWorkspaceConfig,
=======
			ImmutableSetMultimap<String, URI> newProject2builtURIs, IWorkspaceConfigSnapshot newWorkspaceConfig,
>>>>>>> 5899de69
			CancelIndicator cancelIndicator) {

		// update my cached state

		List<IResourceDescription.Delta> allDeltas = createDeltas(changedDescs, removedURIs);
		for (IResourceDescription.Delta delta : allDeltas) {
			indexSnapshot.register(delta);
		}

<<<<<<< HEAD
		project2URIs = newProject2URIs;
=======
		project2builtURIs = newProject2builtURIs;
>>>>>>> 5899de69

		IWorkspaceConfigSnapshot oldWorkspaceConfig = workspaceConfig;
		workspaceConfig = newWorkspaceConfig;

		// refresh if I am affected by the changes

		boolean isAffected = !workspaceConfig.equals(oldWorkspaceConfig);

		if (!isAffected) {
			IResourceDescription.Manager rdm = getResourceDescriptionManager(mainURI);
			if (rdm == null) {
				return;
			}
			IResourceDescription candidateDesc = indexSnapshot.getResourceDescription(mainURI);
			if (rdm instanceof AllChangeAware) {
				isAffected = ((AllChangeAware) rdm).isAffectedByAny(allDeltas, candidateDesc, indexSnapshot);
			} else {
				List<IResourceDescription.Delta> changedDeltas = allDeltas.stream()
						.filter(d -> d.haveEObjectDescriptionsChanged())
						.collect(Collectors.toList());
				isAffected = rdm.isAffected(changedDeltas, candidateDesc, indexSnapshot);
			}
		}

		if (isAffected) {
			refreshContext(cancelIndicator);
		}
	}

	/** Create deltas for the given changes and removals. */
	protected List<IResourceDescription.Delta> createDeltas(Collection<? extends IResourceDescription> changedDescs,
			Set<URI> removedURIs) {

		List<IResourceDescription.Delta> deltas = new ArrayList<>(changedDescs.size() + removedURIs.size());

		for (IResourceDescription changedDesc : changedDescs) {
			URI changedURI = changedDesc.getURI();
			IResourceDescription oldDesc = indexSnapshot.getResourceDescription(changedURI);
			IResourceDescription.Delta delta = createDelta(changedURI, oldDesc, changedDesc);
			if (delta != null) {
				deltas.add(delta);
			}
		}

		for (URI removedURI : removedURIs) {
			IResourceDescription removedDesc = indexSnapshot.getResourceDescription(removedURI);
			IResourceDescription.Delta delta = createDelta(removedURI, removedDesc, null);
			if (delta != null) {
				deltas.add(delta);
			}
		}

		return deltas;
	}

	/** Create a delta for the given change. 'oldDesc' and 'newDesc' may be <code>null</code>. */
	protected IResourceDescription.Delta createDelta(URI uri, IResourceDescription oldDesc,
			IResourceDescription newDesc) {

		if (oldDesc != newDesc) {
			IResourceDescription.Manager rdm = getResourceDescriptionManager(uri);
			if (rdm != null) {
				Delta delta = rdm.createDelta(oldDesc, newDesc);
				return delta;
			}
		}
		return null;
	}

	/** Create a resource description representing the current state of this context's main resource. */
	protected IResourceDescription createResourceDescription() {
		IResourceDescription.Manager resourceDescriptionManager = getResourceDescriptionManager(mainURI);
		IResourceDescription newDesc = resourceDescriptionManager.getResourceDescription(mainResource);
		// sanitize resource description
		// NOTE: it seems that resource descriptions created by the resource description manager may contain mutable
		// state (e.g. user data implemented as a ForwardingMap with lazily initialized content) and hold references to
		// the resource they were created from (i.e. 'mainResource' in this case); this means they are (1) not thread
		// safe and (2) may leak EObjects from one file context into another or to the outside. The following line
		// seems to fix that, but requires access to restricted Xtext API:
		SerializableResourceDescription newDesc2 = SerializableResourceDescription.createCopy(newDesc);
		return newDesc2;
	}

	/** Return the correct resource description manager for the resource with the given URI. */
	protected IResourceDescription.Manager getResourceDescriptionManager(URI uri) {
		IResourceServiceProvider resourceServiceProvider = resourceServiceProviderRegistry
				.getResourceServiceProvider(uri);
		if (resourceServiceProvider == null) {
			return null;
		}
		return resourceServiceProvider.getResourceDescriptionManager();
	}
}<|MERGE_RESOLUTION|>--- conflicted
+++ resolved
@@ -97,17 +97,10 @@
 	 */
 	protected ResourceDescriptionsData indexSnapshot;
 
-<<<<<<< HEAD
-	/** Maps project names to URIs of all resources contained in the project. */
-	protected ImmutableSetMultimap<String, URI> project2URIs;
+	/** Maps project names to URIs of all resources contained in the project (from the last build). */
+	protected ImmutableSetMultimap<String, URI> project2BuiltURIs;
 
 	/** Most recent workspace configuration. */
-=======
-	/** Maps project names to all its URIs of the last build */
-	protected ImmutableSetMultimap<String, URI> project2builtURIs;
-
-	/** Snapshot of the workspace */
->>>>>>> 5899de69
 	protected IWorkspaceConfigSnapshot workspaceConfig;
 
 	/** The resource set used for the current resource and any other resources required for resolution. */
@@ -117,13 +110,7 @@
 	/** The current textual content of the open file. */
 	protected XDocument document = null;
 
-<<<<<<< HEAD
-	/** Within each resource task's context, this provides source text of all other task's main resource. */
-=======
-	/**
-	 * Class to provide the text contents of the resource of this {@link ResourceTaskContext}
-	 */
->>>>>>> 5899de69
+	/** Within each resource task context, this provides text contents of all other context's main resources. */
 	protected class ResourceTaskContentProvider implements IExternalContentProvider {
 		@Override
 		public String getContent(URI uri) {
@@ -142,11 +129,7 @@
 		}
 	}
 
-<<<<<<< HEAD
 	/** @return URI of main resource. */
-=======
-	/** Returns the {@link URI} of {@link #getResource()} */
->>>>>>> 5899de69
 	public synchronized URI getURI() {
 		return mainURI;
 	}
@@ -177,16 +160,11 @@
 		return !isTemporary();
 	}
 
-<<<<<<< HEAD
-	/** Returns the context's resource set. Each resource task has exactly one resource set. */
-=======
-	/** Returns the resource set of this {@link ResourceTaskContext} */
->>>>>>> 5899de69
+	/** Returns the context's resource set. Each resource task context has exactly one resource set. */
 	public synchronized XtextResourceSet getResourceSet() {
 		return mainResourceSet;
 	}
 
-<<<<<<< HEAD
 	/**
 	 * This resource task's main resource. Each resource task is associated with exactly one main resource.
 	 * <p>
@@ -194,9 +172,6 @@
 	 * {@link LazyLinkingResource#resolveLazyCrossReferences(CancelIndicator) resolution} of the main resource or were
 	 * explicitly loaded by some task running in the context (e.g. some editing functionality).
 	 */
-=======
-	/** Returns the resource of this {@link ResourceTaskContext} */
->>>>>>> 5899de69
 	public synchronized XtextResource getResource() {
 		return mainResource;
 	}
@@ -209,38 +184,23 @@
 		return document;
 	}
 
-<<<<<<< HEAD
-	/** Initialize this context's fields and resource set. Invoked once per context. */
-	@SuppressWarnings("hiding")
-	public synchronized void initialize(ResourceTaskManager parent, URI uri, boolean isTemporary,
-			ResourceDescriptionsData index, ImmutableSetMultimap<String, URI> project2URIs,
-=======
-	/** Sets all non-injectable fields */
+	/** Initialize this context's non-injectable fields and resource set. Invoked once per context. */
 	@SuppressWarnings("hiding")
 	public synchronized void initialize(ResourceTaskManager parent, URI uri, boolean isTemporary,
 			ResourceDescriptionsData index, ImmutableSetMultimap<String, URI> project2builtURIs,
->>>>>>> 5899de69
 			IWorkspaceConfigSnapshot workspaceConfig) {
 
 		this.parent = parent;
 		this.mainURI = uri;
 		this.temporary = isTemporary;
 		this.indexSnapshot = index;
-<<<<<<< HEAD
-		this.project2URIs = project2URIs;
-=======
-		this.project2builtURIs = project2builtURIs;
->>>>>>> 5899de69
+		this.project2BuiltURIs = project2builtURIs;
 		this.workspaceConfig = workspaceConfig;
 
 		this.mainResourceSet = createResourceSet();
 	}
 
-<<<<<<< HEAD
 	/** Returns a newly created and fully configured resource set */
-=======
-	/** Creates and configures a new resource set */
->>>>>>> 5899de69
 	protected XtextResourceSet createResourceSet() {
 		XtextResourceSet result = resourceSetProvider.get();
 		ResourceDescriptionsData.ResourceSetAdapter.installResourceDescriptionsData(result, indexSnapshot);
@@ -391,11 +351,7 @@
 	 * {@link ResourceTaskContext}). Will never be invoked for {@link #isTemporary() temporary} contexts.
 	 */
 	protected void onDirtyStateChanged(IResourceDescription changedDesc, CancelIndicator cancelIndicator) {
-<<<<<<< HEAD
-		updateIndex(Collections.singletonList(changedDesc), Collections.emptySet(), project2URIs,
-=======
-		updateIndex(Collections.singletonList(changedDesc), Collections.emptySet(), project2builtURIs,
->>>>>>> 5899de69
+		updateIndex(Collections.singletonList(changedDesc), Collections.emptySet(), project2BuiltURIs,
 				workspaceConfig, cancelIndicator);
 	}
 
@@ -403,24 +359,14 @@
 	 * Invoked by {@link #parent} when a change happened in a non-opened file OR after an open file was closed.
 	 */
 	protected void onPersistedStateChanged(Collection<? extends IResourceDescription> changedDescs,
-<<<<<<< HEAD
-			Set<URI> removedURIs, ImmutableSetMultimap<String, URI> newProject2URIs,
-			IWorkspaceConfigSnapshot newWorkspaceConfig, CancelIndicator cancelIndicator) {
-		updateIndex(changedDescs, removedURIs, newProject2URIs, newWorkspaceConfig, cancelIndicator);
-=======
 			Set<URI> removedURIs, ImmutableSetMultimap<String, URI> newProject2builtURIs,
 			IWorkspaceConfigSnapshot newWorkspaceConfig, CancelIndicator cancelIndicator) {
 		updateIndex(changedDescs, removedURIs, newProject2builtURIs, newWorkspaceConfig, cancelIndicator);
->>>>>>> 5899de69
 	}
 
 	/** Update this context's internal index and trigger a refresh if required. */
 	protected void updateIndex(Collection<? extends IResourceDescription> changedDescs, Set<URI> removedURIs,
-<<<<<<< HEAD
-			ImmutableSetMultimap<String, URI> newProject2URIs, IWorkspaceConfigSnapshot newWorkspaceConfig,
-=======
 			ImmutableSetMultimap<String, URI> newProject2builtURIs, IWorkspaceConfigSnapshot newWorkspaceConfig,
->>>>>>> 5899de69
 			CancelIndicator cancelIndicator) {
 
 		// update my cached state
@@ -430,11 +376,7 @@
 			indexSnapshot.register(delta);
 		}
 
-<<<<<<< HEAD
-		project2URIs = newProject2URIs;
-=======
-		project2builtURIs = newProject2builtURIs;
->>>>>>> 5899de69
+		project2BuiltURIs = newProject2builtURIs;
 
 		IWorkspaceConfigSnapshot oldWorkspaceConfig = workspaceConfig;
 		workspaceConfig = newWorkspaceConfig;
