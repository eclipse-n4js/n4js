--- conflicted
+++ resolved
@@ -333,7 +333,6 @@
 		}
 	}
 
-<<<<<<< HEAD
 	/** Prints build order */
 	protected void printBuildOrder() {
 		if (LOG.isInfoEnabled()) {
@@ -342,31 +341,6 @@
 			String output = "Project build order:\n  "
 					+ IteratorExtensions.join(visitAll, "\n  ", ProjectDescription::getName);
 			LOG.info(output);
-=======
-	/** Get a sorted list of projects to be build. */
-	protected List<ProjectDescription> sortByDependencies(Iterable<ProjectDescription> projectDescriptions) {
-		List<ProjectDescription> sortedProjectDescriptions = topoSorter.sortByDependencies(projectDescriptions,
-				this::reportDependencyCycle);
-
-		String output = "Project build order:\n  ";
-		output += String.join("\n  ", IterableExtensions.map(sortedProjectDescriptions, pd -> pd.getName()));
-		LOG.info(output);
-
-		return sortedProjectDescriptions;
-	}
-
-	/** Report cycle. */
-	protected void reportDependencyCycle(ProjectDescription prjDescription) {
-		XProjectManager projectManager = workspaceManager.getProjectManager(prjDescription.getName());
-		String msg = "Project has cyclic dependencies";
-		projectManager.reportProjectIssue(msg, XBuildManager.CYCLIC_PROJECT_DEPENDENCIES, Severity.ERROR);
-	}
-
-	/** Persists the project state of all projects */
-	public void persistProjectState() {
-		for (XProjectManager prjManager : workspaceManager.getProjectManagers()) {
-			prjManager.persistProjectState();
->>>>>>> 78f9a8be
 		}
 	}
 }