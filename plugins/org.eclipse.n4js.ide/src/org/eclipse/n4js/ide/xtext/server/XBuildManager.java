--- conflicted
+++ resolved
@@ -135,13 +135,10 @@
 	private ProjectBuildOrderInfo.Provider projectBuildOrderInfoProvider;
 
 	@Inject
-<<<<<<< HEAD
+	private LspLogger lspLogger;
+
+	@Inject
 	private IFileSystemScanner scanner;
-
-	private final LinkedHashSet<URI> dirtyFiles = new LinkedHashSet<>();
-=======
-	private LspLogger lspLogger;
->>>>>>> 5438bc44
 
 	@Inject
 	private OperationCanceledManager operationCanceledManager;
