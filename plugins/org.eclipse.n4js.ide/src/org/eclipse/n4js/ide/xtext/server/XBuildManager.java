--- conflicted
+++ resolved
@@ -256,7 +256,6 @@
 	/** Run the build on the workspace */
 	protected List<IResourceDescription.Delta> doIncrementalBuild(boolean doGenerate, CancelIndicator cancelIndicator) {
 		try {
-<<<<<<< HEAD
 			Set<URI> dirtyFilesToBuild = new LinkedHashSet<>(this.dirtyFiles);
 			Set<URI> deletedFilesToBuild = new LinkedHashSet<>(this.deletedFiles);
 
@@ -274,11 +273,7 @@
 
 			Map<ProjectDescription, Set<URI>> project2dirty = computeProjectToUriMap(dirtyFilesToBuild);
 			Map<ProjectDescription, Set<URI>> project2deleted = computeProjectToUriMap(deletedFilesToBuild);
-=======
-			Map<ProjectDescription, Set<URI>> project2dirty = computeProjectToUriMap(this.dirtyFiles);
-			Map<ProjectDescription, Set<URI>> project2deleted = computeProjectToUriMap(this.deletedFiles);
 			SetView<ProjectDescription> changedPDs = Sets.union(project2dirty.keySet(), project2deleted.keySet());
->>>>>>> 26a086d1
 
 			ProjectBuildOrderInfo projectBuildOrderInfo = projectBuildOrderInfoProvider.get();
 			ProjectBuildOrderIterator pboIterator = projectBuildOrderInfo.getIterator(changedPDs);
@@ -296,29 +291,19 @@
 
 				this.dirtyFiles.removeAll(projectDirty);
 				this.deletedFiles.removeAll(projectDeleted);
-<<<<<<< HEAD
-				mergeWithUnreportedDeltas(partialResult.getAffectedResources());
-
-				if (doGenerate) {
-					projectManager.persistProjectState();
-				} else {
-					mergeWithUngeneratedDeltas(partialResult.getAffectedResources());
+				mergeWithUnreportedDeltas(projectBuildDeltas);
+				if (!doGenerate) {
+					mergeWithUngeneratedDeltas(projectBuildDeltas);
 				}
-			}
-			List<IResourceDescription.Delta> result = unreportedDeltas;
-			unreportedDeltas = new ArrayList<>();
+
+				pboIterator.visitAffected(projectBuildDeltas);
+			}
+
+			List<IResourceDescription.Delta> result = allBuildDeltas;
+			allBuildDeltas = new ArrayList<>();
 			if (doGenerate) {
 				ungeneratedDeltas = new ArrayList<>();
 			}
-=======
-				mergeWithUnreportedDeltas(projectBuildDeltas);
-
-				pboIterator.visitAffected(projectBuildDeltas);
-			}
-
-			List<IResourceDescription.Delta> result = allBuildDeltas;
-			allBuildDeltas = new ArrayList<>();
->>>>>>> 26a086d1
 			return result;
 
 		} catch (CancellationException | OperationCanceledException ce) {
@@ -352,47 +337,30 @@
 
 	/** @since 2.18 */
 	protected void mergeWithUnreportedDeltas(List<IResourceDescription.Delta> newDeltas) {
-<<<<<<< HEAD
-		mergeWithDeltaList(this.unreportedDeltas, newDeltas);
+		mergeWithDeltaList(this.allBuildDeltas, newDeltas);
 	}
 
 	protected void mergeWithUngeneratedDeltas(List<IResourceDescription.Delta> newDeltas) {
 		mergeWithDeltaList(this.ungeneratedDeltas, newDeltas);
 	}
 
-	protected void mergeWithDeltaList(List<IResourceDescription.Delta> target,
+	protected void mergeWithDeltaList(List<IResourceDescription.Delta> targetList,
 			List<IResourceDescription.Delta> newDeltas) {
-		if (target.isEmpty()) {
-			target.addAll(newDeltas);
+		if (targetList.isEmpty()) {
+			targetList.addAll(newDeltas);
 		} else {
 			Map<URI, IResourceDescription.Delta> unreportedByUri = IterableExtensions.toMap(
-					target, IResourceDescription.Delta::getUri);
-=======
-		if (this.allBuildDeltas.isEmpty()) {
-			allBuildDeltas.addAll(newDeltas);
-		} else {
-			Map<URI, IResourceDescription.Delta> unreportedByUri = IterableExtensions.toMap(
-					allBuildDeltas, IResourceDescription.Delta::getUri);
->>>>>>> 26a086d1
+					targetList, IResourceDescription.Delta::getUri);
 
 			for (IResourceDescription.Delta newDelta : newDeltas) {
 				IResourceDescription.Delta unreportedDelta = unreportedByUri.get(newDelta.getUri());
 				if (unreportedDelta == null) {
-<<<<<<< HEAD
-					target.add(newDelta);
+					targetList.add(newDelta);
 				} else {
-					target.remove(unreportedDelta);
+					targetList.remove(unreportedDelta);
 					IResourceDescription _old = unreportedDelta.getOld();
 					IResourceDescription _new = newDelta.getNew();
-					target.add(new DefaultResourceDescriptionDelta(_old, _new));
-=======
-					allBuildDeltas.add(newDelta);
-				} else {
-					allBuildDeltas.remove(unreportedDelta);
-					IResourceDescription _old = unreportedDelta.getOld();
-					IResourceDescription _new = newDelta.getNew();
-					allBuildDeltas.add(new DefaultResourceDescriptionDelta(_old, _new));
->>>>>>> 26a086d1
+					targetList.add(new DefaultResourceDescriptionDelta(_old, _new));
 				}
 			}
 		}
