/**
 * Copyright (c) 2016, 2017 TypeFox GmbH (http://www.typefox.io) and others.
 * All rights reserved. This program and the accompanying materials
 * are made available under the terms of the Eclipse Public License v1.0
 * which accompanies this distribution, and is available at
 * http://www.eclipse.org/legal/epl-v10.html
 */
package org.eclipse.n4js.ide.xtext.server;

import java.util.ArrayList;
import java.util.Collection;
import java.util.Collections;
import java.util.HashMap;
import java.util.HashSet;
import java.util.LinkedHashSet;
import java.util.List;
import java.util.Map;
import java.util.Set;
import java.util.concurrent.CancellationException;

import org.apache.log4j.LogManager;
import org.apache.log4j.Logger;
import org.eclipse.emf.common.util.URI;
import org.eclipse.n4js.ide.xtext.server.ParallelBuildManager.ParallelJob;
import org.eclipse.n4js.ide.xtext.server.build.XBuildResult;
import org.eclipse.xtext.diagnostics.Severity;
import org.eclipse.xtext.resource.IResourceDescription;
import org.eclipse.xtext.resource.impl.DefaultResourceDescriptionDelta;
import org.eclipse.xtext.resource.impl.ProjectDescription;
import org.eclipse.xtext.util.CancelIndicator;
import org.eclipse.xtext.xbase.lib.IterableExtensions;
import org.eclipse.xtext.xbase.lib.util.ToStringBuilder;

import com.google.common.collect.Sets;
import com.google.common.collect.Sets.SetView;
import com.google.inject.Inject;

/**
 * @author Jan Koehnlein - Initial contribution and API
 * @since 2.11
 */
@SuppressWarnings("hiding")
public class XBuildManager {

	/**
	 * The resources that are about to be build.
	 */
	protected static class XProjectBuildData {
		private final List<URI> dirtyFiles;

		private final List<URI> deletedFiles;

		/** Constructor */
		public XProjectBuildData(List<URI> dirtyFiles, List<URI> deletedFiles) {
			super();
			this.dirtyFiles = dirtyFiles;
			this.deletedFiles = deletedFiles;
		}

		@Override
		public int hashCode() {
			int prime = 31;
			int result = 1;
			result = prime * result + ((this.dirtyFiles == null) ? 0 : this.dirtyFiles.hashCode());
			return prime * result + ((this.deletedFiles == null) ? 0 : this.deletedFiles.hashCode());
		}

		@Override
		public boolean equals(Object obj) {
			if (this == obj)
				return true;
			if (obj == null)
				return false;
			if (getClass() != obj.getClass())
				return false;
			XBuildManager.XProjectBuildData other = (XBuildManager.XProjectBuildData) obj;
			if (this.dirtyFiles == null) {
				if (other.dirtyFiles != null)
					return false;
			} else if (!this.dirtyFiles.equals(other.dirtyFiles))
				return false;
			if (this.deletedFiles == null) {
				if (other.deletedFiles != null)
					return false;
			} else if (!this.deletedFiles.equals(other.deletedFiles))
				return false;
			return true;
		}

		@Override
		public String toString() {
			ToStringBuilder b = new ToStringBuilder(this);
			b.add("dirtyFiles", this.dirtyFiles);
			b.add("deletedFiles", this.deletedFiles);
			return b.toString();
		}

		/** The dirty files. */
		public List<URI> getDirtyFiles() {
			return this.dirtyFiles;
		}

		/** The deleted files. */
		public List<URI> getDeletedFiles() {
			return this.deletedFiles;
		}
	}

	/** A handle that can be used to trigger a build. */
	public interface XBuildable {
		/** Run the build */
		List<IResourceDescription.Delta> build(CancelIndicator cancelIndicator);

		/** No build is going to happen. */
		XBuildable NO_BUILD = (cancelIndicator) -> Collections.emptyList();
	}

	private static final Logger LOG = LogManager.getLogger(XBuildManager.class);

	/** Issue key for cyclic dependencies */
	public static final String CYCLIC_PROJECT_DEPENDENCIES = XBuildManager.class.getName()
			+ ".cyclicProjectDependencies";

	private XWorkspaceManager workspaceManager;

	@Inject
	private XTopologicalSorter topoSorter;

	private final LinkedHashSet<URI> dirtyFiles = new LinkedHashSet<>();

	private final LinkedHashSet<URI> deletedFiles = new LinkedHashSet<>();

	private List<IResourceDescription.Delta> unreportedDeltas = new ArrayList<>();

	/**
	 * Run a full build on the workspace
	 *
	 * @return the delta.
	 */
	public List<IResourceDescription.Delta> doInitialBuild(List<ProjectDescription> projects,
			CancelIndicator indicator) {

		List<ProjectDescription> sortedDescriptions = sortByDependencies(projects);
		List<IResourceDescription.Delta> result = new ArrayList<>();

		for (ProjectDescription description : sortedDescriptions) {
			String projectName = description.getName();
			XProjectManager projectManager = workspaceManager.getProjectManager(projectName);
			XBuildResult partialresult = projectManager.doInitialBuild(indicator);
			result.addAll(partialresult.getAffectedResources());
		}

		return result;
	}

	/**
	 * Run a full build on the workspace
	 *
	 * @return the delta.
	 */
<<<<<<< HEAD
	public List<IResourceDescription.Delta> doInitialBuild(List<ProjectDescription> projects,
=======
	@Deprecated // GH-1552: Experimental parallelization
	public List<IResourceDescription.Delta> doInitialBuild2(List<ProjectDescription> projects,
>>>>>>> 218d40f7
			CancelIndicator indicator) {

		class BuildInitialProjectJob extends ParallelJob<String> {
			XProjectManager projectManager;
			List<IResourceDescription.Delta> result;

			BuildInitialProjectJob(XProjectManager projectManager, List<IResourceDescription.Delta> result) {
				this.projectManager = projectManager;
				this.result = result;
			}

			@Override
			public void runJob() {
				XBuildResult partialresult = projectManager.doInitialBuild(indicator);
				synchronized (result) {
					result.addAll(partialresult.getAffectedResources());
				}
			}

			@SuppressWarnings("restriction")
			@Override
			public String getID() {
				return projectManager.getProjectConfig().getName();
			}

			@Override
			public Collection<String> getDependencyIDs() {
				return projectManager.getProjectDescription().getDependencies();
			}
		}

		List<IResourceDescription.Delta> result = Collections.synchronizedList(new ArrayList<>());
		List<BuildInitialProjectJob> jobs = new ArrayList<>();

		for (ProjectDescription description : projects) {
			String projectName = description.getName();
			XProjectManager projectManager = workspaceManager.getProjectManager(projectName);
			BuildInitialProjectJob bpj = new BuildInitialProjectJob(projectManager, result);
			jobs.add(bpj);
		}

		ParallelBuildManager parallelBuildManager = new ParallelBuildManager(jobs);
		parallelBuildManager.run();

		return result;
	}

	/**
	 * Enqueue the given file collections.
	 *
	 * @return a buildable.
	 */
	public XBuildable doIncrementalBuild(List<URI> dirtyFiles, List<URI> deletedFiles, boolean doGenerate) {
		queue(this.dirtyFiles, deletedFiles, dirtyFiles);
		queue(this.deletedFiles, dirtyFiles, deletedFiles);
		return (cancelIndicator) -> internalIncrementalBuild(cancelIndicator, doGenerate);
	}

	/** Performs a clean operation in all projects */
	public void doClean(CancelIndicator cancelIndicator) {
		for (XProjectManager projectManager : workspaceManager.getProjectManagers()) {
			projectManager.doClean(cancelIndicator);
		}
	}

	/** Update the contents of the given set. */
	protected void queue(Set<URI> files, Collection<URI> toRemove, Collection<URI> toAdd) {
		files.removeAll(toRemove);
		files.addAll(toAdd);
	}

	/** Run the build on the workspace */
	protected List<IResourceDescription.Delta> internalIncrementalBuild(CancelIndicator cancelIndicator,
			boolean doGenerate) {
		try {
			Map<ProjectDescription, Set<URI>> project2dirty = computeProjectToUriMap(dirtyFiles);
			Map<ProjectDescription, Set<URI>> project2deleted = computeProjectToUriMap(deletedFiles);

			SetView<ProjectDescription> allDescriptions = Sets.union(project2dirty.keySet(), project2deleted.keySet());
			List<ProjectDescription> sortedDescriptions = sortByDependencies(allDescriptions);

			for (ProjectDescription descr : sortedDescriptions) {
				XProjectManager projectManager = workspaceManager.getProjectManager(descr.getName());
				Set<URI> projectDirty = project2dirty.getOrDefault(descr, Collections.emptySet());
				Set<URI> projectDeleted = project2deleted.getOrDefault(descr, Collections.emptySet());
				XBuildResult partialResult = projectManager.doIncrementalBuild(projectDirty, projectDeleted,
						unreportedDeltas, doGenerate, cancelIndicator);

				dirtyFiles.removeAll(projectDirty);
				deletedFiles.removeAll(projectDeleted);
				mergeWithUnreportedDeltas(partialResult.getAffectedResources());
			}
			List<IResourceDescription.Delta> result = unreportedDeltas;
			unreportedDeltas = new ArrayList<>();
			return result;

		} catch (CancellationException ce) {
			throw ce;

		} catch (Exception ce) {
			// recover
			dirtyFiles.clear();
			deletedFiles.clear();
			throw ce;
		}
	}

	private Map<ProjectDescription, Set<URI>> computeProjectToUriMap(Collection<URI> uris) {
		Map<ProjectDescription, Set<URI>> project2uris = new HashMap<>();
		for (URI uri : uris) {
			ProjectDescription projectDescription = workspaceManager.getProjectManager(uri).getProjectDescription();
			if (!project2uris.containsKey(projectDescription)) {
				project2uris.put(projectDescription, new HashSet<>());
			}
			project2uris.get(projectDescription).add(uri);
		}
		return project2uris;
	}

	/** @since 2.18 */
	protected void mergeWithUnreportedDeltas(List<IResourceDescription.Delta> newDeltas) {
		if (this.unreportedDeltas.isEmpty()) {
			unreportedDeltas.addAll(newDeltas);
		} else {
			Map<URI, IResourceDescription.Delta> unreportedByUri = IterableExtensions.toMap(
					unreportedDeltas, IResourceDescription.Delta::getUri);

			for (IResourceDescription.Delta newDelta : newDeltas) {
				IResourceDescription.Delta unreportedDelta = unreportedByUri.get(newDelta.getUri());
				if (unreportedDelta == null) {
					unreportedDeltas.add(newDelta);
				} else {
					unreportedDeltas.remove(unreportedDelta);
					IResourceDescription _old = unreportedDelta.getOld();
					IResourceDescription _new = newDelta.getNew();
					unreportedDeltas.add(new DefaultResourceDescriptionDelta(_old, _new));
				}
			}
		}
	}

	/** Get a sorted list of projects to be build. */
	protected List<ProjectDescription> sortByDependencies(Iterable<ProjectDescription> projectDescriptions) {
		List<ProjectDescription> sortedProjectDescriptions = topoSorter.sortByDependencies(projectDescriptions,
				this::reportDependencyCycle);

		String output = "Project build order:\n  ";
		output += String.join("\n  ", IterableExtensions.map(sortedProjectDescriptions, pd -> pd.getName()));
		LOG.info(output);

		return sortedProjectDescriptions;
	}

	/** Report cycle. */
	protected void reportDependencyCycle(ProjectDescription prjDescription) {
		XProjectManager projectManager = workspaceManager.getProjectManager(prjDescription.getName());
		String msg = "Project has cyclic dependencies";
		projectManager.reportProjectIssue(msg, XBuildManager.CYCLIC_PROJECT_DEPENDENCIES, Severity.ERROR);
	}

	/** Setter. */
	public void setWorkspaceManager(XWorkspaceManager workspaceManager) {
		this.workspaceManager = workspaceManager;
	}

	/**  */
	public void persistProjectState(CancelIndicator indicator) {
		for (XProjectManager prjManager : workspaceManager.getProjectManagers()) {
			prjManager.persistProjectState();
			if (indicator.isCanceled()) {
				return;
			}
		}
	}
}<|MERGE_RESOLUTION|>--- conflicted
+++ resolved
@@ -158,12 +158,8 @@
 	 *
 	 * @return the delta.
 	 */
-<<<<<<< HEAD
-	public List<IResourceDescription.Delta> doInitialBuild(List<ProjectDescription> projects,
-=======
 	@Deprecated // GH-1552: Experimental parallelization
 	public List<IResourceDescription.Delta> doInitialBuild2(List<ProjectDescription> projects,
->>>>>>> 218d40f7
 			CancelIndicator indicator) {
 
 		class BuildInitialProjectJob extends ParallelJob<String> {
