--- conflicted
+++ resolved
@@ -131,13 +131,10 @@
 	private ProjectBuildOrderInfo.Provider projectBuildOrderInfoProvider;
 
 	@Inject
-<<<<<<< HEAD
 	private LspLogger lspLogger;
 
-	private final LinkedHashSet<URI> dirtyFiles = new LinkedHashSet<>();
-=======
+	@Inject
 	private OperationCanceledManager operationCanceledManager;
->>>>>>> f0885cba
 
 	private final LinkedHashSet<URI> dirtyFiles = new LinkedHashSet<>();
 	private final LinkedHashSet<URI> deletedFiles = new LinkedHashSet<>();
@@ -305,25 +302,19 @@
 
 			return result;
 
-<<<<<<< HEAD
-		} catch (CancellationException | OperationCanceledException ce) {
+		} catch (CancellationException ce) {
 			lspLogger.log("... build canceled.");
-			throw ce;
-		} catch (Exception e) {
-			String eStr = e.getMessage() + " (" + e.getClass().getSimpleName() + ")";
-			lspLogger.log("... build ABORTED due to exception: " + eStr);
-=======
-		} catch (CancellationException ce) {
 			throw ce;
 		} catch (Throwable th) {
 			operationCanceledManager.propagateIfCancelException(th);
 			// unknown exception or error (and not a cancellation case):
->>>>>>> f0885cba
 			// recover and also discard the build queue - state is undefined afterwards.
 			this.dirtyFiles.clear();
 			this.deletedFiles.clear();
 			this.dirtyFilesAwaitingGeneration.clear();
 			this.deletedFilesAwaitingGeneration.clear();
+			String eStr = th.getMessage() + " (" + th.getClass().getSimpleName() + ")";
+			lspLogger.log("... build ABORTED due to exception: " + eStr);
 			throw th;
 		}
 	}
