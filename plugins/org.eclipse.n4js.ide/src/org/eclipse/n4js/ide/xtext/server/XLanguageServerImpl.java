/**
 * Copyright (c) 2016, 2017 TypeFox GmbH (http://www.typefox.io) and others.
 * All rights reserved. This program and the accompanying materials
 * are made available under the terms of the Eclipse Public License v1.0
 * which accompanies this distribution, and is available at
 * http://www.eclipse.org/legal/epl-v10.html
 */
package org.eclipse.n4js.ide.xtext.server;

import java.util.ArrayList;
import java.util.Arrays;
import java.util.Collections;
import java.util.Comparator;
import java.util.LinkedHashMap;
import java.util.List;
import java.util.Map;
import java.util.Set;
import java.util.TreeMap;
import java.util.concurrent.CompletableFuture;
import java.util.function.Function;
import java.util.function.Supplier;

import org.apache.log4j.Logger;
import org.eclipse.emf.common.util.URI;
import org.eclipse.emf.ecore.resource.ResourceSet;
import org.eclipse.lsp4j.ClientCapabilities;
import org.eclipse.lsp4j.CodeAction;
import org.eclipse.lsp4j.CodeActionParams;
import org.eclipse.lsp4j.CodeLens;
import org.eclipse.lsp4j.CodeLensOptions;
import org.eclipse.lsp4j.CodeLensParams;
import org.eclipse.lsp4j.ColoringInformation;
import org.eclipse.lsp4j.ColoringParams;
import org.eclipse.lsp4j.Command;
import org.eclipse.lsp4j.CompletionItem;
import org.eclipse.lsp4j.CompletionList;
import org.eclipse.lsp4j.CompletionOptions;
import org.eclipse.lsp4j.CompletionParams;
import org.eclipse.lsp4j.Diagnostic;
import org.eclipse.lsp4j.DiagnosticSeverity;
import org.eclipse.lsp4j.DidChangeConfigurationParams;
import org.eclipse.lsp4j.DidChangeTextDocumentParams;
import org.eclipse.lsp4j.DidChangeWatchedFilesParams;
import org.eclipse.lsp4j.DidCloseTextDocumentParams;
import org.eclipse.lsp4j.DidOpenTextDocumentParams;
import org.eclipse.lsp4j.DidSaveTextDocumentParams;
import org.eclipse.lsp4j.DocumentFormattingParams;
import org.eclipse.lsp4j.DocumentHighlight;
import org.eclipse.lsp4j.DocumentOnTypeFormattingParams;
import org.eclipse.lsp4j.DocumentRangeFormattingParams;
import org.eclipse.lsp4j.DocumentSymbol;
import org.eclipse.lsp4j.DocumentSymbolCapabilities;
import org.eclipse.lsp4j.DocumentSymbolParams;
import org.eclipse.lsp4j.ExecuteCommandCapabilities;
import org.eclipse.lsp4j.ExecuteCommandOptions;
import org.eclipse.lsp4j.ExecuteCommandParams;
import org.eclipse.lsp4j.FileChangeType;
import org.eclipse.lsp4j.FileEvent;
import org.eclipse.lsp4j.Hover;
import org.eclipse.lsp4j.InitializeParams;
import org.eclipse.lsp4j.InitializeResult;
import org.eclipse.lsp4j.InitializedParams;
import org.eclipse.lsp4j.Location;
import org.eclipse.lsp4j.LocationLink;
import org.eclipse.lsp4j.Position;
import org.eclipse.lsp4j.PrepareRenameResult;
import org.eclipse.lsp4j.PublishDiagnosticsParams;
import org.eclipse.lsp4j.Range;
import org.eclipse.lsp4j.ReferenceParams;
import org.eclipse.lsp4j.RenameCapabilities;
import org.eclipse.lsp4j.RenameOptions;
import org.eclipse.lsp4j.RenameParams;
import org.eclipse.lsp4j.SemanticHighlightingServerCapabilities;
import org.eclipse.lsp4j.ServerCapabilities;
import org.eclipse.lsp4j.SignatureHelp;
import org.eclipse.lsp4j.SignatureHelpOptions;
import org.eclipse.lsp4j.SymbolInformation;
import org.eclipse.lsp4j.TextDocumentClientCapabilities;
import org.eclipse.lsp4j.TextDocumentIdentifier;
import org.eclipse.lsp4j.TextDocumentItem;
import org.eclipse.lsp4j.TextDocumentPositionParams;
import org.eclipse.lsp4j.TextDocumentSyncKind;
import org.eclipse.lsp4j.TextEdit;
import org.eclipse.lsp4j.VersionedTextDocumentIdentifier;
import org.eclipse.lsp4j.WorkspaceClientCapabilities;
import org.eclipse.lsp4j.WorkspaceEdit;
import org.eclipse.lsp4j.WorkspaceSymbolParams;
import org.eclipse.lsp4j.jsonrpc.Endpoint;
import org.eclipse.lsp4j.jsonrpc.json.JsonRpcMethod;
import org.eclipse.lsp4j.jsonrpc.json.JsonRpcMethodProvider;
import org.eclipse.lsp4j.jsonrpc.messages.Either;
import org.eclipse.lsp4j.jsonrpc.services.ServiceEndpoints;
import org.eclipse.lsp4j.services.LanguageClient;
import org.eclipse.lsp4j.services.LanguageClientAware;
import org.eclipse.lsp4j.services.LanguageClientExtensions;
import org.eclipse.lsp4j.services.LanguageServer;
import org.eclipse.lsp4j.services.TextDocumentService;
import org.eclipse.lsp4j.services.WorkspaceService;
import org.eclipse.n4js.hlc.base.HeadlessExtensionRegistrationHelper;
import org.eclipse.n4js.ide.server.ProjectStatePersister;
import org.eclipse.n4js.ide.validation.N4JSIssue;
import org.eclipse.n4js.ide.xtext.server.XBuildManager.XBuildable;
import org.eclipse.n4js.ide.xtext.server.findReferences.XWorkspaceResourceAccess;
import org.eclipse.n4js.ide.xtext.server.rename.XIRenameService;
import org.eclipse.xtext.diagnostics.Severity;
import org.eclipse.xtext.findReferences.IReferenceFinder;
import org.eclipse.xtext.ide.server.Document;
import org.eclipse.xtext.ide.server.ICapabilitiesContributor;
import org.eclipse.xtext.ide.server.ILanguageServerAccess;
import org.eclipse.xtext.ide.server.ILanguageServerAccess.IBuildListener;
import org.eclipse.xtext.ide.server.ILanguageServerExtension;
import org.eclipse.xtext.ide.server.ILanguageServerShutdownAndExitHandler;
import org.eclipse.xtext.ide.server.UriExtensions;
import org.eclipse.xtext.ide.server.codeActions.ICodeActionService;
import org.eclipse.xtext.ide.server.codeActions.ICodeActionService2;
import org.eclipse.xtext.ide.server.codelens.ICodeLensResolver;
import org.eclipse.xtext.ide.server.codelens.ICodeLensService;
import org.eclipse.xtext.ide.server.coloring.IColoringService;
import org.eclipse.xtext.ide.server.commands.ExecutableCommandRegistry;
import org.eclipse.xtext.ide.server.concurrent.RequestManager;
import org.eclipse.xtext.ide.server.contentassist.ContentAssistService;
import org.eclipse.xtext.ide.server.formatting.FormattingService;
import org.eclipse.xtext.ide.server.hover.IHoverService;
import org.eclipse.xtext.ide.server.occurrences.IDocumentHighlightService;
import org.eclipse.xtext.ide.server.rename.IRenameService;
import org.eclipse.xtext.ide.server.rename.IRenameService2;
import org.eclipse.xtext.ide.server.semanticHighlight.SemanticHighlightingRegistry;
import org.eclipse.xtext.ide.server.signatureHelp.ISignatureHelpService;
import org.eclipse.xtext.ide.server.symbol.DocumentSymbolService;
import org.eclipse.xtext.ide.server.symbol.HierarchicalDocumentSymbolService;
import org.eclipse.xtext.ide.server.symbol.IDocumentSymbolService;
import org.eclipse.xtext.ide.server.symbol.WorkspaceSymbolService;
import org.eclipse.xtext.resource.IResourceDescription;
import org.eclipse.xtext.resource.IResourceServiceProvider;
import org.eclipse.xtext.resource.XtextResource;
import org.eclipse.xtext.resource.XtextResourceSet;
import org.eclipse.xtext.resource.impl.ResourceDescriptionsProvider;
import org.eclipse.xtext.util.CancelIndicator;
import org.eclipse.xtext.validation.Issue;
import org.eclipse.xtext.workspace.IProjectConfig;
import org.eclipse.xtext.workspace.ISourceFolder;
import org.eclipse.xtext.xbase.lib.IterableExtensions;

import com.google.common.base.Objects;
import com.google.common.collect.ComparisonChain;
import com.google.common.collect.FluentIterable;
import com.google.common.collect.ImmutableList;
import com.google.common.collect.ImmutableMap;
import com.google.common.collect.ImmutableMultimap;
import com.google.common.collect.ImmutableSet;
import com.google.common.collect.LinkedListMultimap;
import com.google.common.collect.Multimap;
import com.google.inject.Inject;

/**
 * @author Sven Efftinge - Initial contribution and API
 * @since 2.11
 */
@SuppressWarnings({ "restriction", "deprecation" })
public class XLanguageServerImpl implements LanguageServer, WorkspaceService, TextDocumentService, LanguageClientAware,
		Endpoint, JsonRpcMethodProvider, IBuildListener {

	private static Logger LOG = Logger.getLogger(XLanguageServerImpl.class);

	@Inject
	private RequestManager requestManager;

	@Inject
	private WorkspaceSymbolService workspaceSymbolService;

	@Inject
	private UriExtensions uriExtensions;

	@Inject
	private IResourceServiceProvider.Registry languagesRegistry;

	@Inject
	private ExecutableCommandRegistry commandRegistry;

	@Inject
	private SemanticHighlightingRegistry semanticHighlightingRegistry;

	@Inject
	private ILanguageServerShutdownAndExitHandler shutdownAndExitHandler;

	private XWorkspaceManager workspaceManager;

	private InitializeParams initializeParams;

	private InitializeResult initializeResult;

	private final CompletableFuture<InitializedParams> clientInitialized = new CompletableFuture<>();

	private final CompletableFuture<InitializedParams> initBuildFinished = new CompletableFuture<>();

	private XWorkspaceResourceAccess resourceAccess;

	private LanguageClient client;

	private Map<String, JsonRpcMethod> supportedMethods = null;

	private final Multimap<String, Endpoint> extensionProviders = LinkedListMultimap.<String, Endpoint> create();

	// TODO we should probably use the DisposableRegistry here
	/**
	 * Called by Guice to initialize the languages. This way it is guaranteed that the registration happens exactly
	 * once.
	 *
	 * @param helper
	 *            the registrar
	 */
	@Inject
	public void registerExtensions(HeadlessExtensionRegistrationHelper helper) {
		helper.unregisterExtensions();
		helper.registerExtensions();
	}

	/**
	 * Setter
	 */
	@Inject
	public void setWorkspaceManager(XWorkspaceManager manager) {
		workspaceManager = manager;
		resourceAccess = new XWorkspaceResourceAccess(workspaceManager);
	}

	private Set<? extends IResourceServiceProvider> getAllLanguages() {
		// provide a stable order
		Map<String, IResourceServiceProvider> sorted = new TreeMap<>();
		for (String ext : languagesRegistry.getExtensionToFactoryMap().keySet()) {
			sorted.put(ext, languagesRegistry.getResourceServiceProvider(URI.createURI("synth:///file." + ext)));
		}
		return ImmutableSet.copyOf(sorted.values());
	}

	@Override
	public CompletableFuture<InitializeResult> initialize(InitializeParams params) {
		if (initializeParams != null) {
			throw new IllegalStateException("This language server has already been initialized.");
		}
		URI baseDir = getBaseDir(params);
		if (languagesRegistry.getExtensionToFactoryMap().isEmpty()) {
			throw new IllegalStateException(
					"No Xtext languages have been registered. Please make sure you have added the languages\'s setup class in \'/META-INF/services/org.eclipse.xtext.ISetup\'");
		}
		this.initializeParams = params;

		access.addBuildListener(this);

		workspaceManager.initialize(baseDir, this::publishDiagnostics);
		initializeResult = new InitializeResult();
		initializeResult.setCapabilities(createServerCapabilities(params));

		return CompletableFuture.completedFuture(initializeResult);
	}

	/**
	 * Configure the server capabilities for this instance.
	 *
	 * @param params
	 *            the initialization parametrs
	 * @return the server capabilities
	 */
	protected ServerCapabilities createServerCapabilities(InitializeParams params) {
		ServerCapabilities serverCapabilities = new ServerCapabilities();
		serverCapabilities.setHoverProvider(true);
		serverCapabilities.setDefinitionProvider(true);
		serverCapabilities.setReferencesProvider(true);
		serverCapabilities.setDocumentSymbolProvider(true);
		serverCapabilities.setWorkspaceSymbolProvider(true);
		Set<? extends IResourceServiceProvider> allLanguages = getAllLanguages();
		if (allLanguages.stream().anyMatch((serviceProvider) -> serviceProvider.get(ICodeLensService.class) != null)) {
			CodeLensOptions codeLensOptions = new CodeLensOptions();
			codeLensOptions.setResolveProvider(allLanguages.stream()
					.anyMatch((serviceProvider) -> serviceProvider.get(ICodeLensResolver.class) != null));
			serverCapabilities.setCodeLensProvider(codeLensOptions);
		}
		serverCapabilities.setCodeActionProvider(allLanguages.stream()
				.anyMatch((serviceProvider) -> serviceProvider.get(ICodeActionService.class) != null
						|| serviceProvider.get(ICodeActionService2.class) != null));

		serverCapabilities.setSignatureHelpProvider(new SignatureHelpOptions(ImmutableList.of("(", ",")));
		serverCapabilities.setTextDocumentSync(TextDocumentSyncKind.Incremental);
		CompletionOptions completionOptions = new CompletionOptions();
		completionOptions.setResolveProvider(false);
		completionOptions.setTriggerCharacters(ImmutableList.of("."));
		serverCapabilities.setCompletionProvider(completionOptions);
		serverCapabilities.setDocumentFormattingProvider(true);
		serverCapabilities.setDocumentRangeFormattingProvider(true);
		serverCapabilities.setDocumentHighlightProvider(true);
		ClientCapabilities clientCapabilities = null;
		if (params != null) {
			clientCapabilities = params.getCapabilities();
		}
		TextDocumentClientCapabilities textDocument = null;
		if (clientCapabilities != null) {
			textDocument = clientCapabilities.getTextDocument();
		}
		RenameCapabilities rename = null;
		if (textDocument != null) {
			rename = textDocument.getRename();
		}
		Boolean prepareSupport = null;
		if (rename != null) {
			prepareSupport = rename.getPrepareSupport();
		}
		boolean clientPrepareSupport = Objects.equal(Boolean.TRUE, prepareSupport);
		if (clientPrepareSupport && allLanguages.stream()
				.anyMatch(serviceProvider -> serviceProvider.get(IRenameService2.class) != null)) {
			RenameOptions renameOptions = new RenameOptions();
			renameOptions.setPrepareProvider(true);
			serverCapabilities.setRenameProvider(Either.<Boolean, RenameOptions> forRight(renameOptions));
		} else {
			serverCapabilities.setRenameProvider(Either.forLeft(allLanguages.stream()
					.anyMatch((serviceProvider) -> serviceProvider.get(IRenameService.class) != null
							|| serviceProvider.get(IRenameService2.class) != null)));
		}
		WorkspaceClientCapabilities workspace = null;
		if (clientCapabilities != null) {
			workspace = clientCapabilities.getWorkspace();
		}
		ExecuteCommandCapabilities executeCommand = null;
		if (workspace != null) {
			executeCommand = workspace.getExecuteCommand();
		}
		if (executeCommand != null) {
			commandRegistry.initialize(allLanguages, clientCapabilities, client);
			ExecuteCommandOptions executeCommandOptions = new ExecuteCommandOptions();
			executeCommandOptions.setCommands(commandRegistry.getCommands());
			serverCapabilities.setExecuteCommandProvider(executeCommandOptions);
		}
		semanticHighlightingRegistry.initialize(allLanguages, clientCapabilities, client);
		serverCapabilities.setSemanticHighlighting(new SemanticHighlightingServerCapabilities(
				semanticHighlightingRegistry.getAllScopes()));

		for (IResourceServiceProvider language : allLanguages) {
			ICapabilitiesContributor capabilitiesContributor = language.get(ICapabilitiesContributor.class);
			if (capabilitiesContributor != null) {
				capabilitiesContributor.contribute(serverCapabilities, params);
			}
		}
		return serverCapabilities;
	}

	@Override
	public void initialized(InitializedParams params) {
		clientInitialized.complete(params);
		clientInitialized.join();

		requestManager.runWrite(
				() -> {
					try {
						workspaceManager.refreshWorkspaceConfig(CancelIndicator.NullImpl);
					} finally {
						initBuildFinished.complete(null);
					}
					return null;
				},
				(cancelIndicator, it) -> it);
	}

	@Deprecated
	private URI deprecatedToBaseDir(InitializeParams params) {
		String rootPath = params.getRootPath();
		if (rootPath != null) {
			return uriExtensions.toUri(uriExtensions.toUriString(URI.createFileURI(rootPath)));
		}
		return null;
	}

	/**
	 * Compute the base dir.
	 */
	protected URI getBaseDir(InitializeParams params) {
		String rootUri = params.getRootUri();
		if (rootUri != null) {
			return uriExtensions.toUri(rootUri);
		}
		return deprecatedToBaseDir(params);
	}

	@SuppressWarnings("hiding")
	@Override
	public void connect(LanguageClient client) {
		this.client = client;
	}

	@Override
	public void exit() {
		shutdownAndExitHandler.exit();
	}

	@Override
	public CompletableFuture<Object> shutdown() {
		shutdownAndExitHandler.shutdown();
		workspaceManager.persistProjectState(CancelIndicator.NullImpl);
		return CompletableFuture.completedFuture(new Object());
	}

	@Override
	public TextDocumentService getTextDocumentService() {
		return this;
	}

	@Override
	public WorkspaceService getWorkspaceService() {
		return this;
	}

	@Override
	public void didOpen(DidOpenTextDocumentParams params) {
		runBuildable(() -> toBuildable(params));
	}

	/**
	 * Evaluate the params and deduce the respective build command.
	 */
	protected XBuildable toBuildable(DidOpenTextDocumentParams params) {
		TextDocumentItem textDocument = params.getTextDocument();
		return workspaceManager.didOpen(getURI(textDocument),
				textDocument.getVersion(), textDocument.getText());
	}

	@Override
	public void didChange(DidChangeTextDocumentParams params) {
		if (isSourceFileOrOpen(uriExtensions.toUri(params.getTextDocument().getUri()))) {
			runBuildable(() -> toBuildable(params));
		}
	}

	private boolean isSourceFileOrOpen(URI uri) {
		if (workspaceManager.isOpenedFile(uri)) {
			return true;
		}
		return isSourceFile(uri);
	}

	private boolean isSourceFile(URI uri) {
		IProjectConfig projectConfig = workspaceManager.getWorkspaceConfig().findProjectContaining(uri);
		if (projectConfig != null) {
			ISourceFolder sourceFolder = projectConfig.findSourceFolderContaining(uri);
			if (sourceFolder != null) {
				return true;
			}
		}
		return false;
	}

	/**
	 * Evaluate the params and deduce the respective build command.
	 */
	protected XBuildable toBuildable(DidChangeTextDocumentParams params) {
		VersionedTextDocumentIdentifier textDocument = params.getTextDocument();
		return workspaceManager.didChangeTextDocumentContent(getURI(textDocument),
				textDocument.getVersion(), params.getContentChanges());
	}

	@Override
	public void didClose(DidCloseTextDocumentParams params) {
		runBuildable(() -> toBuildable(params));
	}

	/**
	 * Evaluate the params and deduce the respective build command.
	 */
	protected XBuildable toBuildable(DidCloseTextDocumentParams params) {
		return workspaceManager.didClose(getURI(params.getTextDocument()));
	}

	@Override
	public void didSave(DidSaveTextDocumentParams params) {
		// nothing to do
	}

	@Override
	public void didChangeWatchedFiles(DidChangeWatchedFilesParams params) {
		// TODO: Set watched files to client. Note: Client may have performance issues with lots of folders to watch.
		final List<URI> dirtyFiles = new ArrayList<>();
		final List<URI> deletedFiles = new ArrayList<>();
		for (FileEvent fileEvent : params.getChanges()) {
			URI uri = uriExtensions.toUri(fileEvent.getUri());

			String fileName = uri.lastSegment();
			boolean skipFile = fileName.equals(ProjectStatePersister.FILENAME) || workspaceManager.isDocumentOpen(uri);

			if (!skipFile && isSourceFile(uri)) {
				FileChangeType changeType = fileEvent.getType();

				if (changeType == FileChangeType.Deleted) {
					deletedFiles.add(uri);
				} else {
					dirtyFiles.add(uri);
				}
			}
		}
		if (!dirtyFiles.isEmpty() || !deletedFiles.isEmpty()) {
			runBuildable(() -> workspaceManager.didChangeFiles(dirtyFiles, deletedFiles));
		}
	}

	/**
	 * Compute a buildable and run the build in a write action
	 *
	 * @param newBuildable
	 *            the factory for the buildable.
	 */
	protected void runBuildable(Supplier<? extends XBuildable> newBuildable) {
		requestManager.runWrite(newBuildable::get, (cancelIndicator, buildable) -> buildable.build(cancelIndicator));
	}

	@Override
	public void didChangeConfiguration(DidChangeConfigurationParams params) {
		requestManager.runWrite(() -> {
			workspaceManager.refreshWorkspaceConfig(CancelIndicator.NullImpl);
			return null;
		}, (a, b) -> null);
	}

	private void publishDiagnostics(URI uri, Iterable<? extends Issue> issues) {
<<<<<<< HEAD
		PublishDiagnosticsParams publishDiagnosticsParams = new PublishDiagnosticsParams();
		publishDiagnosticsParams.setUri(uriExtensions.toUriString(uri));

		List<Diagnostic> diags = toDiagnostics(uri, issues);
		publishDiagnosticsParams.setDiagnostics(diags);
		client.publishDiagnostics(publishDiagnosticsParams);
=======
		initialized.thenAccept((initParams) -> {
			PublishDiagnosticsParams publishDiagnosticsParams = new PublishDiagnosticsParams();
			publishDiagnosticsParams.setUri(uriExtensions.toUriString(uri));
			// this is not a premature optimization but a trick to handle issues of deleted resources
			if (!issues.iterator().hasNext()) {
				publishDiagnosticsParams.setDiagnostics(Collections.emptyList());
			} else {
				publishDiagnosticsParams.setDiagnostics(
						workspaceManager.doRead(uri, (document, resource) -> toDiagnostics(issues, document)));
			}
			client.publishDiagnostics(publishDiagnosticsParams);

		}).exceptionally(th -> {
			th.printStackTrace();
			return null;
		});
>>>>>>> 233e044e
	}

	/**
	 * Convert the given issues to diagnostics. Does not return issues in files that are neither in the workspace nor
	 * currently opened in the editor. Does not return any issue with severity {@link Severity#IGNORE ignore}.
	 */
	protected List<Diagnostic> toDiagnostics(URI uri, Iterable<? extends Issue> issues) {
		if (!workspaceManager.isDocumentOpen(uri)) {
			// Closed documents need to exist in the current workspace
			IProjectConfig projectConfig = workspaceManager.getWorkspaceConfig().findProjectContaining(uri);
			ISourceFolder sourceFolder = projectConfig.findSourceFolderContaining(uri);
			if (sourceFolder == null) {
				return Collections.emptyList();
			}
		}

		List<Diagnostic> sortedDiags = new ArrayList<>();
		for (Issue issue : issues) {
			if (issue.getSeverity() != Severity.IGNORE) {
				sortedDiags.add(toDiagnostic(issue));
			}
		}

		// Sort issues according to line and position
		final Comparator<Diagnostic> comparator = new Comparator<>() {
			@Override
			public int compare(Diagnostic d1, Diagnostic d2) {
				Position p1 = d1.getRange().getStart();
				Position p2 = d2.getRange().getStart();
				int result = ComparisonChain.start()
						.compare(p1.getLine(), p2.getLine())
						.compare(p2.getCharacter(), p2.getCharacter())
						.result();
				return result;
			}
		};

		Collections.sort(sortedDiags, comparator);

		return sortedDiags;
	}

	/**
	 * Convert the given issue to a diagnostic.
	 */
	protected Diagnostic toDiagnostic(Issue issue) {
		Diagnostic result = new Diagnostic();
		result.setCode(issue.getCode());
		result.setMessage(issue.getMessage());
		result.setSeverity(toDiagnosticSeverity(issue.getSeverity()));

		Position start = new Position(issue.getLineNumber(), issue.getColumn());
		Position end = null;
		if (issue instanceof N4JSIssue) {
			N4JSIssue n4jsIssue = (N4JSIssue) issue;
			end = new Position(n4jsIssue.getLineNumberEnd(), n4jsIssue.getColumnEnd());
		} else {
			URI uri = issue.getUriToProblem();
			Document doc = workspaceManager.getDocument(uri);
			doc.getPosition(issue.getOffset() + issue.getLength());
		}

		result.setRange(new Range(start, end));
		return result;
	}

	/**
	 * Convert the severity to a lsp {@link DiagnosticSeverity}.
	 *
	 * Defaults to severity {@link DiagnosticSeverity#Hint hint}.
	 */
	protected DiagnosticSeverity toDiagnosticSeverity(Severity severity) {
		switch (severity) {
		case ERROR:
			return DiagnosticSeverity.Error;
		case IGNORE:
			return DiagnosticSeverity.Hint;
		case INFO:
			return DiagnosticSeverity.Information;
		case WARNING:
			return DiagnosticSeverity.Warning;
		default:
			return DiagnosticSeverity.Hint;
		}
	}

	@Override
	public CompletableFuture<Either<List<CompletionItem>, CompletionList>> completion(CompletionParams params) {
		return requestManager.runRead((cancelIndicator) -> completion(cancelIndicator, params));
	}

	/**
	 * Compute the completion items.
	 */
	protected Either<List<CompletionItem>, CompletionList> completion(CancelIndicator originalCancelIndicator,
			CompletionParams params) {
		URI uri = getURI(params);
		ContentAssistService contentAssistService = getService(uri, ContentAssistService.class);
		if (contentAssistService == null) {
			return Either.forRight(new CompletionList());
		}
		BufferedCancelIndicator cancelIndicator = new BufferedCancelIndicator(originalCancelIndicator);
		XtextResource res = workspaceManager.getResource(uri);
		Document doc = workspaceManager.getDocument(res);
		return Either.forRight(contentAssistService.createCompletionList(doc, res, params, cancelIndicator));
	}

	/**
	 * Obtain the URI from the given parameters.
	 */
	protected URI getURI(TextDocumentPositionParams params) {
		return getURI(params.getTextDocument());
	}

	/**
	 * Obtain the URI from the given identifier.
	 */
	protected URI getURI(TextDocumentIdentifier documentIdentifier) {
		return uriExtensions.toUri(documentIdentifier.getUri());
	}

	/**
	 * Obtain the URI from the given document item.
	 */
	protected URI getURI(TextDocumentItem documentItem) {
		return uriExtensions.toUri(documentItem.getUri());
	}

	@Override
	public CompletableFuture<Either<List<? extends Location>, List<? extends LocationLink>>> definition(
			TextDocumentPositionParams params) {
		return requestManager.runRead(cancelIndicator -> definition(params, cancelIndicator));
	}

	/**
	 * Compute the definition. Executed in a read request.
	 */
	protected Either<List<? extends Location>, List<? extends LocationLink>> definition(
			TextDocumentPositionParams params, CancelIndicator cancelIndicator) {
		return Either.forLeft(definition(cancelIndicator, params));
	}

	/**
	 * Compute the definition.
	 */
	protected List<? extends Location> definition(CancelIndicator cancelIndicator,
			TextDocumentPositionParams params) {
		URI uri = getURI(params);
		DocumentSymbolService documentSymbolService = getService(uri, DocumentSymbolService.class);
		if ((documentSymbolService == null)) {
			return Collections.emptyList();
		}
		XtextResource res = workspaceManager.getResource(uri);
		Document doc = workspaceManager.getDocument(res);
		return documentSymbolService.getDefinitions(doc, res, params, resourceAccess, cancelIndicator);
	}

	@Override
	public CompletableFuture<List<? extends Location>> references(ReferenceParams params) {
		return requestManager.runRead(cancelIndicator -> references(params, cancelIndicator));
	}

	/**
	 * Compute the references. Executed in read request.
	 */
	protected List<? extends Location> references(ReferenceParams params, CancelIndicator cancelIndicator) {
		URI uri = getURI(params);
		DocumentSymbolService documentSymbolService = getService(uri, DocumentSymbolService.class);
		if ((documentSymbolService == null)) {
			return Collections.emptyList();
		}
		XtextResource res = workspaceManager.getResource(uri);
		Document doc = workspaceManager.getDocument(res);
		return documentSymbolService.getReferences(doc, res, params, resourceAccess, workspaceManager.getIndex(),
				cancelIndicator);
	}

	@Override
	public CompletableFuture<List<Either<SymbolInformation, DocumentSymbol>>> documentSymbol(
			DocumentSymbolParams params) {
		return requestManager.runRead((cancelIndicator) -> documentSymbol(params, cancelIndicator));
	}

	/**
	 * Compute the symbol information. Executed in a read request.
	 */
	protected List<Either<SymbolInformation, DocumentSymbol>> documentSymbol(DocumentSymbolParams params,
			CancelIndicator cancelIndicator) {
		URI uri = getURI(params.getTextDocument());
		IDocumentSymbolService documentSymbolService = getIDocumentSymbolService(getResourceServiceProvider(uri));
		if ((documentSymbolService == null)) {
			return Collections.emptyList();
		}
		XtextResource res = workspaceManager.getResource(uri);
		Document doc = workspaceManager.getDocument(res);
		return documentSymbolService.getSymbols(doc, res, params, cancelIndicator);
	}

	/**
	 * @since 2.16
	 */
	protected IDocumentSymbolService getIDocumentSymbolService(IResourceServiceProvider serviceProvider) {
		if ((serviceProvider == null)) {
			return null;
		}
		if (isHierarchicalDocumentSymbolSupport()) {
			return serviceProvider.get(HierarchicalDocumentSymbolService.class);
		} else {
			return serviceProvider.get(DocumentSymbolService.class);
		}
	}

	/**
	 * {@code true} if the {@code TextDocumentClientCapabilities} explicitly declares the hierarchical document symbol
	 * support at LS initialization time. Otherwise, false.
	 */
	protected boolean isHierarchicalDocumentSymbolSupport() {
		ClientCapabilities capabilities = initializeParams.getCapabilities();
		if (capabilities != null) {
			TextDocumentClientCapabilities textDocument = capabilities.getTextDocument();
			if (textDocument != null) {
				DocumentSymbolCapabilities documentSymbol = textDocument.getDocumentSymbol();
				if (documentSymbol != null) {
					Boolean hierarchicalDocumentSymbolSupport = documentSymbol.getHierarchicalDocumentSymbolSupport();
					if (hierarchicalDocumentSymbolSupport != null) {
						return hierarchicalDocumentSymbolSupport;
					}
				}
			}
		}
		return false;
	}

	@Override
	public CompletableFuture<List<? extends SymbolInformation>> symbol(WorkspaceSymbolParams params) {
		return requestManager.runRead((cancelIndicator) -> symbol(params, cancelIndicator));
	}

	/**
	 * Compute the symbol information. Executed in a read request.
	 */
	protected List<? extends SymbolInformation> symbol(WorkspaceSymbolParams params, CancelIndicator cancelIndicator) {
		return workspaceSymbolService.getSymbols(params.getQuery(),
				resourceAccess, workspaceManager.getIndex(),
				cancelIndicator);
	}

	@Override
	public CompletableFuture<Hover> hover(TextDocumentPositionParams params) {
		return requestManager.runRead((cancelIndicator) -> hover(params, cancelIndicator));
	}

	/**
	 * Compute the hover. Executed in a read request.
	 */
	protected Hover hover(TextDocumentPositionParams params, CancelIndicator cancelIndicator) {
		URI uri = getURI(params);
		IHoverService hoverService = getService(uri, IHoverService.class);
		if (hoverService == null) {
			return IHoverService.EMPTY_HOVER;
		}
		XtextResource res = workspaceManager.getResource(uri);
		Document doc = workspaceManager.getDocument(res);
		return hoverService.hover(doc, res, params, cancelIndicator);
	}

	@Override
	public CompletableFuture<CompletionItem> resolveCompletionItem(CompletionItem unresolved) {
		return CompletableFuture.<CompletionItem> completedFuture(unresolved);
	}

	@Override
	public CompletableFuture<SignatureHelp> signatureHelp(TextDocumentPositionParams params) {
		return requestManager.runRead((cancelIndicator) -> signatureHelp(params, cancelIndicator));
	}

	/**
	 * Compute the signature help. Executed in a read request.
	 */
	protected SignatureHelp signatureHelp(TextDocumentPositionParams params, CancelIndicator cancelIndicator) {
		URI uri = getURI(params);
		ISignatureHelpService helper = getService(uri, ISignatureHelpService.class);
		if (helper == null) {
			return ISignatureHelpService.EMPTY;
		}
		XtextResource res = workspaceManager.getResource(uri);
		Document doc = workspaceManager.getDocument(res);
		return helper.getSignatureHelp(doc, res, params, cancelIndicator);
	}

	@Override
	public CompletableFuture<List<? extends DocumentHighlight>> documentHighlight(
			TextDocumentPositionParams params) {
		return requestManager.runRead((cancelIndicator) -> documentHighlight(params, cancelIndicator));
	}

	/**
	 * Compute the document highlights. Executed in a read request.
	 */
	protected List<? extends DocumentHighlight> documentHighlight(TextDocumentPositionParams params,
			CancelIndicator cancelIndicator) {
		URI uri = getURI(params);
		IDocumentHighlightService service = getService(uri, IDocumentHighlightService.class);
		if (service == null) {
			return Collections.emptyList();
		}
		XtextResource res = workspaceManager.getResource(uri);
		Document doc = workspaceManager.getDocument(res);
		return service.getDocumentHighlights(doc, res, params, cancelIndicator);
	}

	@Override
	public CompletableFuture<List<Either<Command, CodeAction>>> codeAction(CodeActionParams params) {
		return requestManager.runRead((cancelIndicator) -> codeAction(params, cancelIndicator));
	}

	/**
	 * Compute the code action commands. Executed in a read request.
	 */
	protected List<Either<Command, CodeAction>> codeAction(CodeActionParams params, CancelIndicator cancelIndicator) {
		URI uri = getURI(params.getTextDocument());
		IResourceServiceProvider serviceProvider = getResourceServiceProvider(uri);
		ICodeActionService service = getService(serviceProvider, ICodeActionService.class);
		ICodeActionService2 service2 = getService(serviceProvider, ICodeActionService2.class);
		if (service == null && service2 == null) {
			return Collections.emptyList();
		}
		XtextResource res = workspaceManager.getResource(uri);
		Document doc = workspaceManager.getDocument(res);

		List<Either<Command, CodeAction>> result = new ArrayList<>();
		if (service != null) {
			List<Either<Command, CodeAction>> actions = service.getCodeActions(doc, res, params,
					cancelIndicator);
			if (actions != null) {
				result.addAll(actions);
			}
		}
		if (service2 != null) {
			ICodeActionService2.Options options = new ICodeActionService2.Options();
			options.setDocument(doc);
			options.setResource(res);
			options.setLanguageServerAccess(access);
			options.setCodeActionParams(params);
			options.setCancelIndicator(cancelIndicator);
			List<Either<Command, CodeAction>> actions = service2.getCodeActions(options);
			if (actions != null) {
				result.addAll(actions);
			}
		}
		return result;

	}

	/**
	 * Put the document uri into the data of the given code lenses.
	 */
	protected void installURI(List<? extends CodeLens> codeLenses, String uri) {
		for (CodeLens lens : codeLenses) {
			Object data = lens.getData();
			if (data != null) {
				lens.setData(Arrays.asList(uri, lens.getData()));
			} else {
				lens.setData(uri);
			}
		}
	}

	/**
	 * Remove the document uri from the data of the given code lense.
	 */
	protected URI uninstallURI(CodeLens lens) {
		URI result = null;
		Object data = lens.getData();
		if (data instanceof String) {
			result = URI.createURI(data.toString());
			lens.setData(null);
		} else {
			if (data instanceof List<?>) {
				List<?> l = ((List<?>) data);
				result = URI.createURI(l.get(0).toString());
				lens.setData(l.get(1));
			}
		}
		return result;
	}

	@Override
	public CompletableFuture<List<? extends CodeLens>> codeLens(CodeLensParams params) {
		return requestManager.runRead((cancelIndicator) -> codeLens(params, cancelIndicator));
	}

	/**
	 * Compute the code lenses. Executed in a read request.
	 */
	protected List<? extends CodeLens> codeLens(CodeLensParams params, CancelIndicator cancelIndicator) {
		URI uri = getURI(params.getTextDocument());
		ICodeLensService codeLensService = getService(uri, ICodeLensService.class);
		if ((codeLensService == null)) {
			return Collections.emptyList();
		}
		XtextResource res = workspaceManager.getResource(uri);
		Document doc = workspaceManager.getDocument(res);
		List<? extends CodeLens> result = codeLensService.computeCodeLenses(doc, res, params, cancelIndicator);
		installURI(result, uri.toString());
		return result;
	}

	@Override
	public CompletableFuture<CodeLens> resolveCodeLens(CodeLens unresolved) {
		URI uri = uninstallURI(unresolved);
		if ((uri == null)) {
			return CompletableFuture.completedFuture(unresolved);
		}
		return requestManager.runRead((cancelIndicator) -> resolveCodeLens(uri, unresolved, cancelIndicator));
	}

	/**
	 * Resolve the given code lens. Executed in a read request.
	 */
	protected CodeLens resolveCodeLens(URI uri, CodeLens unresolved, CancelIndicator cancelIndicator) {
		ICodeLensResolver resolver = getService(uri, ICodeLensResolver.class);
		if (resolver == null) {
			return unresolved;
		}
		XtextResource res = workspaceManager.getResource(uri);
		Document doc = workspaceManager.getDocument(res);
		return resolver.resolveCodeLens(doc, res, unresolved, cancelIndicator);
	}

	@Override
	public CompletableFuture<List<? extends TextEdit>> formatting(DocumentFormattingParams params) {
		return requestManager.runRead((cancelIndicator) -> formatting(params, cancelIndicator));
	}

	/**
	 * Create the text edits for the formatter. Executed in a read request.
	 */
	protected List<? extends TextEdit> formatting(DocumentFormattingParams params, CancelIndicator cancelIndicator) {
		URI uri = getURI(params.getTextDocument());
		FormattingService formatterService = getService(uri, FormattingService.class);
		if ((formatterService == null)) {
			return Collections.emptyList();
		}
		XtextResource res = workspaceManager.getResource(uri);
		Document doc = workspaceManager.getDocument(res);
		return formatterService.format(doc, res, params, cancelIndicator);
	}

	@Override
	public CompletableFuture<List<? extends TextEdit>> rangeFormatting(DocumentRangeFormattingParams params) {
		return requestManager.runRead((cancelIndicator) -> rangeFormatting(params, cancelIndicator));
	}

	/**
	 * Create the text edits for the formatter. Executed in a read request.
	 */
	protected List<? extends TextEdit> rangeFormatting(DocumentRangeFormattingParams params,
			CancelIndicator cancelIndicator) {
		URI uri = getURI(params.getTextDocument());
		FormattingService formatterService = getService(uri, FormattingService.class);
		if ((formatterService == null)) {
			return Collections.emptyList();
		}
		XtextResource res = workspaceManager.getResource(uri);
		Document doc = workspaceManager.getDocument(res);
		return formatterService.format(doc, res, params, cancelIndicator);
	}

	/**
	 * @param uri
	 *            the current URI
	 * @param type
	 *            the type of the service
	 * @return the service instance or null if the language does not exist or if it does not expose the service.
	 */
	protected <Service> Service getService(URI uri, Class<Service> type) {
		return getService(getResourceServiceProvider(uri), type);
	}

	/**
	 * @param <Service>
	 *            the type of the service
	 * @param resourceServiceProvider
	 *            the resource service provider. May be null
	 * @param type
	 *            the type of the service
	 * @return the service instance or null if not available.
	 */
	protected <Service> Service getService(IResourceServiceProvider resourceServiceProvider, Class<Service> type) {
		if (resourceServiceProvider == null) {
			return null;
		}
		return resourceServiceProvider.get(type);
	}

	@Override
	public CompletableFuture<Object> executeCommand(ExecuteCommandParams params) {
		return requestManager.runRead((cancelIndicator) -> executeCommand(params, cancelIndicator));
	}

	/**
	 * Execute the command. Runs in a read request.
	 */
	protected Object executeCommand(ExecuteCommandParams params, CancelIndicator cancelIndicator) {
		return commandRegistry.executeCommand(params, access, cancelIndicator);
	}

	@Override
	public CompletableFuture<List<? extends TextEdit>> onTypeFormatting(DocumentOnTypeFormattingParams params) {
		throw new UnsupportedOperationException("TODO: auto-generated method stub");
	}

	@Override
	public CompletableFuture<WorkspaceEdit> rename(RenameParams renameParams) {
		return requestManager.runRead(cancelIndicator -> rename(renameParams, cancelIndicator));
	}

	/**
	 * Compute the rename edits. Executed in a read request.
	 */
	protected WorkspaceEdit rename(RenameParams renameParams, CancelIndicator cancelIndicator) {
		URI uri = getURI(renameParams.getTextDocument());

		IResourceServiceProvider resourceServiceProvider = getResourceServiceProvider(uri);
		XIRenameService renameServiceOld = getService(resourceServiceProvider, XIRenameService.class);
		if (renameServiceOld != null) {
			return renameServiceOld.rename(workspaceManager, renameParams, cancelIndicator);
		}
		IRenameService2 renameService2 = getService(resourceServiceProvider, IRenameService2.class);
		if ((renameService2 != null)) {
			IRenameService2.Options options = new IRenameService2.Options();
			options.setLanguageServerAccess(access);
			options.setRenameParams(renameParams);
			options.setCancelIndicator(cancelIndicator);
			return renameService2.rename(options);
		}
		return new WorkspaceEdit();
	}

	/**
	 * @param uri
	 *            the current URI
	 * @return the resource service provider or null.
	 */
	protected IResourceServiceProvider getResourceServiceProvider(URI uri) {
		return languagesRegistry.getResourceServiceProvider(uri);
	}

	/**
	 * @since 2.18
	 */
	@Override
	public CompletableFuture<Either<Range, PrepareRenameResult>> prepareRename(
			TextDocumentPositionParams params) {
		return requestManager.runRead(cancelIndicator -> prepareRename(params, cancelIndicator));
	}

	/**
	 * Prepare the rename operation. Executed in a read request.
	 */
	protected Either<Range, PrepareRenameResult> prepareRename(TextDocumentPositionParams params,
			CancelIndicator cancelIndicator) {
		URI uri = getURI(params);
		IRenameService2 renameService = getService(uri, IRenameService2.class);
		if (renameService == null) {
			throw new UnsupportedOperationException();
		}
		IRenameService2.PrepareRenameOptions options = new IRenameService2.PrepareRenameOptions();
		options.setLanguageServerAccess(access);
		options.setParams(params);
		options.setCancelIndicator(cancelIndicator);
		return renameService.prepareRename(options);
	}

	@Override
	public void notify(String method, Object parameter) {
		for (Endpoint endpoint : extensionProviders.get(method)) {
			try {
				endpoint.notify(method, parameter);
			} catch (UnsupportedOperationException e) {
				if (e != ILanguageServerExtension.NOT_HANDLED_EXCEPTION) {
					throw e;
				}
			}
		}
	}

	@Override
	public CompletableFuture<?> request(String method, Object parameter) {
		if (!extensionProviders.containsKey(method)) {
			throw new UnsupportedOperationException("The json request \'" + method + "\' is unknown.");
		}
		for (Endpoint endpoint : extensionProviders.get(method)) {
			try {
				return endpoint.request(method, parameter);
			} catch (UnsupportedOperationException e) {
				if (e != ILanguageServerExtension.NOT_HANDLED_EXCEPTION) {
					throw e;
				}
			}
		}
		return null;
	}

	@SuppressWarnings("hiding")
	@Override
	public Map<String, JsonRpcMethod> supportedMethods() {
		if (supportedMethods != null) {
			return supportedMethods;
		}
		synchronized (extensionProviders) {
			Map<String, JsonRpcMethod> supportedMethods = new LinkedHashMap<>();
			supportedMethods.putAll(ServiceEndpoints.getSupportedMethods(getClass()));

			Map<String, JsonRpcMethod> extensions = new LinkedHashMap<>();
			for (IResourceServiceProvider resourceServiceProvider : getAllLanguages()) {
				ILanguageServerExtension ext = resourceServiceProvider.get(ILanguageServerExtension.class);
				if (ext != null) {
					ext.initialize(access);
					Map<String, JsonRpcMethod> supportedExtensions = (ext instanceof JsonRpcMethodProvider)
							? ((JsonRpcMethodProvider) ext).supportedMethods()
							: ServiceEndpoints.getSupportedMethods(ext.getClass());
					for (Map.Entry<String, JsonRpcMethod> entry : supportedExtensions.entrySet()) {
						if (supportedMethods.containsKey(entry.getKey())) {
							XLanguageServerImpl.LOG.error("The json rpc method \'" + entry.getKey()
									+ "\' can not be an extension as it is already defined in the LSP standard.");
						} else {
							JsonRpcMethod existing = extensions.put(entry.getKey(), entry.getValue());
							if (existing != null && !Objects.equal(existing, entry.getValue())) {
								XLanguageServerImpl.LOG.error("An incompatible LSP extension \'" + entry.getKey()
										+ "\' has already been registered. Using 1 ignoring 2. \n1 : " + existing
										+ " \n2 : " + entry.getValue());
								extensions.put(entry.getKey(), existing);
							} else {
								Endpoint endpoint = ServiceEndpoints.toEndpoint(ext);
								extensionProviders.put(entry.getKey(), endpoint);
								supportedMethods.put(entry.getKey(), entry.getValue());
							}
						}
					}
				}
			}
			this.supportedMethods = supportedMethods;
			return supportedMethods;
		}
	}

	private final ILanguageServerAccess access = new ILanguageServerAccess() {
		@Override
		public <T> CompletableFuture<T> doRead(String uriStr, Function<ILanguageServerAccess.Context, T> function) {
			URI uri = uriExtensions.toUri(uriStr);
			XtextResource res = workspaceManager.getResource(uri);
			Document doc = workspaceManager.getDocument(res);
			return requestManager.runRead(cancelIndicator -> function.apply(new ILanguageServerAccess.Context(res, doc,
					workspaceManager.isDocumentOpen(res.getURI()),
					cancelIndicator)));
		}

		@Override
		public void addBuildListener(ILanguageServerAccess.IBuildListener listener) {
			workspaceManager.addBuildListener(listener);
		}

		@Override
		public LanguageClient getLanguageClient() {
			return client;
		}

		@Override
		public ResourceSet newLiveScopeResourceSet(URI uri) {
			XProjectManager projectManager = workspaceManager.getProjectManager(uri);
			XtextResourceSet resourceSet = projectManager
					.createNewResourceSet(projectManager.getIndexState().getResourceDescriptions());
			resourceSet.getLoadOptions().put(ResourceDescriptionsProvider.LIVE_SCOPE, true);
			return resourceSet;
		}

		@Override
		public InitializeParams getInitializeParams() {
			return initializeParams;
		}

		@Override
		public <T> CompletableFuture<T> doReadIndex(
				Function<? super ILanguageServerAccess.IndexContext, ? extends T> function) {
			return requestManager.runRead(cancelIndicator -> function
					.apply(new ILanguageServerAccess.IndexContext(workspaceManager.getIndex(),
							cancelIndicator)));
		}

		@Override
		public InitializeResult getInitializeResult() {
			return initializeResult;
		}
	};

	@Override
	public void afterBuild(List<IResourceDescription.Delta> deltas) {
		FluentIterable.from(deltas).filter(it -> it.getNew() != null).transform(it -> it.getUri().toString()).forEach(
				it -> {
					access.doRead(it, ctx -> {
						if (ctx.isDocumentOpen()) {
							if (ctx.getResource() instanceof XtextResource) {
								XtextResource resource = ((XtextResource) ctx.getResource());
								IColoringService coloringService = resource.getResourceServiceProvider()
										.get(IColoringService.class);
								if (coloringService != null && client instanceof LanguageClientExtensions) {
									Document doc = ctx.getDocument();
									List<? extends ColoringInformation> coloringInfos = coloringService
											.getColoring(resource, doc);
									if (!IterableExtensions.isNullOrEmpty(coloringInfos)) {
										String uri = resource.getURI().toString();
										((LanguageClientExtensions) client)
												.updateColoring(new ColoringParams(uri, coloringInfos));
									}
								}
							}
						}
						semanticHighlightingRegistry.update(ctx);
						return null;
					});
				});
	}

	/**
	 * @since 2.16
	 */
	protected ILanguageServerAccess getLanguageServerAccess() {
		return access;
	}

	/**
	 * @since 2.16
	 */
	public LanguageClient getLanguageClient() {
		return client;
	}

	/**
	 * @since 2.16
	 */
	protected ExecutableCommandRegistry getCommandRegistry() {
		return commandRegistry;
	}

	/**
	 * @since 2.16
	 */
	protected Multimap<String, Endpoint> getExtensionProviders() {
		return ImmutableMultimap.copyOf(extensionProviders);
	}

	/**
	 * @since 2.16
	 */
	protected Map<String, JsonRpcMethod> getSupportedMethods() {
		return ImmutableMap.copyOf(supportedMethods);
	}

	/**
	 * @since 2.16
	 */
	protected IResourceServiceProvider.Registry getLanguagesRegistry() {
		return languagesRegistry;
	}

	/**
	 * @since 2.16
	 */
	protected IReferenceFinder.IResourceAccess getWorkspaceResourceAccess() {
		return resourceAccess;
	}

	/**
	 * @since 2.16
	 */
	protected XWorkspaceManager getWorkspaceManager() {
		return workspaceManager;
	}

	/**
	 * @since 2.16
	 */
	protected WorkspaceSymbolService getWorkspaceSymbolService() {
		return workspaceSymbolService;
	}

	/**
	 * Getter
	 */
	public RequestManager getRequestManager() {
		return requestManager;

	}

	/** Blocks until the lsp client sent the initialized message */
	public void joinClientInitialized() {
		clientInitialized.join();
	}

	/** Blocks until the first build (i.e. the initial build) was finished building */
	public void joinInitBuildFinished() {
		initBuildFinished.join();
	}
}<|MERGE_RESOLUTION|>--- conflicted
+++ resolved
@@ -517,31 +517,11 @@
 	}
 
 	private void publishDiagnostics(URI uri, Iterable<? extends Issue> issues) {
-<<<<<<< HEAD
 		PublishDiagnosticsParams publishDiagnosticsParams = new PublishDiagnosticsParams();
 		publishDiagnosticsParams.setUri(uriExtensions.toUriString(uri));
-
 		List<Diagnostic> diags = toDiagnostics(uri, issues);
 		publishDiagnosticsParams.setDiagnostics(diags);
 		client.publishDiagnostics(publishDiagnosticsParams);
-=======
-		initialized.thenAccept((initParams) -> {
-			PublishDiagnosticsParams publishDiagnosticsParams = new PublishDiagnosticsParams();
-			publishDiagnosticsParams.setUri(uriExtensions.toUriString(uri));
-			// this is not a premature optimization but a trick to handle issues of deleted resources
-			if (!issues.iterator().hasNext()) {
-				publishDiagnosticsParams.setDiagnostics(Collections.emptyList());
-			} else {
-				publishDiagnosticsParams.setDiagnostics(
-						workspaceManager.doRead(uri, (document, resource) -> toDiagnostics(issues, document)));
-			}
-			client.publishDiagnostics(publishDiagnosticsParams);
-
-		}).exceptionally(th -> {
-			th.printStackTrace();
-			return null;
-		});
->>>>>>> 233e044e
 	}
 
 	/**
