/**
 * Copyright (c) 2016, 2017 TypeFox GmbH (http://www.typefox.io) and others.
 * All rights reserved. This program and the accompanying materials
 * are made available under the terms of the Eclipse Public License v1.0
 * which accompanies this distribution, and is available at
 * http://www.eclipse.org/legal/epl-v10.html
 */
package org.eclipse.n4js.ide.xtext.server;

import java.util.ArrayList;
<<<<<<< HEAD
import java.util.Comparator;
=======
import java.util.Arrays;
import java.util.Collections;
>>>>>>> 8a9eb4d8
import java.util.LinkedHashMap;
import java.util.List;
import java.util.Map;
import java.util.Set;
import java.util.TreeMap;
import java.util.concurrent.CompletableFuture;
import java.util.function.Function;
import java.util.function.Supplier;

import org.apache.log4j.Logger;
import org.eclipse.emf.common.util.URI;
import org.eclipse.emf.ecore.resource.ResourceSet;
import org.eclipse.lsp4j.ClientCapabilities;
import org.eclipse.lsp4j.CodeAction;
import org.eclipse.lsp4j.CodeActionParams;
import org.eclipse.lsp4j.CodeLens;
import org.eclipse.lsp4j.CodeLensOptions;
import org.eclipse.lsp4j.CodeLensParams;
import org.eclipse.lsp4j.ColoringInformation;
import org.eclipse.lsp4j.ColoringParams;
import org.eclipse.lsp4j.Command;
import org.eclipse.lsp4j.CompletionItem;
import org.eclipse.lsp4j.CompletionList;
import org.eclipse.lsp4j.CompletionOptions;
import org.eclipse.lsp4j.CompletionParams;
import org.eclipse.lsp4j.Diagnostic;
import org.eclipse.lsp4j.DiagnosticSeverity;
import org.eclipse.lsp4j.DidChangeConfigurationParams;
import org.eclipse.lsp4j.DidChangeTextDocumentParams;
import org.eclipse.lsp4j.DidChangeWatchedFilesParams;
import org.eclipse.lsp4j.DidCloseTextDocumentParams;
import org.eclipse.lsp4j.DidOpenTextDocumentParams;
import org.eclipse.lsp4j.DidSaveTextDocumentParams;
import org.eclipse.lsp4j.DocumentFormattingParams;
import org.eclipse.lsp4j.DocumentHighlight;
import org.eclipse.lsp4j.DocumentOnTypeFormattingParams;
import org.eclipse.lsp4j.DocumentRangeFormattingParams;
import org.eclipse.lsp4j.DocumentSymbol;
import org.eclipse.lsp4j.DocumentSymbolCapabilities;
import org.eclipse.lsp4j.DocumentSymbolParams;
import org.eclipse.lsp4j.ExecuteCommandCapabilities;
import org.eclipse.lsp4j.ExecuteCommandOptions;
import org.eclipse.lsp4j.ExecuteCommandParams;
import org.eclipse.lsp4j.FileChangeType;
import org.eclipse.lsp4j.Hover;
import org.eclipse.lsp4j.InitializeParams;
import org.eclipse.lsp4j.InitializeResult;
import org.eclipse.lsp4j.InitializedParams;
import org.eclipse.lsp4j.Location;
import org.eclipse.lsp4j.LocationLink;
import org.eclipse.lsp4j.Position;
import org.eclipse.lsp4j.PrepareRenameResult;
import org.eclipse.lsp4j.PublishDiagnosticsParams;
import org.eclipse.lsp4j.Range;
import org.eclipse.lsp4j.ReferenceParams;
import org.eclipse.lsp4j.RenameCapabilities;
import org.eclipse.lsp4j.RenameOptions;
import org.eclipse.lsp4j.RenameParams;
import org.eclipse.lsp4j.SemanticHighlightingServerCapabilities;
import org.eclipse.lsp4j.ServerCapabilities;
import org.eclipse.lsp4j.SignatureHelp;
import org.eclipse.lsp4j.SignatureHelpOptions;
import org.eclipse.lsp4j.SymbolInformation;
import org.eclipse.lsp4j.TextDocumentClientCapabilities;
import org.eclipse.lsp4j.TextDocumentIdentifier;
import org.eclipse.lsp4j.TextDocumentItem;
import org.eclipse.lsp4j.TextDocumentPositionParams;
import org.eclipse.lsp4j.TextDocumentSyncKind;
import org.eclipse.lsp4j.TextEdit;
import org.eclipse.lsp4j.VersionedTextDocumentIdentifier;
import org.eclipse.lsp4j.WorkspaceClientCapabilities;
import org.eclipse.lsp4j.WorkspaceEdit;
import org.eclipse.lsp4j.WorkspaceSymbolParams;
import org.eclipse.lsp4j.jsonrpc.Endpoint;
import org.eclipse.lsp4j.jsonrpc.json.JsonRpcMethod;
import org.eclipse.lsp4j.jsonrpc.json.JsonRpcMethodProvider;
import org.eclipse.lsp4j.jsonrpc.messages.Either;
import org.eclipse.lsp4j.jsonrpc.services.ServiceEndpoints;
import org.eclipse.lsp4j.services.LanguageClient;
import org.eclipse.lsp4j.services.LanguageClientAware;
import org.eclipse.lsp4j.services.LanguageClientExtensions;
import org.eclipse.lsp4j.services.LanguageServer;
import org.eclipse.lsp4j.services.TextDocumentService;
import org.eclipse.lsp4j.services.WorkspaceService;
import org.eclipse.n4js.ide.xtext.server.XBuildManager.XBuildable;
import org.eclipse.n4js.ide.xtext.server.findReferences.XWorkspaceResourceAccess;
import org.eclipse.n4js.ide.xtext.server.rename.XIRenameService;
import org.eclipse.xtext.diagnostics.Severity;
import org.eclipse.xtext.findReferences.IReferenceFinder;
import org.eclipse.xtext.ide.server.Document;
import org.eclipse.xtext.ide.server.ICapabilitiesContributor;
import org.eclipse.xtext.ide.server.ILanguageServerAccess;
import org.eclipse.xtext.ide.server.ILanguageServerExtension;
import org.eclipse.xtext.ide.server.ILanguageServerShutdownAndExitHandler;
import org.eclipse.xtext.ide.server.UriExtensions;
import org.eclipse.xtext.ide.server.codeActions.ICodeActionService;
import org.eclipse.xtext.ide.server.codeActions.ICodeActionService2;
import org.eclipse.xtext.ide.server.codelens.ICodeLensResolver;
import org.eclipse.xtext.ide.server.codelens.ICodeLensService;
import org.eclipse.xtext.ide.server.coloring.IColoringService;
import org.eclipse.xtext.ide.server.commands.ExecutableCommandRegistry;
import org.eclipse.xtext.ide.server.concurrent.RequestManager;
import org.eclipse.xtext.ide.server.contentassist.ContentAssistService;
import org.eclipse.xtext.ide.server.formatting.FormattingService;
import org.eclipse.xtext.ide.server.hover.IHoverService;
import org.eclipse.xtext.ide.server.occurrences.IDocumentHighlightService;
import org.eclipse.xtext.ide.server.rename.IRenameService;
import org.eclipse.xtext.ide.server.rename.IRenameService2;
import org.eclipse.xtext.ide.server.semanticHighlight.SemanticHighlightingRegistry;
import org.eclipse.xtext.ide.server.signatureHelp.ISignatureHelpService;
import org.eclipse.xtext.ide.server.symbol.DocumentSymbolService;
import org.eclipse.xtext.ide.server.symbol.HierarchicalDocumentSymbolService;
import org.eclipse.xtext.ide.server.symbol.IDocumentSymbolService;
import org.eclipse.xtext.ide.server.symbol.WorkspaceSymbolService;
import org.eclipse.xtext.resource.IResourceDescription;
import org.eclipse.xtext.resource.IResourceServiceProvider;
import org.eclipse.xtext.resource.XtextResource;
import org.eclipse.xtext.resource.XtextResourceSet;
import org.eclipse.xtext.resource.impl.ResourceDescriptionsProvider;
import org.eclipse.xtext.util.CancelIndicator;
import org.eclipse.xtext.validation.Issue;
<<<<<<< HEAD
import org.eclipse.xtext.xbase.lib.CollectionLiterals;
import org.eclipse.xtext.xbase.lib.Functions.Function2;
=======
>>>>>>> 8a9eb4d8
import org.eclipse.xtext.xbase.lib.IterableExtensions;
import org.eclipse.xtext.xbase.lib.Pair;

import com.google.common.base.Objects;
import com.google.common.collect.ComparisonChain;
import com.google.common.collect.FluentIterable;
import com.google.common.collect.ImmutableList;
import com.google.common.collect.ImmutableMap;
import com.google.common.collect.ImmutableMultimap;
import com.google.common.collect.ImmutableSet;
import com.google.common.collect.LinkedListMultimap;
import com.google.common.collect.Multimap;
import com.google.inject.Inject;

/**
 * @author Sven Efftinge - Initial contribution and API
 * @since 2.11
 */
@SuppressWarnings({ "restriction", "deprecation" })
public class XLanguageServerImpl implements LanguageServer, WorkspaceService, TextDocumentService, LanguageClientAware,
		Endpoint, JsonRpcMethodProvider, ILanguageServerAccess.IBuildListener {

	private static Logger LOG = Logger.getLogger(XLanguageServerImpl.class);

	@Inject
	private RequestManager requestManager;

	@Inject
	private WorkspaceSymbolService workspaceSymbolService;

	@Inject
	private UriExtensions uriExtensions;

	@Inject
	private IResourceServiceProvider.Registry languagesRegistry;

	@Inject
	private ExecutableCommandRegistry commandRegistry;

	@Inject
	private SemanticHighlightingRegistry semanticHighlightingRegistry;

	@Inject
	private ILanguageServerShutdownAndExitHandler shutdownAndExitHandler;

	private XWorkspaceManager workspaceManager;

	private InitializeParams initializeParams;

	private InitializeResult initializeResult;

	private final CompletableFuture<InitializedParams> initialized = new CompletableFuture<>();

	private XWorkspaceResourceAccess resourceAccess;

	private LanguageClient client;

	private Map<String, JsonRpcMethod> supportedMethods = null;

	private final Multimap<String, Endpoint> extensionProviders = LinkedListMultimap.<String, Endpoint> create();

	/**
	 * Setter
	 */
	@Inject
	public void setWorkspaceManager(XWorkspaceManager manager) {
		workspaceManager = manager;
		resourceAccess = new XWorkspaceResourceAccess(workspaceManager);
	}

	private Set<? extends IResourceServiceProvider> getAllLanguages() {
		// provide a stable order
		Map<String, IResourceServiceProvider> sorted = new TreeMap<>();
		for (String ext : languagesRegistry.getExtensionToFactoryMap().keySet()) {
			sorted.put(ext, languagesRegistry.getResourceServiceProvider(URI.createURI("synth:///file." + ext)));
		}
		return ImmutableSet.copyOf(sorted.values());
	}

	@Override
	public CompletableFuture<InitializeResult> initialize(InitializeParams params) {
		if (initializeParams != null) {
			throw new IllegalStateException("This language server has already been initialized.");
		}
		URI baseDir = getBaseDir(params);
		if (languagesRegistry.getExtensionToFactoryMap().isEmpty()) {
			throw new IllegalStateException(
					"No Xtext languages have been registered. Please make sure you have added the languages\'s setup class in \'/META-INF/services/org.eclipse.xtext.ISetup\'");
		}
		this.initializeParams = params;

		InitializeResult result = new InitializeResult();

		result.setCapabilities(createServerCapabilities(params));
		access.addBuildListener(this);
		return requestManager.runWrite(
				() -> {
					workspaceManager.initialize(baseDir, this::publishDiagnostics, CancelIndicator.NullImpl);
					return result;
				}, (cancelIndicator, it) -> it).thenApply(it -> initializeResult = it);
	}

	/**
	 * Configure the server capabilities for this instance.
	 *
	 * @param params
	 *            the initialization parametrs
	 * @return the server capabilities
	 */
	protected ServerCapabilities createServerCapabilities(InitializeParams params) {
		ServerCapabilities serverCapabilities = new ServerCapabilities();
		serverCapabilities.setHoverProvider(true);
		serverCapabilities.setDefinitionProvider(true);
		serverCapabilities.setReferencesProvider(true);
		serverCapabilities.setDocumentSymbolProvider(true);
		serverCapabilities.setWorkspaceSymbolProvider(true);
		Set<? extends IResourceServiceProvider> allLanguages = getAllLanguages();
		if (allLanguages.stream().anyMatch((serviceProvider) -> serviceProvider.get(ICodeLensService.class) != null)) {
			CodeLensOptions codeLensOptions = new CodeLensOptions();
			codeLensOptions.setResolveProvider(allLanguages.stream()
					.anyMatch((serviceProvider) -> serviceProvider.get(ICodeLensResolver.class) != null));
			serverCapabilities.setCodeLensProvider(codeLensOptions);
		}
		serverCapabilities.setCodeActionProvider(allLanguages.stream()
				.anyMatch((serviceProvider) -> serviceProvider.get(ICodeActionService.class) != null
						|| serviceProvider.get(ICodeActionService2.class) != null));

		serverCapabilities.setSignatureHelpProvider(new SignatureHelpOptions(ImmutableList.of("(", ",")));
		serverCapabilities.setTextDocumentSync(TextDocumentSyncKind.Incremental);
		CompletionOptions completionOptions = new CompletionOptions();
		completionOptions.setResolveProvider(false);
		completionOptions.setTriggerCharacters(ImmutableList.of("."));
		serverCapabilities.setCompletionProvider(completionOptions);
		serverCapabilities.setDocumentFormattingProvider(true);
		serverCapabilities.setDocumentRangeFormattingProvider(true);
		serverCapabilities.setDocumentHighlightProvider(true);
		ClientCapabilities clientCapabilities = null;
		if (params != null) {
			clientCapabilities = params.getCapabilities();
		}
		TextDocumentClientCapabilities textDocument = null;
		if (clientCapabilities != null) {
			textDocument = clientCapabilities.getTextDocument();
		}
		RenameCapabilities rename = null;
		if (textDocument != null) {
			rename = textDocument.getRename();
		}
		Boolean prepareSupport = null;
		if (rename != null) {
			prepareSupport = rename.getPrepareSupport();
		}
		boolean clientPrepareSupport = Objects.equal(Boolean.TRUE, prepareSupport);
		if (clientPrepareSupport && allLanguages.stream()
				.anyMatch(serviceProvider -> serviceProvider.get(IRenameService2.class) != null)) {
			RenameOptions renameOptions = new RenameOptions();
			renameOptions.setPrepareProvider(true);
			serverCapabilities.setRenameProvider(Either.<Boolean, RenameOptions> forRight(renameOptions));
		} else {
			serverCapabilities.setRenameProvider(Either.forLeft(allLanguages.stream()
					.anyMatch((serviceProvider) -> serviceProvider.get(IRenameService.class) != null
							|| serviceProvider.get(IRenameService2.class) != null)));
		}
		WorkspaceClientCapabilities workspace = null;
		if (clientCapabilities != null) {
			workspace = clientCapabilities.getWorkspace();
		}
		ExecuteCommandCapabilities executeCommand = null;
		if (workspace != null) {
			executeCommand = workspace.getExecuteCommand();
		}
		if (executeCommand != null) {
			commandRegistry.initialize(allLanguages, clientCapabilities, client);
			ExecuteCommandOptions executeCommandOptions = new ExecuteCommandOptions();
			executeCommandOptions.setCommands(commandRegistry.getCommands());
			serverCapabilities.setExecuteCommandProvider(executeCommandOptions);
		}
		semanticHighlightingRegistry.initialize(allLanguages, clientCapabilities, client);
		serverCapabilities.setSemanticHighlighting(new SemanticHighlightingServerCapabilities(
				semanticHighlightingRegistry.getAllScopes()));

		for (IResourceServiceProvider language : allLanguages) {
			ICapabilitiesContributor capabilitiesContributor = language.get(ICapabilitiesContributor.class);
			if (capabilitiesContributor != null) {
				capabilitiesContributor.contribute(serverCapabilities, params);
			}
		}
		return serverCapabilities;
	}

	@Override
	public void initialized(InitializedParams params) {
		initialized.complete(params);
		initialized.join();
	}

	@Deprecated
	private URI deprecatedToBaseDir(InitializeParams params) {
		String rootPath = params.getRootPath();
		if (rootPath != null) {
			return uriExtensions.toUri(uriExtensions.toUriString(URI.createFileURI(rootPath)));
		}
		return null;
	}

	/**
	 * Compute the base dir.
	 */
	protected URI getBaseDir(InitializeParams params) {
		String rootUri = params.getRootUri();
		if (rootUri != null) {
			return uriExtensions.toUri(rootUri);
		}
		return deprecatedToBaseDir(params);
	}

	@SuppressWarnings("hiding")
	@Override
	public void connect(LanguageClient client) {
		this.client = client;
	}

	@Override
	public void exit() {
		shutdownAndExitHandler.exit();
	}

	@Override
	public CompletableFuture<Object> shutdown() {
		shutdownAndExitHandler.shutdown();
		return CompletableFuture.completedFuture(new Object());
	}

	@Override
	public TextDocumentService getTextDocumentService() {
		return this;
	}

	@Override
	public WorkspaceService getWorkspaceService() {
		return this;
	}

	@Override
	public void didOpen(DidOpenTextDocumentParams params) {
		runBuildable(() -> toBuildable(params));
	}

	/**
	 * Evaluate the params and deduce the respective build command.
	 */
	protected XBuildable toBuildable(DidOpenTextDocumentParams params) {
		TextDocumentItem textDocument = params.getTextDocument();
		return workspaceManager.didOpen(getURI(textDocument),
				textDocument.getVersion(), textDocument.getText());
	}

	@Override
	public void didChange(DidChangeTextDocumentParams params) {
		runBuildable(() -> toBuildable(params));
	}

	/**
	 * Evaluate the params and deduce the respective build command.
	 */
	protected XBuildable toBuildable(DidChangeTextDocumentParams params) {
		VersionedTextDocumentIdentifier textDocument = params.getTextDocument();
		return workspaceManager.didChangeTextDocumentContent(getURI(textDocument),
				textDocument.getVersion(), params.getContentChanges());
	}

	@Override
	public void didClose(DidCloseTextDocumentParams params) {
		runBuildable(() -> toBuildable(params));
	}

	/**
	 * Evaluate the params and deduce the respective build command.
	 */
	protected XBuildable toBuildable(DidCloseTextDocumentParams params) {
		return workspaceManager.didClose(getURI(params.getTextDocument()));
	}

	@Override
	public void didSave(DidSaveTextDocumentParams params) {
		// nothing to do
	}

	@Override
	public void didChangeWatchedFiles(DidChangeWatchedFilesParams params) {
		runBuildable(() -> toBuildable(params));
	}

	/**
	 * Evaluate the params and deduce the respective build command.
	 */
	protected XBuildable toBuildable(DidChangeWatchedFilesParams params) {
		List<URI> dirtyFiles = new ArrayList<>();
		List<URI> deletedFiles = new ArrayList<>();
		params.getChanges().stream()
				.map((fileEvent) -> Pair.of(uriExtensions.toUri(fileEvent.getUri()), fileEvent.getType()))
				.filter(pair -> !workspaceManager.isDocumentOpen(pair.getKey()))
				.forEach(pair -> {
					if (pair.getValue() == FileChangeType.Deleted) {
						deletedFiles.add(pair.getKey());
					} else {
						dirtyFiles.add(pair.getKey());
					}
				});
		return workspaceManager.didChangeFiles(dirtyFiles, deletedFiles);
	}

	/**
	 * Compute a buildable and run the build in a write action
	 *
	 * @param newBuildable
	 *            the factory for the buildable.
	 */
	protected void runBuildable(Supplier<? extends XBuildable> newBuildable) {
		requestManager.runWrite(newBuildable::get, (cancelIndicator, buildable) -> buildable.build(cancelIndicator));
	}

	@Override
	public void didChangeConfiguration(DidChangeConfigurationParams params) {
		requestManager.runWrite(() -> {
			workspaceManager.refreshWorkspaceConfig(CancelIndicator.NullImpl);
			return null;
		}, (a, b) -> null);
	}

	private void publishDiagnostics(URI uri, Iterable<? extends Issue> issues) {
<<<<<<< HEAD

		// Sort issues according to line and position
		final Comparator<Diagnostic> comparator = new Comparator<>() {
			@Override
			public int compare(Diagnostic d1, Diagnostic d2) {
				Position p1 = d1.getRange().getStart();
				Position p2 = d2.getRange().getStart();
				int result = ComparisonChain.start()
						.compare(p1.getLine(), p2.getLine())
						.compare(p2.getCharacter(), p2.getCharacter())
						.result();
				return result;
			}
		};

		this.initialized.thenAccept((initParams) -> {

			Function2<? super Document, ? super XtextResource, ? extends ImmutableList<Diagnostic>> work = (document,
					resource) -> FluentIterable.from(issues)
							.filter(issue -> issue.getSeverity() != Severity.IGNORE)
							.transform(issue -> toDiagnostic(document, issue))
							.toSortedList(comparator);

			ImmutableList<Diagnostic> diagnostics = workspaceManager.doRead(uri, work);
			PublishDiagnosticsParams publishDiagnosticsParams = new PublishDiagnosticsParams();
			publishDiagnosticsParams.setUri(this.uriExtensions.toUriString(uri));
			publishDiagnosticsParams.setDiagnostics(diagnostics);
			this.client.publishDiagnostics(publishDiagnosticsParams);

		}).exceptionally(th -> {
			th.printStackTrace();
			return null;
=======
		initialized.thenAccept((initParams) -> {
			PublishDiagnosticsParams publishDiagnosticsParams = new PublishDiagnosticsParams();
			publishDiagnosticsParams.setUri(uriExtensions.toUriString(uri));
			publishDiagnosticsParams.setDiagnostics(workspaceManager.doRead(uri,
					(document, resource) -> toDiagnostics(issues, document)));
			client.publishDiagnostics(publishDiagnosticsParams);
>>>>>>> 8a9eb4d8
		});
	}

	/**
	 * Convert the given issues to diagnostics. Does not return any issue with severity {@link Severity#IGNORE ignore}
	 * by default.
	 */
	protected List<Diagnostic> toDiagnostics(Iterable<? extends Issue> issues, Document document) {
		List<Diagnostic> result = new ArrayList<>();
		for (Issue issue : issues) {
			if (issue.getSeverity() != Severity.IGNORE) {
				result.add(toDiagnostic(issue, document));
			}
		}
		return result;
	}

	/**
	 * Convert the given issue to a diagnostic.
	 */
	protected Diagnostic toDiagnostic(Issue issue, Document document) {
		Diagnostic result = new Diagnostic();
		result.setCode(issue.getCode());
		result.setMessage(issue.getMessage());
		result.setSeverity(toDiagnosticSeverity(issue.getSeverity()));
		Position start = document.getPosition(issue.getOffset());
		Position end = document.getPosition(issue.getOffset() + issue.getLength());
		result.setRange(new Range(start, end));
		return result;
	}

	/**
	 * Convert the serverity to a lsp {@link DiagnosticSeverity}.
	 *
	 * Defaults to severity {@link DiagnosticSeverity#Hint hint}.
	 */
	protected DiagnosticSeverity toDiagnosticSeverity(Severity severity) {
		switch (severity) {
		case ERROR:
			return DiagnosticSeverity.Error;
		case IGNORE:
			return DiagnosticSeverity.Hint;
		case INFO:
			return DiagnosticSeverity.Information;
		case WARNING:
			return DiagnosticSeverity.Warning;
		default:
			return DiagnosticSeverity.Hint;
		}
	}

	@Override
	public CompletableFuture<Either<List<CompletionItem>, CompletionList>> completion(CompletionParams params) {
		return requestManager.runRead((cancelIndicator) -> completion(cancelIndicator, params));
	}

	/**
	 * Compute the completion items.
	 */
	protected Either<List<CompletionItem>, CompletionList> completion(CancelIndicator originalCancelIndicator,
			CompletionParams params) {
		URI uri = getURI(params);
		ContentAssistService contentAssistService = getService(uri, ContentAssistService.class);
		if (contentAssistService == null) {
			return Either.forRight(new CompletionList());
		}
		BufferedCancelIndicator cancelIndicator = new BufferedCancelIndicator(originalCancelIndicator);
		return Either.forRight(workspaceManager.doRead(uri,
				(doc, res) -> contentAssistService.createCompletionList(doc, res, params, cancelIndicator)));
	}

	/**
	 * Obtain the URI from the given parameters.
	 */
	protected URI getURI(TextDocumentPositionParams params) {
		return getURI(params.getTextDocument());
	}

	/**
	 * Obtain the URI from the given identifier.
	 */
	protected URI getURI(TextDocumentIdentifier documentIdentifier) {
		return uriExtensions.toUri(documentIdentifier.getUri());
	}

	/**
	 * Obtain the URI from the given document item.
	 */
	protected URI getURI(TextDocumentItem documentItem) {
		return uriExtensions.toUri(documentItem.getUri());
	}

	@Override
	public CompletableFuture<Either<List<? extends Location>, List<? extends LocationLink>>> definition(
			TextDocumentPositionParams params) {
		return requestManager.runRead(cancelIndicator -> definition(params, cancelIndicator));
	}

	/**
	 * Compute the definition. Executed in a read request.
	 */
	protected Either<List<? extends Location>, List<? extends LocationLink>> definition(
			TextDocumentPositionParams params, CancelIndicator cancelIndicator) {
		return Either.forLeft(definition(cancelIndicator, params));
	}

	/**
	 * Compute the definition.
	 */
	protected List<? extends Location> definition(CancelIndicator cancelIndicator,
			TextDocumentPositionParams params) {
		URI uri = getURI(params);
		DocumentSymbolService documentSymbolService = getService(uri, DocumentSymbolService.class);
		if ((documentSymbolService == null)) {
			return Collections.emptyList();
		}
		return workspaceManager.doRead(uri,
				(doc, res) -> documentSymbolService.getDefinitions(doc, res, params, resourceAccess, cancelIndicator));
	}

	@Override
	public CompletableFuture<List<? extends Location>> references(ReferenceParams params) {
		return requestManager.runRead(cancelIndicator -> references(params, cancelIndicator));
	}

	/**
	 * Compute the references. Executed in read request.
	 */
	protected List<? extends Location> references(ReferenceParams params, CancelIndicator cancelIndicator) {
		URI uri = getURI(params);
		DocumentSymbolService documentSymbolService = getService(uri, DocumentSymbolService.class);
		if ((documentSymbolService == null)) {
			return Collections.emptyList();
		}
		return workspaceManager.doRead(uri,
				(document, resource) -> documentSymbolService.getReferences(document, resource, params,
						resourceAccess,
						workspaceManager.getIndex(), cancelIndicator));
	}

	@Override
	public CompletableFuture<List<Either<SymbolInformation, DocumentSymbol>>> documentSymbol(
			DocumentSymbolParams params) {
		return requestManager.runRead((cancelIndicator) -> documentSymbol(params, cancelIndicator));
	}

	/**
	 * Compute the symbol information. Executed in a read request.
	 */
	protected List<Either<SymbolInformation, DocumentSymbol>> documentSymbol(DocumentSymbolParams params,
			CancelIndicator cancelIndicator) {
		URI uri = getURI(params.getTextDocument());
		IDocumentSymbolService documentSymbolService = getIDocumentSymbolService(getResourceServiceProvider(uri));
		if ((documentSymbolService == null)) {
			return Collections.emptyList();
		}
		return workspaceManager.doRead(uri, (document, resource) -> documentSymbolService.getSymbols(document,
				resource, params, cancelIndicator));
	}

	/**
	 * @since 2.16
	 */
	protected IDocumentSymbolService getIDocumentSymbolService(IResourceServiceProvider serviceProvider) {
		if ((serviceProvider == null)) {
			return null;
		}
		if (isHierarchicalDocumentSymbolSupport()) {
			return serviceProvider.get(HierarchicalDocumentSymbolService.class);
		} else {
			return serviceProvider.get(DocumentSymbolService.class);
		}
	}

	/**
	 * {@code true} if the {@code TextDocumentClientCapabilities} explicitly declares the hierarchical document symbol
	 * support at LS initialization time. Otherwise, false.
	 */
	protected boolean isHierarchicalDocumentSymbolSupport() {
		ClientCapabilities capabilities = initializeParams.getCapabilities();
		if (capabilities != null) {
			TextDocumentClientCapabilities textDocument = capabilities.getTextDocument();
			if (textDocument != null) {
				DocumentSymbolCapabilities documentSymbol = textDocument.getDocumentSymbol();
				if (documentSymbol != null) {
					Boolean hierarchicalDocumentSymbolSupport = documentSymbol.getHierarchicalDocumentSymbolSupport();
					if (hierarchicalDocumentSymbolSupport != null) {
						return hierarchicalDocumentSymbolSupport;
					}
				}
			}
		}
		return false;
	}

	@Override
	public CompletableFuture<List<? extends SymbolInformation>> symbol(WorkspaceSymbolParams params) {
		return requestManager.runRead((cancelIndicator) -> symbol(params, cancelIndicator));
	}

	/**
	 * Compute the symbol information. Executed in a read request.
	 */
	protected List<? extends SymbolInformation> symbol(WorkspaceSymbolParams params, CancelIndicator cancelIndicator) {
		return workspaceSymbolService.getSymbols(params.getQuery(),
				resourceAccess, workspaceManager.getIndex(),
				cancelIndicator);
	}

	@Override
	public CompletableFuture<Hover> hover(TextDocumentPositionParams params) {
		return requestManager.runRead((cancelIndicator) -> hover(params, cancelIndicator));
	}

	/**
	 * Compute the hover. Executed in a read request.
	 */
	protected Hover hover(TextDocumentPositionParams params, CancelIndicator cancelIndicator) {
		URI uri = getURI(params);
		IHoverService hoverService = getService(uri, IHoverService.class);
		if (hoverService == null) {
			return IHoverService.EMPTY_HOVER;
		}
		return workspaceManager.<Hover> doRead(uri,
				(document, resource) -> hoverService.hover(document, resource, params, cancelIndicator));
	}

	@Override
	public CompletableFuture<CompletionItem> resolveCompletionItem(CompletionItem unresolved) {
		return CompletableFuture.<CompletionItem> completedFuture(unresolved);
	}

	@Override
	public CompletableFuture<SignatureHelp> signatureHelp(TextDocumentPositionParams params) {
		return requestManager.runRead((cancelIndicator) -> signatureHelp(params, cancelIndicator));
	}

	/**
	 * Compute the signature help. Executed in a read request.
	 */
	protected SignatureHelp signatureHelp(TextDocumentPositionParams params, CancelIndicator cancelIndicator) {
		URI uri = getURI(params);
		ISignatureHelpService helper = getService(uri, ISignatureHelpService.class);
		if (helper == null) {
			return ISignatureHelpService.EMPTY;
		}
		return workspaceManager.doRead(uri,
				(doc, resource) -> helper.getSignatureHelp(doc, resource, params, cancelIndicator));
	}

	@Override
	public CompletableFuture<List<? extends DocumentHighlight>> documentHighlight(
			TextDocumentPositionParams params) {
		return requestManager.runRead((cancelIndicator) -> documentHighlight(params, cancelIndicator));
	}

	/**
	 * Compute the document highlights. Executed in a read request.
	 */
	protected List<? extends DocumentHighlight> documentHighlight(TextDocumentPositionParams params,
			CancelIndicator cancelIndicator) {
		URI uri = getURI(params);
		IDocumentHighlightService service = getService(uri, IDocumentHighlightService.class);
		if (service == null) {
			return Collections.emptyList();
		}
		return workspaceManager.doRead(uri, (doc,
				resource) -> service.getDocumentHighlights(doc, resource, params, cancelIndicator));
	}

	@Override
	public CompletableFuture<List<Either<Command, CodeAction>>> codeAction(CodeActionParams params) {
		return requestManager.runRead((cancelIndicator) -> codeAction(params, cancelIndicator));
	}

	/**
	 * Compute the code action commands. Executed in a read request.
	 */
	protected List<Either<Command, CodeAction>> codeAction(CodeActionParams params, CancelIndicator cancelIndicator) {
		URI uri = getURI(params.getTextDocument());
		IResourceServiceProvider serviceProvider = getResourceServiceProvider(uri);
		ICodeActionService service = getService(serviceProvider, ICodeActionService.class);
		ICodeActionService2 service2 = getService(serviceProvider, ICodeActionService2.class);
		if (service == null && service2 == null) {
			return Collections.emptyList();
		}
		return workspaceManager.doRead(uri, (doc, resource) -> {
			List<Either<Command, CodeAction>> result = new ArrayList<>();
			if (service != null) {
				List<Either<Command, CodeAction>> actions = service.getCodeActions(doc, resource, params,
						cancelIndicator);
				if (actions != null) {
					result.addAll(actions);
				}
			}
			if (service2 != null) {
				ICodeActionService2.Options options = new ICodeActionService2.Options();
				options.setDocument(doc);
				options.setResource(resource);
				options.setLanguageServerAccess(access);
				options.setCodeActionParams(params);
				options.setCancelIndicator(cancelIndicator);
				List<Either<Command, CodeAction>> actions = service2.getCodeActions(options);
				if (actions != null) {
					result.addAll(actions);
				}
			}
			return result;
		});
	}

	/**
	 * Put the document uri into the data of the given code lenses.
	 */
	protected void installURI(List<? extends CodeLens> codeLenses, String uri) {
		for (CodeLens lens : codeLenses) {
			Object data = lens.getData();
			if (data != null) {
				lens.setData(Arrays.asList(uri, lens.getData()));
			} else {
				lens.setData(uri);
			}
		}
	}

	/**
	 * Remove the document uri from the data of the given code lense.
	 */
	protected URI uninstallURI(CodeLens lens) {
		URI result = null;
		Object data = lens.getData();
		if (data instanceof String) {
			result = URI.createURI(data.toString());
			lens.setData(null);
		} else {
			if (data instanceof List<?>) {
				List<?> l = ((List<?>) data);
				result = URI.createURI(l.get(0).toString());
				lens.setData(l.get(1));
			}
		}
		return result;
	}

	@Override
	public CompletableFuture<List<? extends CodeLens>> codeLens(CodeLensParams params) {
		return requestManager.runRead((cancelIndicator) -> codeLens(params, cancelIndicator));
	}

	/**
	 * Compute the code lenses. Executed in a read request.
	 */
	protected List<? extends CodeLens> codeLens(CodeLensParams params, CancelIndicator cancelIndicator) {
		URI uri = getURI(params.getTextDocument());
		ICodeLensService codeLensService = getService(uri, ICodeLensService.class);
		if ((codeLensService == null)) {
			return Collections.emptyList();
		}
		return workspaceManager.doRead(uri, (document, resource) -> {
			List<? extends CodeLens> result = codeLensService.computeCodeLenses(document, resource, params,
					cancelIndicator);
			installURI(result, uri.toString());
			return result;
		});
	}

	@Override
	public CompletableFuture<CodeLens> resolveCodeLens(CodeLens unresolved) {
		URI uri = uninstallURI(unresolved);
		if ((uri == null)) {
			return CompletableFuture.completedFuture(unresolved);
		}
		return requestManager.runRead((cancelIndicator) -> resolveCodeLens(uri, unresolved, cancelIndicator));
	}

	/**
	 * Resolve the given code lens. Executed in a read request.
	 */
	protected CodeLens resolveCodeLens(URI uri, CodeLens unresolved, CancelIndicator cancelIndicator) {
		ICodeLensResolver resolver = getService(uri, ICodeLensResolver.class);
		if (resolver == null) {
			return unresolved;
		}
		return workspaceManager.doRead(uri,
				(document, resource) -> resolver.resolveCodeLens(document, resource, unresolved, cancelIndicator));
	}

	@Override
	public CompletableFuture<List<? extends TextEdit>> formatting(DocumentFormattingParams params) {
		return requestManager.runRead((cancelIndicator) -> formatting(params, cancelIndicator));
	}

	/**
	 * Create the text edits for the formatter. Executed in a read request.
	 */
	protected List<? extends TextEdit> formatting(DocumentFormattingParams params, CancelIndicator cancelIndicator) {
		URI uri = getURI(params.getTextDocument());
		FormattingService formatterService = getService(uri, FormattingService.class);
		if ((formatterService == null)) {
			return Collections.emptyList();
		}
		return workspaceManager.doRead(uri, (document,
				resource) -> formatterService.format(document, resource, params, cancelIndicator));
	}

	@Override
	public CompletableFuture<List<? extends TextEdit>> rangeFormatting(DocumentRangeFormattingParams params) {
		return requestManager.runRead((cancelIndicator) -> rangeFormatting(params, cancelIndicator));
	}

	/**
	 * Create the text edits for the formatter. Executed in a read request.
	 */
	protected List<? extends TextEdit> rangeFormatting(DocumentRangeFormattingParams params,
			CancelIndicator cancelIndicator) {
		URI uri = getURI(params.getTextDocument());
		FormattingService formatterService = getService(uri, FormattingService.class);
		if ((formatterService == null)) {
			return Collections.emptyList();
		}
		return workspaceManager.doRead(uri,
				(document, resource) -> formatterService.format(document, resource, params, cancelIndicator));
	}

	/**
	 * @param uri
	 *            the current URI
	 * @param type
	 *            the type of the service
	 * @return the service instance or null if the language does not exist or if it does not expose the service.
	 */
	protected <Service> Service getService(URI uri, Class<Service> type) {
		return getService(getResourceServiceProvider(uri), type);
	}

	/**
	 * @param <Service>
	 *            the type of the service
	 * @param resourceServiceProvider
	 *            the resource service provider. May be null
	 * @param type
	 *            the type of the service
	 * @return the service instance or null if not available.
	 */
	protected <Service> Service getService(IResourceServiceProvider resourceServiceProvider, Class<Service> type) {
		if (resourceServiceProvider == null) {
			return null;
		}
		return resourceServiceProvider.get(type);
	}

	@Override
	public CompletableFuture<Object> executeCommand(ExecuteCommandParams params) {
		return requestManager.runRead((cancelIndicator) -> executeCommand(params, cancelIndicator));
	}

	/**
	 * Execute the command. Runs in a read request.
	 */
	protected Object executeCommand(ExecuteCommandParams params, CancelIndicator cancelIndicator) {
		return commandRegistry.executeCommand(params, access, cancelIndicator);
	}

	@Override
	public CompletableFuture<List<? extends TextEdit>> onTypeFormatting(DocumentOnTypeFormattingParams params) {
		throw new UnsupportedOperationException("TODO: auto-generated method stub");
	}

	@Override
	public CompletableFuture<WorkspaceEdit> rename(RenameParams renameParams) {
		return requestManager.runRead(cancelIndicator -> rename(renameParams, cancelIndicator));
	}

	/**
	 * Compute the rename edits. Executed in a read request.
	 */
	protected WorkspaceEdit rename(RenameParams renameParams, CancelIndicator cancelIndicator) {
		URI uri = getURI(renameParams.getTextDocument());

		IResourceServiceProvider resourceServiceProvider = getResourceServiceProvider(uri);
		XIRenameService renameServiceOld = getService(resourceServiceProvider, XIRenameService.class);
		if (renameServiceOld != null) {
			return renameServiceOld.rename(workspaceManager, renameParams, cancelIndicator);
		}
		IRenameService2 renameService2 = getService(resourceServiceProvider, IRenameService2.class);
		if ((renameService2 != null)) {
			IRenameService2.Options options = new IRenameService2.Options();
			options.setLanguageServerAccess(access);
			options.setRenameParams(renameParams);
			options.setCancelIndicator(cancelIndicator);
			return renameService2.rename(options);
		}
		return new WorkspaceEdit();
	}

	/**
	 * @param uri
	 *            the current URI
	 * @return the resource service provider or null.
	 */
	protected IResourceServiceProvider getResourceServiceProvider(URI uri) {
		return languagesRegistry.getResourceServiceProvider(uri);
	}

	/**
	 * @since 2.18
	 */
	@Override
	public CompletableFuture<Either<Range, PrepareRenameResult>> prepareRename(
			TextDocumentPositionParams params) {
		return requestManager.runRead(cancelIndicator -> prepareRename(params, cancelIndicator));
	}

	/**
	 * Prepare the rename operation. Executed in a read request.
	 */
	protected Either<Range, PrepareRenameResult> prepareRename(TextDocumentPositionParams params,
			CancelIndicator cancelIndicator) {
		URI uri = getURI(params);
		IRenameService2 renameService = getService(uri, IRenameService2.class);
		if (renameService == null) {
			throw new UnsupportedOperationException();
		}
		IRenameService2.PrepareRenameOptions options = new IRenameService2.PrepareRenameOptions();
		options.setLanguageServerAccess(access);
		options.setParams(params);
		options.setCancelIndicator(cancelIndicator);
		return renameService.prepareRename(options);
	}

	@Override
	public void notify(String method, Object parameter) {
		for (Endpoint endpoint : extensionProviders.get(method)) {
			try {
				endpoint.notify(method, parameter);
			} catch (UnsupportedOperationException e) {
				if (e != ILanguageServerExtension.NOT_HANDLED_EXCEPTION) {
					throw e;
				}
			}
		}
	}

	@Override
	public CompletableFuture<?> request(String method, Object parameter) {
		if (!extensionProviders.containsKey(method)) {
			throw new UnsupportedOperationException("The json request \'" + method + "\' is unknown.");
		}
		for (Endpoint endpoint : extensionProviders.get(method)) {
			try {
				return endpoint.request(method, parameter);
			} catch (UnsupportedOperationException e) {
				if (e != ILanguageServerExtension.NOT_HANDLED_EXCEPTION) {
					throw e;
				}
			}
		}
		return null;
	}

	@SuppressWarnings("hiding")
	@Override
	public Map<String, JsonRpcMethod> supportedMethods() {
		if (supportedMethods != null) {
			return supportedMethods;
		}
		synchronized (extensionProviders) {
			Map<String, JsonRpcMethod> supportedMethods = new LinkedHashMap<>();
			supportedMethods.putAll(ServiceEndpoints.getSupportedMethods(getClass()));

			Map<String, JsonRpcMethod> extensions = new LinkedHashMap<>();
			for (IResourceServiceProvider resourceServiceProvider : getAllLanguages()) {
				ILanguageServerExtension ext = resourceServiceProvider.get(ILanguageServerExtension.class);
				if (ext != null) {
					ext.initialize(access);
					Map<String, JsonRpcMethod> supportedExtensions = (ext instanceof JsonRpcMethodProvider)
							? ((JsonRpcMethodProvider) ext).supportedMethods()
							: ServiceEndpoints.getSupportedMethods(ext.getClass());
					for (Map.Entry<String, JsonRpcMethod> entry : supportedExtensions.entrySet()) {
						if (supportedMethods.containsKey(entry.getKey())) {
							XLanguageServerImpl.LOG.error("The json rpc method \'" + entry.getKey()
									+ "\' can not be an extension as it is already defined in the LSP standard.");
						} else {
							JsonRpcMethod existing = extensions.put(entry.getKey(), entry.getValue());
							if (existing != null && !Objects.equal(existing, entry.getValue())) {
								XLanguageServerImpl.LOG.error("An incompatible LSP extension \'" + entry.getKey()
										+ "\' has already been registered. Using 1 ignoring 2. \n1 : " + existing
										+ " \n2 : " + entry.getValue());
								extensions.put(entry.getKey(), existing);
							} else {
								Endpoint endpoint = ServiceEndpoints.toEndpoint(ext);
								extensionProviders.put(entry.getKey(), endpoint);
								supportedMethods.put(entry.getKey(), entry.getValue());
							}
						}
					}
				}
			}
			this.supportedMethods = supportedMethods;
			return supportedMethods;
		}
	}

	private final ILanguageServerAccess access = new ILanguageServerAccess() {
		@Override
		public <T> CompletableFuture<T> doRead(String uri,
				Function<ILanguageServerAccess.Context, T> function) {
			return requestManager.runRead(cancelIndicator -> workspaceManager
					.doRead(uriExtensions.toUri(uri), (document,
							resource) -> function.apply(new ILanguageServerAccess.Context(resource, document,
									workspaceManager.isDocumentOpen(resource.getURI()),
									cancelIndicator))));
		}

		@Override
		public void addBuildListener(ILanguageServerAccess.IBuildListener listener) {
			workspaceManager.addBuildListener(listener);
		}

		@Override
		public LanguageClient getLanguageClient() {
			return client;
		}

		@Override
		public ResourceSet newLiveScopeResourceSet(URI uri) {
			XProjectManager projectManager = workspaceManager.getProjectManager(uri);
			XtextResourceSet resourceSet = projectManager
					.createNewResourceSet(projectManager.getIndexState().getResourceDescriptions());
			resourceSet.getLoadOptions().put(ResourceDescriptionsProvider.LIVE_SCOPE, true);
			return resourceSet;
		}

		@Override
		public InitializeParams getInitializeParams() {
			return initializeParams;
		}

		@Override
		public <T> CompletableFuture<T> doReadIndex(
				Function<? super ILanguageServerAccess.IndexContext, ? extends T> function) {
			return requestManager.runRead(cancelIndicator -> function
					.apply(new ILanguageServerAccess.IndexContext(workspaceManager.getIndex(),
							cancelIndicator)));
		}

		@Override
		public InitializeResult getInitializeResult() {
			return initializeResult;
		}
	};

	@Override
	public void afterBuild(List<IResourceDescription.Delta> deltas) {
		FluentIterable.from(deltas).filter(it -> it.getNew() != null).transform(it -> it.getUri().toString()).forEach(
				it -> {
					access.doRead(it, ctx -> {
						if (ctx.isDocumentOpen()) {
							if (ctx.getResource() instanceof XtextResource) {
								XtextResource resource = ((XtextResource) ctx.getResource());
								IColoringService coloringService = resource.getResourceServiceProvider()
										.get(IColoringService.class);
								if (coloringService != null && client instanceof LanguageClientExtensions) {
									Document doc = ctx.getDocument();
									List<? extends ColoringInformation> coloringInfos = coloringService
											.getColoring(resource, doc);
									if (!IterableExtensions.isNullOrEmpty(coloringInfos)) {
										String uri = resource.getURI().toString();
										((LanguageClientExtensions) client)
												.updateColoring(new ColoringParams(uri, coloringInfos));
									}
								}
							}
						}
						semanticHighlightingRegistry.update(ctx);
						return null;
					});
				});
	}

	/**
	 * @since 2.16
	 */
	protected ILanguageServerAccess getLanguageServerAccess() {
		return access;
	}

	/**
	 * @since 2.16
	 */
	protected LanguageClient getLanguageClient() {
		return client;
	}

	/**
	 * @since 2.16
	 */
	protected ExecutableCommandRegistry getCommandRegistry() {
		return commandRegistry;
	}

	/**
	 * @since 2.16
	 */
	protected Multimap<String, Endpoint> getExtensionProviders() {
		return ImmutableMultimap.copyOf(extensionProviders);
	}

	/**
	 * @since 2.16
	 */
	protected Map<String, JsonRpcMethod> getSupportedMethods() {
		return ImmutableMap.copyOf(supportedMethods);
	}

	/**
	 * @since 2.16
	 */
	protected IResourceServiceProvider.Registry getLanguagesRegistry() {
		return languagesRegistry;
	}

	/**
	 * @since 2.16
	 */
	protected IReferenceFinder.IResourceAccess getWorkspaceResourceAccess() {
		return resourceAccess;
	}

	/**
	 * @since 2.16
	 */
	protected XWorkspaceManager getWorkspaceManager() {
		return workspaceManager;
	}

	/**
	 * @since 2.16
	 */
	protected WorkspaceSymbolService getWorkspaceSymbolService() {
		return workspaceSymbolService;
	}

	/**
	 * Getter
	 */
	public RequestManager getRequestManager() {
		return requestManager;

	}
}<|MERGE_RESOLUTION|>--- conflicted
+++ resolved
@@ -8,12 +8,9 @@
 package org.eclipse.n4js.ide.xtext.server;
 
 import java.util.ArrayList;
-<<<<<<< HEAD
-import java.util.Comparator;
-=======
 import java.util.Arrays;
 import java.util.Collections;
->>>>>>> 8a9eb4d8
+import java.util.Comparator;
 import java.util.LinkedHashMap;
 import java.util.List;
 import java.util.Map;
@@ -135,11 +132,6 @@
 import org.eclipse.xtext.resource.impl.ResourceDescriptionsProvider;
 import org.eclipse.xtext.util.CancelIndicator;
 import org.eclipse.xtext.validation.Issue;
-<<<<<<< HEAD
-import org.eclipse.xtext.xbase.lib.CollectionLiterals;
-import org.eclipse.xtext.xbase.lib.Functions.Function2;
-=======
->>>>>>> 8a9eb4d8
 import org.eclipse.xtext.xbase.lib.IterableExtensions;
 import org.eclipse.xtext.xbase.lib.Pair;
 
@@ -471,7 +463,29 @@
 	}
 
 	private void publishDiagnostics(URI uri, Iterable<? extends Issue> issues) {
-<<<<<<< HEAD
+		initialized.thenAccept((initParams) -> {
+			PublishDiagnosticsParams publishDiagnosticsParams = new PublishDiagnosticsParams();
+			publishDiagnosticsParams.setUri(uriExtensions.toUriString(uri));
+			publishDiagnosticsParams.setDiagnostics(
+					workspaceManager.doRead(uri, (document, resource) -> toDiagnostics(issues, document)));
+			client.publishDiagnostics(publishDiagnosticsParams);
+
+		}).exceptionally(th -> {
+			th.printStackTrace();
+			return null;
+		});
+	}
+
+	/**
+	 * Convert the given issues to diagnostics. Does not return any issue with severity {@link Severity#IGNORE ignore}.
+	 */
+	protected List<Diagnostic> toDiagnostics(Iterable<? extends Issue> issues, Document document) {
+		List<Diagnostic> sortedDiags = new ArrayList<>();
+		for (Issue issue : issues) {
+			if (issue.getSeverity() != Severity.IGNORE) {
+				sortedDiags.add(toDiagnostic(issue, document));
+			}
+		}
 
 		// Sort issues according to line and position
 		final Comparator<Diagnostic> comparator = new Comparator<>() {
@@ -487,46 +501,9 @@
 			}
 		};
 
-		this.initialized.thenAccept((initParams) -> {
-
-			Function2<? super Document, ? super XtextResource, ? extends ImmutableList<Diagnostic>> work = (document,
-					resource) -> FluentIterable.from(issues)
-							.filter(issue -> issue.getSeverity() != Severity.IGNORE)
-							.transform(issue -> toDiagnostic(document, issue))
-							.toSortedList(comparator);
-
-			ImmutableList<Diagnostic> diagnostics = workspaceManager.doRead(uri, work);
-			PublishDiagnosticsParams publishDiagnosticsParams = new PublishDiagnosticsParams();
-			publishDiagnosticsParams.setUri(this.uriExtensions.toUriString(uri));
-			publishDiagnosticsParams.setDiagnostics(diagnostics);
-			this.client.publishDiagnostics(publishDiagnosticsParams);
-
-		}).exceptionally(th -> {
-			th.printStackTrace();
-			return null;
-=======
-		initialized.thenAccept((initParams) -> {
-			PublishDiagnosticsParams publishDiagnosticsParams = new PublishDiagnosticsParams();
-			publishDiagnosticsParams.setUri(uriExtensions.toUriString(uri));
-			publishDiagnosticsParams.setDiagnostics(workspaceManager.doRead(uri,
-					(document, resource) -> toDiagnostics(issues, document)));
-			client.publishDiagnostics(publishDiagnosticsParams);
->>>>>>> 8a9eb4d8
-		});
-	}
-
-	/**
-	 * Convert the given issues to diagnostics. Does not return any issue with severity {@link Severity#IGNORE ignore}
-	 * by default.
-	 */
-	protected List<Diagnostic> toDiagnostics(Iterable<? extends Issue> issues, Document document) {
-		List<Diagnostic> result = new ArrayList<>();
-		for (Issue issue : issues) {
-			if (issue.getSeverity() != Severity.IGNORE) {
-				result.add(toDiagnostic(issue, document));
-			}
-		}
-		return result;
+		Collections.sort(sortedDiags, comparator);
+
+		return sortedDiags;
 	}
 
 	/**
