--- conflicted
+++ resolved
@@ -575,17 +575,11 @@
 		});
 	}
 
-<<<<<<< HEAD
 	/**
 	 * Triggers rebuild of the whole workspace
 	 */
 	public void reinitWorkspace() {
-		requestManager.runWrite(() -> {
-=======
-	@Override
-	public void didChangeConfiguration(DidChangeConfigurationParams params) {
 		requestManager.runWrite("didChangeConfiguration", () -> {
->>>>>>> 7a8c8930
 			workspaceManager.refreshWorkspaceConfig();
 			workspaceManager.doInitialBuild(CancelIndicator.NullImpl);
 			return null;
