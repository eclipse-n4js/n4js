--- conflicted
+++ resolved
@@ -19,14 +19,10 @@
 import org.eclipse.n4js.n4JS.CaseClause;
 import org.eclipse.n4js.n4JS.ControlFlowElement;
 import org.eclipse.n4js.n4JS.ForStatement;
+import org.eclipse.n4js.n4JS.JSXElement;
 import org.eclipse.n4js.n4JS.VariableBinding;
 import org.eclipse.n4js.n4JS.WhileStatement;
 import org.eclipse.n4js.n4JS.util.N4JSSwitch;
-<<<<<<< HEAD
-=======
-import org.eclipse.n4js.n4jsx.n4JSX.JSXElement;
-import org.eclipse.n4js.n4jsx.n4JSX.util.N4JSXSwitch;
->>>>>>> fab3795b
 
 /**
  * This class returns the child elements of each {@link ControlFlowElement} in order of the AST traversal. This order is
@@ -94,13 +90,6 @@
 			return orderedEContents;
 		}
 
-	}
-
-<<<<<<< HEAD
-=======
-	static private class InternalFactoryDispatcherX extends N4JSXSwitch<List<EObject>> {
-
-		// TODO: Remove this and change order in N4JSX.ecore
 		@Override
 		public List<EObject> caseJSXElement(JSXElement feature) {
 			List<EObject> orderedEContents = new LinkedList<>();
@@ -111,5 +100,4 @@
 			return orderedEContents;
 		}
 	}
->>>>>>> fab3795b
 }