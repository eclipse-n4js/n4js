/**
 * Copyright (c) 2016 NumberFour AG.
 * All rights reserved. This program and the accompanying materials
 * are made available under the terms of the Eclipse Public License v1.0
 * which accompanies this distribution, and is available at
 * http://www.eclipse.org/legal/epl-v10.html
 * 
 * Contributors:
 *   NumberFour AG - Initial API and implementation
 */
package org.eclipse.n4js.n4mf.impl;

import org.eclipse.emf.common.notify.Notification;
import org.eclipse.emf.common.notify.NotificationChain;

import org.eclipse.emf.ecore.EClass;
import org.eclipse.emf.ecore.InternalEObject;

import org.eclipse.emf.ecore.impl.ENotificationImpl;

import org.eclipse.n4js.n4mf.N4mfPackage;
import org.eclipse.n4js.n4mf.ProjectDependency;

import org.eclipse.n4js.semver.Semver.VersionRangeSetRequirement;

/**
 * <!-- begin-user-doc -->
 * An implementation of the model object '<em><b>Project Dependency</b></em>'.
 * <!-- end-user-doc -->
 * <p>
 * The following features are implemented:
 * </p>
 * <ul>
 *   <li>{@link org.eclipse.n4js.n4mf.impl.ProjectDependencyImpl#getVersionRequirement <em>Version Requirement</em>}</li>
 *   <li>{@link org.eclipse.n4js.n4mf.impl.ProjectDependencyImpl#getVersionRequirementString <em>Version Requirement String</em>}</li>
 * </ul>
 *
 * @generated
 */
public class ProjectDependencyImpl extends ProjectReferenceImpl implements ProjectDependency {
	/**
<<<<<<< HEAD
	 * The cached value of the '{@link #getVersionRequirement() <em>Version Requirement</em>}' containment reference.
=======
	 * The cached value of the '{@link #getVersionConstraint() <em>Version Constraint</em>}' containment reference.
	 * <!-- begin-user-doc -->
	 * <!-- end-user-doc -->
	 * @see #getVersionConstraint()
	 * @generated
	 * @ordered
	 */
	protected VersionRangeSetRequirement versionConstraint;

	/**
	 * The default value of the '{@link #getVersionConstraintString() <em>Version Constraint String</em>}' attribute.
	 * <!-- begin-user-doc -->
	 * <!-- end-user-doc -->
	 * @see #getVersionConstraintString()
	 * @generated
	 * @ordered
	 */
	protected static final String VERSION_CONSTRAINT_STRING_EDEFAULT = null;

	/**
	 * The cached value of the '{@link #getVersionConstraintString() <em>Version Constraint String</em>}' attribute.
>>>>>>> 90b625f6
	 * <!-- begin-user-doc -->
	 * <!-- end-user-doc -->
	 * @see #getVersionRequirement()
	 * @generated
	 * @ordered
	 */
	protected VersionRangeSet versionRequirement;

	/**
	 * The default value of the '{@link #getVersionRequirementString() <em>Version Requirement String</em>}' attribute.
	 * <!-- begin-user-doc -->
	 * <!-- end-user-doc -->
	 * @see #getVersionRequirementString()
	 * @generated
	 * @ordered
	 */
	protected static final String VERSION_REQUIREMENT_STRING_EDEFAULT = null;

	/**
	 * The cached value of the '{@link #getVersionRequirementString() <em>Version Requirement String</em>}' attribute.
	 * <!-- begin-user-doc -->
	 * <!-- end-user-doc -->
	 * @see #getVersionRequirementString()
	 * @generated
	 * @ordered
	 */
	protected String versionRequirementString = VERSION_REQUIREMENT_STRING_EDEFAULT;

	/**
	 * <!-- begin-user-doc -->
	 * <!-- end-user-doc -->
	 * @generated
	 */
	protected ProjectDependencyImpl() {
		super();
	}

	/**
	 * <!-- begin-user-doc -->
	 * <!-- end-user-doc -->
	 * @generated
	 */
	@Override
	protected EClass eStaticClass() {
		return N4mfPackage.Literals.PROJECT_DEPENDENCY;
	}

	/**
	 * <!-- begin-user-doc -->
	 * <!-- end-user-doc -->
	 * @generated
	 */
<<<<<<< HEAD
	public VersionRangeSet getVersionRequirement() {
		return versionRequirement;
=======
	public VersionRangeSetRequirement getVersionConstraint() {
		return versionConstraint;
>>>>>>> 90b625f6
	}

	/**
	 * <!-- begin-user-doc -->
	 * <!-- end-user-doc -->
	 * @generated
	 */
<<<<<<< HEAD
	public NotificationChain basicSetVersionRequirement(VersionRangeSet newVersionRequirement, NotificationChain msgs) {
		VersionRangeSet oldVersionRequirement = versionRequirement;
		versionRequirement = newVersionRequirement;
=======
	public NotificationChain basicSetVersionConstraint(VersionRangeSetRequirement newVersionConstraint, NotificationChain msgs) {
		VersionRangeSetRequirement oldVersionConstraint = versionConstraint;
		versionConstraint = newVersionConstraint;
>>>>>>> 90b625f6
		if (eNotificationRequired()) {
			ENotificationImpl notification = new ENotificationImpl(this, Notification.SET, N4mfPackage.PROJECT_DEPENDENCY__VERSION_REQUIREMENT, oldVersionRequirement, newVersionRequirement);
			if (msgs == null) msgs = notification; else msgs.add(notification);
		}
		return msgs;
	}

	/**
	 * <!-- begin-user-doc -->
	 * <!-- end-user-doc -->
	 * @generated
	 */
<<<<<<< HEAD
	public void setVersionRequirement(VersionRangeSet newVersionRequirement) {
		if (newVersionRequirement != versionRequirement) {
=======
	public void setVersionConstraint(VersionRangeSetRequirement newVersionConstraint) {
		if (newVersionConstraint != versionConstraint) {
>>>>>>> 90b625f6
			NotificationChain msgs = null;
			if (versionRequirement != null)
				msgs = ((InternalEObject)versionRequirement).eInverseRemove(this, EOPPOSITE_FEATURE_BASE - N4mfPackage.PROJECT_DEPENDENCY__VERSION_REQUIREMENT, null, msgs);
			if (newVersionRequirement != null)
				msgs = ((InternalEObject)newVersionRequirement).eInverseAdd(this, EOPPOSITE_FEATURE_BASE - N4mfPackage.PROJECT_DEPENDENCY__VERSION_REQUIREMENT, null, msgs);
			msgs = basicSetVersionRequirement(newVersionRequirement, msgs);
			if (msgs != null) msgs.dispatch();
		}
		else if (eNotificationRequired())
			eNotify(new ENotificationImpl(this, Notification.SET, N4mfPackage.PROJECT_DEPENDENCY__VERSION_REQUIREMENT, newVersionRequirement, newVersionRequirement));
	}

	/**
	 * <!-- begin-user-doc -->
	 * <!-- end-user-doc -->
	 * @generated
	 */
	public String getVersionRequirementString() {
		return versionRequirementString;
	}

	/**
	 * <!-- begin-user-doc -->
	 * <!-- end-user-doc -->
	 * @generated
	 */
	public void setVersionRequirementString(String newVersionRequirementString) {
		String oldVersionRequirementString = versionRequirementString;
		versionRequirementString = newVersionRequirementString;
		if (eNotificationRequired())
			eNotify(new ENotificationImpl(this, Notification.SET, N4mfPackage.PROJECT_DEPENDENCY__VERSION_REQUIREMENT_STRING, oldVersionRequirementString, versionRequirementString));
	}

	/**
	 * <!-- begin-user-doc -->
	 * <!-- end-user-doc -->
	 * @generated
	 */
	@Override
	public NotificationChain eInverseRemove(InternalEObject otherEnd, int featureID, NotificationChain msgs) {
		switch (featureID) {
			case N4mfPackage.PROJECT_DEPENDENCY__VERSION_REQUIREMENT:
				return basicSetVersionRequirement(null, msgs);
		}
		return super.eInverseRemove(otherEnd, featureID, msgs);
	}

	/**
	 * <!-- begin-user-doc -->
	 * <!-- end-user-doc -->
	 * @generated
	 */
	@Override
	public Object eGet(int featureID, boolean resolve, boolean coreType) {
		switch (featureID) {
			case N4mfPackage.PROJECT_DEPENDENCY__VERSION_REQUIREMENT:
				return getVersionRequirement();
			case N4mfPackage.PROJECT_DEPENDENCY__VERSION_REQUIREMENT_STRING:
				return getVersionRequirementString();
		}
		return super.eGet(featureID, resolve, coreType);
	}

	/**
	 * <!-- begin-user-doc -->
	 * <!-- end-user-doc -->
	 * @generated
	 */
	@Override
	public void eSet(int featureID, Object newValue) {
		switch (featureID) {
<<<<<<< HEAD
			case N4mfPackage.PROJECT_DEPENDENCY__VERSION_REQUIREMENT:
				setVersionRequirement((VersionRangeSet)newValue);
=======
			case N4mfPackage.PROJECT_DEPENDENCY__VERSION_CONSTRAINT:
				setVersionConstraint((VersionRangeSetRequirement)newValue);
				return;
			case N4mfPackage.PROJECT_DEPENDENCY__VERSION_CONSTRAINT_STRING:
				setVersionConstraintString((String)newValue);
>>>>>>> 90b625f6
				return;
			case N4mfPackage.PROJECT_DEPENDENCY__VERSION_REQUIREMENT_STRING:
				setVersionRequirementString((String)newValue);
				return;
		}
		super.eSet(featureID, newValue);
	}

	/**
	 * <!-- begin-user-doc -->
	 * <!-- end-user-doc -->
	 * @generated
	 */
	@Override
	public void eUnset(int featureID) {
		switch (featureID) {
<<<<<<< HEAD
			case N4mfPackage.PROJECT_DEPENDENCY__VERSION_REQUIREMENT:
				setVersionRequirement((VersionRangeSet)null);
=======
			case N4mfPackage.PROJECT_DEPENDENCY__VERSION_CONSTRAINT:
				setVersionConstraint((VersionRangeSetRequirement)null);
>>>>>>> 90b625f6
				return;
			case N4mfPackage.PROJECT_DEPENDENCY__VERSION_REQUIREMENT_STRING:
				setVersionRequirementString(VERSION_REQUIREMENT_STRING_EDEFAULT);
				return;
		}
		super.eUnset(featureID);
	}

	/**
	 * <!-- begin-user-doc -->
	 * <!-- end-user-doc -->
	 * @generated
	 */
	@Override
	public boolean eIsSet(int featureID) {
		switch (featureID) {
			case N4mfPackage.PROJECT_DEPENDENCY__VERSION_REQUIREMENT:
				return versionRequirement != null;
			case N4mfPackage.PROJECT_DEPENDENCY__VERSION_REQUIREMENT_STRING:
				return VERSION_REQUIREMENT_STRING_EDEFAULT == null ? versionRequirementString != null : !VERSION_REQUIREMENT_STRING_EDEFAULT.equals(versionRequirementString);
		}
		return super.eIsSet(featureID);
	}

	/**
	 * <!-- begin-user-doc -->
	 * <!-- end-user-doc -->
	 * @generated
	 */
	@Override
	public String toString() {
		if (eIsProxy()) return super.toString();

		StringBuffer result = new StringBuffer(super.toString());
		result.append(" (versionRequirementString: ");
		result.append(versionRequirementString);
		result.append(')');
		return result.toString();
	}

} //ProjectDependencyImpl<|MERGE_RESOLUTION|>--- conflicted
+++ resolved
@@ -39,38 +39,14 @@
  */
 public class ProjectDependencyImpl extends ProjectReferenceImpl implements ProjectDependency {
 	/**
-<<<<<<< HEAD
 	 * The cached value of the '{@link #getVersionRequirement() <em>Version Requirement</em>}' containment reference.
-=======
-	 * The cached value of the '{@link #getVersionConstraint() <em>Version Constraint</em>}' containment reference.
-	 * <!-- begin-user-doc -->
-	 * <!-- end-user-doc -->
-	 * @see #getVersionConstraint()
+	 * <!-- begin-user-doc -->
+	 * <!-- end-user-doc -->
+	 * @see #getVersionRequirement()
 	 * @generated
 	 * @ordered
 	 */
-	protected VersionRangeSetRequirement versionConstraint;
-
-	/**
-	 * The default value of the '{@link #getVersionConstraintString() <em>Version Constraint String</em>}' attribute.
-	 * <!-- begin-user-doc -->
-	 * <!-- end-user-doc -->
-	 * @see #getVersionConstraintString()
-	 * @generated
-	 * @ordered
-	 */
-	protected static final String VERSION_CONSTRAINT_STRING_EDEFAULT = null;
-
-	/**
-	 * The cached value of the '{@link #getVersionConstraintString() <em>Version Constraint String</em>}' attribute.
->>>>>>> 90b625f6
-	 * <!-- begin-user-doc -->
-	 * <!-- end-user-doc -->
-	 * @see #getVersionRequirement()
-	 * @generated
-	 * @ordered
-	 */
-	protected VersionRangeSet versionRequirement;
+	protected VersionRangeSetRequirement versionRequirement;
 
 	/**
 	 * The default value of the '{@link #getVersionRequirementString() <em>Version Requirement String</em>}' attribute.
@@ -116,29 +92,18 @@
 	 * <!-- end-user-doc -->
 	 * @generated
 	 */
-<<<<<<< HEAD
-	public VersionRangeSet getVersionRequirement() {
+	public VersionRangeSetRequirement getVersionRequirement() {
 		return versionRequirement;
-=======
-	public VersionRangeSetRequirement getVersionConstraint() {
-		return versionConstraint;
->>>>>>> 90b625f6
-	}
-
-	/**
-	 * <!-- begin-user-doc -->
-	 * <!-- end-user-doc -->
-	 * @generated
-	 */
-<<<<<<< HEAD
-	public NotificationChain basicSetVersionRequirement(VersionRangeSet newVersionRequirement, NotificationChain msgs) {
-		VersionRangeSet oldVersionRequirement = versionRequirement;
+	}
+
+	/**
+	 * <!-- begin-user-doc -->
+	 * <!-- end-user-doc -->
+	 * @generated
+	 */
+	public NotificationChain basicSetVersionRequirement(VersionRangeSetRequirement newVersionRequirement, NotificationChain msgs) {
+		VersionRangeSetRequirement oldVersionRequirement = versionRequirement;
 		versionRequirement = newVersionRequirement;
-=======
-	public NotificationChain basicSetVersionConstraint(VersionRangeSetRequirement newVersionConstraint, NotificationChain msgs) {
-		VersionRangeSetRequirement oldVersionConstraint = versionConstraint;
-		versionConstraint = newVersionConstraint;
->>>>>>> 90b625f6
 		if (eNotificationRequired()) {
 			ENotificationImpl notification = new ENotificationImpl(this, Notification.SET, N4mfPackage.PROJECT_DEPENDENCY__VERSION_REQUIREMENT, oldVersionRequirement, newVersionRequirement);
 			if (msgs == null) msgs = notification; else msgs.add(notification);
@@ -151,13 +116,8 @@
 	 * <!-- end-user-doc -->
 	 * @generated
 	 */
-<<<<<<< HEAD
-	public void setVersionRequirement(VersionRangeSet newVersionRequirement) {
+	public void setVersionRequirement(VersionRangeSetRequirement newVersionRequirement) {
 		if (newVersionRequirement != versionRequirement) {
-=======
-	public void setVersionConstraint(VersionRangeSetRequirement newVersionConstraint) {
-		if (newVersionConstraint != versionConstraint) {
->>>>>>> 90b625f6
 			NotificationChain msgs = null;
 			if (versionRequirement != null)
 				msgs = ((InternalEObject)versionRequirement).eInverseRemove(this, EOPPOSITE_FEATURE_BASE - N4mfPackage.PROJECT_DEPENDENCY__VERSION_REQUIREMENT, null, msgs);
@@ -229,16 +189,8 @@
 	@Override
 	public void eSet(int featureID, Object newValue) {
 		switch (featureID) {
-<<<<<<< HEAD
-			case N4mfPackage.PROJECT_DEPENDENCY__VERSION_REQUIREMENT:
-				setVersionRequirement((VersionRangeSet)newValue);
-=======
-			case N4mfPackage.PROJECT_DEPENDENCY__VERSION_CONSTRAINT:
-				setVersionConstraint((VersionRangeSetRequirement)newValue);
-				return;
-			case N4mfPackage.PROJECT_DEPENDENCY__VERSION_CONSTRAINT_STRING:
-				setVersionConstraintString((String)newValue);
->>>>>>> 90b625f6
+			case N4mfPackage.PROJECT_DEPENDENCY__VERSION_REQUIREMENT:
+				setVersionRequirement((VersionRangeSetRequirement)newValue);
 				return;
 			case N4mfPackage.PROJECT_DEPENDENCY__VERSION_REQUIREMENT_STRING:
 				setVersionRequirementString((String)newValue);
@@ -255,13 +207,8 @@
 	@Override
 	public void eUnset(int featureID) {
 		switch (featureID) {
-<<<<<<< HEAD
-			case N4mfPackage.PROJECT_DEPENDENCY__VERSION_REQUIREMENT:
-				setVersionRequirement((VersionRangeSet)null);
-=======
-			case N4mfPackage.PROJECT_DEPENDENCY__VERSION_CONSTRAINT:
-				setVersionConstraint((VersionRangeSetRequirement)null);
->>>>>>> 90b625f6
+			case N4mfPackage.PROJECT_DEPENDENCY__VERSION_REQUIREMENT:
+				setVersionRequirement((VersionRangeSetRequirement)null);
 				return;
 			case N4mfPackage.PROJECT_DEPENDENCY__VERSION_REQUIREMENT_STRING:
 				setVersionRequirementString(VERSION_REQUIREMENT_STRING_EDEFAULT);
