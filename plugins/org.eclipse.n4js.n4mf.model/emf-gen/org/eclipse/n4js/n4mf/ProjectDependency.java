--- conflicted
+++ resolved
@@ -47,23 +47,13 @@
 	 * there really should be more of a description here...
 	 * </p>
 	 * <!-- end-user-doc -->
-<<<<<<< HEAD
 	 * @return the value of the '<em>Version Requirement</em>' containment reference.
-	 * @see #setVersionRequirement(VersionRangeSet)
+	 * @see #setVersionRequirement(VersionRangeSetRequirement)
 	 * @see org.eclipse.n4js.n4mf.N4mfPackage#getProjectDependency_VersionRequirement()
 	 * @model containment="true"
 	 * @generated
 	 */
-	VersionRangeSet getVersionRequirement();
-=======
-	 * @return the value of the '<em>Version Constraint</em>' containment reference.
-	 * @see #setVersionConstraint(VersionRangeSetRequirement)
-	 * @see org.eclipse.n4js.n4mf.N4mfPackage#getProjectDependency_VersionConstraint()
-	 * @model containment="true"
-	 * @generated
-	 */
-	VersionRangeSetRequirement getVersionConstraint();
->>>>>>> 90b625f6
+	VersionRangeSetRequirement getVersionRequirement();
 
 	/**
 	 * Sets the value of the '{@link org.eclipse.n4js.n4mf.ProjectDependency#getVersionRequirement <em>Version Requirement</em>}' containment reference.
@@ -73,11 +63,7 @@
 	 * @see #getVersionRequirement()
 	 * @generated
 	 */
-<<<<<<< HEAD
-	void setVersionRequirement(VersionRangeSet value);
-=======
-	void setVersionConstraint(VersionRangeSetRequirement value);
->>>>>>> 90b625f6
+	void setVersionRequirement(VersionRangeSetRequirement value);
 
 	/**
 	 * Returns the value of the '<em><b>Version Requirement String</b></em>' attribute.
