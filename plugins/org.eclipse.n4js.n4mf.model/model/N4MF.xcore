/**
 * Copyright (c) 2016 NumberFour AG.
 * All rights reserved. This program and the accompanying materials
 * are made available under the terms of the Eclipse Public License v1.0
 * which accompanies this distribution, and is available at
 * http://www.eclipse.org/legal/epl-v10.html
 *
 * Contributors:
 *   NumberFour AG - Initial API and implementation
 */
@Ecore(nsURI="http://www.eclipse.org/n4js/n4mf/N4MF")
@GenModel(fileExtensions="n4mf",
// As with IDE-1456 removing the modelPluginID to avoid IOE with 'The path' ... 'is unmapped.' in
// the maven plugin: "xtext-maven-plugin:2.8.2:generate"
//	modelPluginID="org.eclipse.n4js.n4mf.model",
	modelDirectory="/org.eclipse.n4js.n4mf.model/emf-gen",
	forceOverwrite="true",
	updateClasspath="false",
	complianceLevel="8.0",
	copyrightFields="false",
	copyrightText="Copyright (c) 2016 NumberFour AG.\nAll rights reserved. This program and the accompanying materials\nare made available under the terms of the Eclipse Public License v1.0\nwhich accompanies this distribution, and is available at\nhttp://www.eclipse.org/legal/epl-v10.html\n\nContributors:\n  NumberFour AG - Initial API and implementation",
	language="")
package org.eclipse.n4js.n4mf

import org.eclipse.emf.common.util.BasicEList
import org.eclipse.n4js.utils.io.FileUtils

class ProjectDescription {
	String projectId
	String vendorId
	String vendorName
	contains DeclaredVersion projectVersion
	ProjectType projectType
	String mainModule
	contains ProjectReference extendedRuntimeEnvironment
	contains ProjectReference[] providedRuntimeLibraries
	contains ProjectReference[] requiredRuntimeLibraries
	contains ProjectDependency[] projectDependencies
	String implementationId
	contains ProjectReference[] implementedProjects
	contains BootstrapModule[] initModules
	contains BootstrapModule execModule
	String outputPathRaw
	String[] libraryPathsRaw
	String[] resourcePathsRaw
	contains SourceContainerDescription[] sourceContainers
	contains ModuleFilter[] moduleFilters
	contains ProjectDependency[] testedProjects
	ModuleLoader moduleLoader

	op String getOutputPath() {
		return FileUtils.normalizeDotWhenEmpty(outputPathRaw);
	}

	op void setOutputPath(String newOutputPath) {
		this.outputPathRaw = newOutputPath;
	}

	op String[] getLibraryPaths() {
		val paths = new BasicEList(libraryPathsRaw.length());
		for (String pathRaw : libraryPathsRaw) {
			val normalizedPath = FileUtils.normalizeDotWhenEmpty(pathRaw);
			paths.add(normalizedPath);
		}
		return paths;
	}

	op String[] getResourcePaths() {
		val paths = new BasicEList(resourcePathsRaw.length());
		for (String pathRaw : resourcePathsRaw) {
			val normalizedPath = FileUtils.normalizeDotWhenEmpty(pathRaw);
			paths.add(normalizedPath);
		}
		return paths;
	}
}

/**
 * All elements of the declared version not set manually will be set automatically to 0.
 *
 * To be later validated: The length of the major, minor and micro numbers is
 * additionally limited to four digits.
 */
class DeclaredVersion {
	int major
	int minor
	int micro
	String qualifier
}

/**
 * The type of a project characterizes the later usage of the project. This information
 * is used later to decide how to bundle a project.
 * <description>
 * <dt>application			</dt><dd>10.2.1. Apps</dd>
 * <dt>processor 			</dt><dd>10.2.2. Processors</dd>
 * <dt>library				</dt><dd>10.2.3. Libraries</dd>
 * <dt>runtimeEnvironment	</dt><dd>10.2.5. Runtime Environment</dd>
 * <dt>runtimeLibrary		</dt><dd>10.2.5. Runtime Library</dd>
 * </description>
 */
enum ProjectType {
	APPLICATION = 0,
	PROCESSOR = 1,
	LIBRARY = 2,
	API = 3,
	RUNTIME_ENVIRONMENT = 4,
	RUNTIME_LIBRARY = 5,
	TEST = 6,
	VALIDATION = 7
}

/**
 * List the in the project contained generation aware source folders categorized by their later usage.
 */
class SourceContainerDescription {
	SourceContainerType sourceContainerType
	String[] pathsRaw

	/**
	 * Compares the current source fragment instance with the {@code other} one based on the
	 * natural ordering of the wrapped {@link SourceFragmentType fragment type}. The semantic of the
	 * return value of this compare method is identical to the specification of the {@link Comparable}
	 * interface.
	 */
	op int compareByFragmentType(SourceContainerDescription other) {
		if (null === other) {
			return -1;
		}
		if (null === sourceContainerType) {
			return if (null === other.sourceContainerType) 0 else 1;
		}
		return sourceContainerType.compareTo(other.sourceContainerType);
	}

	op String[] getPaths() {
		val paths = new BasicEList(pathsRaw.length());
		for (String pathRaw : pathsRaw) {
			val normalizedPath = FileUtils.normalizeDotWhenEmpty(pathRaw);
			paths.add(normalizedPath);
		}
		return paths;
	}

}

/**
 * Categorizes a source fragment to either contain sources files (SOURCE),
 * tests (TEST) or external classes (EXTERNAL).
 */
enum SourceContainerType {
	SOURCE = 0,
	TEST = 1,
	EXTERNAL = 2
}

/**
 * Lists the filters that add special treatment to some of the files regarding
 * validation, compilation and mapping of implementation
 */
class ModuleFilter {
	ModuleFilterType moduleFilterType
	contains ModuleFilterSpecifier[] moduleSpecifiers
}

class BootstrapModule {
	String moduleSpecifierWithWildcard
	String sourcePath
}

/**
 * Categorizes a filter to mark paths/files to be treated in a special way:
 * all files included in NO_VALIDATE won't be validated, for all files
 * included in NO_MODULE_WRAPPING the modules won't be wrapped and
 * IMPL_PROV_BY_RUNTIME specifies the path pattern to look up the
 * implementation provided by the runtime.
 */
enum ModuleFilterType {
<<<<<<< HEAD
	NO_VALIDATE,
	NO_MODULE_WRAPPING
=======
	NO_VALIDATE = 0,
	NO_MODULE_WRAPPING = 1
>>>>>>> e08c9232
}

class ProjectReference {

	/**
	 * the project ID
	 */
	String projectId

	// TODO is following property and operation really required?
	/**
	 * the vendor ID
	 */
	String declaredVendorId
	op String getVendorId() {
		return if (declaredVendorId !== null) declaredVendorId else (eContainer as ProjectDescription)?.vendorId;
	}

	/**
	 * COMPILE by default
	 */
	op ProjectDependencyScope getScope() {
		return ProjectDependencyScope.COMPILE
	}
}

class ModuleFilterSpecifier {
	String moduleSpecifierWithWildcard
	String sourcePath
}

/**
 * Defines a unique project dependency by identifying a project by
 * projectId. The allowed version can be defined either in a range by
 * stating lower and upper version bound or by stating only one version.
 * So lowerVersionBound and upperVersionBound should be null if exactVersion
 * is and vice versa. The project dependency scope defines whether the
 * dependency affects runtime or is only required for testing.
 */
class ProjectDependency extends ProjectReference {
	contains VersionConstraint versionConstraint

	ProjectDependencyScope declaredScope

	op ProjectDependencyScope getScope() {
		declaredScope ?: ProjectDependencyScope.COMPILE
	}
}

/**
 * A version bound describes a side of an version range.
 * A version bound can be inclusive or exclusive,
 * so e.g. in (1.0.0, 2.0.0] 1.0.0 is excluded,
 * but 2.0.0 is included, so all versions x with
 * 1.0.0 < x <= 2.0.0 are allowed. If only a lowerVersion
 * is assigned this means [version, infinity).
 */
class VersionConstraint {
	boolean exclLowerBound
	contains DeclaredVersion lowerVersion
	boolean exclUpperBound
	contains DeclaredVersion upperVersion
}

/**
 * To define if a dependency is only required while executing testing or
 * if it is a dependency at runtime (COMPILE).
 */
enum ProjectDependencyScope {
<<<<<<< HEAD
	COMPILE,
	TEST
=======
	COMPILE = 0,
	TEST = 1
>>>>>>> e08c9232
}

/*
 * One of the Javascript module loading techniques.
 */
enum ModuleLoader {
	N4JS = 0,
	COMMONJS = 1,
	NODE_BUILTIN = 2
}<|MERGE_RESOLUTION|>--- conflicted
+++ resolved
@@ -176,13 +176,8 @@
  * implementation provided by the runtime.
  */
 enum ModuleFilterType {
-<<<<<<< HEAD
-	NO_VALIDATE,
-	NO_MODULE_WRAPPING
-=======
 	NO_VALIDATE = 0,
 	NO_MODULE_WRAPPING = 1
->>>>>>> e08c9232
 }
 
 class ProjectReference {
@@ -252,13 +247,8 @@
  * if it is a dependency at runtime (COMPILE).
  */
 enum ProjectDependencyScope {
-<<<<<<< HEAD
-	COMPILE,
-	TEST
-=======
 	COMPILE = 0,
 	TEST = 1
->>>>>>> e08c9232
 }
 
 /*
