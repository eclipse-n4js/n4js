--- conflicted
+++ resolved
@@ -185,44 +185,8 @@
  * is and vice versa.
  */
 class ProjectDependency extends ProjectReference {
-<<<<<<< HEAD
-	contains VersionRangeSet versionRequirement
+	contains VersionRangeSetRequirement versionRequirement
 	String versionRequirementString
-=======
-//	contains VersionConstraint versionConstraint
-	contains VersionRangeSetRequirement versionConstraint
-	String versionConstraintString
-
-	ProjectDependencyScope declaredScope
-
-	op ProjectDependencyScope getScope() {
-		declaredScope ?: ProjectDependencyScope.COMPILE
-	}
-}
-
-/**
- * A version bound describes a side of an version range.
- * A version bound can be inclusive or exclusive,
- * so e.g. in (1.0.0, 2.0.0] 1.0.0 is excluded,
- * but 2.0.0 is included, so all versions x with
- * 1.0.0 < x <= 2.0.0 are allowed. If only a lowerVersion
- * is assigned this means [version, infinity).
- */
-//class VersionConstraint {
-//	boolean exclLowerBound
-//	contains DeclaredVersion lowerVersion
-//	boolean exclUpperBound
-//	contains DeclaredVersion upperVersion
-//}
-
-/**
- * To define if a dependency is only required while executing testing or
- * if it is a dependency at runtime (COMPILE).
- */
-enum ProjectDependencyScope {
-	COMPILE = 0,
-	TEST = 1
->>>>>>> 90b625f6
 }
 
 /*
