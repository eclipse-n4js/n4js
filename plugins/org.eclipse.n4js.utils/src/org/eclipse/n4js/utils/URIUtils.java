/**
 * Copyright (c) 2018 NumberFour AG.
 * All rights reserved. This program and the accompanying materials
 * are made available under the terms of the Eclipse Public License v1.0
 * which accompanies this distribution, and is available at
 * http://www.eclipse.org/legal/epl-v10.html
 *
 * Contributors:
 *   NumberFour AG - Initial API and implementation
 */
package org.eclipse.n4js.utils;

import java.io.File;
import java.io.IOException;
import java.nio.file.Path;
import java.nio.file.Paths;
import java.util.Map;
import java.util.Set;
import java.util.SortedMap;

import org.eclipse.core.resources.IProject;
import org.eclipse.emf.common.CommonPlugin;
import org.eclipse.emf.common.util.URI;
import org.eclipse.emf.ecore.resource.Resource;

/**
 * Utilities for different URI types
 */
public class URIUtils {
	static final Map<String, Set<String>> extensionPrefixes = Map.of("ts", Set.of("d"));

<<<<<<< HEAD
	// FIXME replace with method from master after merging in master!
	static public String fileExtension(org.eclipse.emf.common.util.URI uri) {
		return uri != null ? uri.fileExtension() : null;
	}

	/** Workspace relative URI starts with this letter */
	private static final String L = "L/";
	/** Workspace relative URI starts with this letter */
	private static final String P = "P/";

	/** @return a {@link IFile} for the given absolute file {@link URI} */
	static public IFile convertFileUriToPlatformFile(org.eclipse.emf.common.util.URI fileUri) {
		if (fileUri.isFile()) {
			String fileString = fileUri.toFileString();
			IWorkspaceRoot root = ResourcesPlugin.getWorkspace().getRoot();
			IPath iPath = org.eclipse.core.runtime.Path.fromOSString(fileString);
			if (iPath != null) {
				IFile iFile = root.getFileForLocation(iPath);
				return iFile;
			}
=======
	/** Fix {@link URI#fileExtension()} w.r.t. unsupported d.ts file extension that includes dots */
	static public String fileExtension(org.eclipse.emf.common.util.URI uri) {
		if (uri == null) {
			return null;
>>>>>>> 00d791ce
		}
		String fileExtension = uri.fileExtension();
		if (fileExtension != null && extensionPrefixes.containsKey(fileExtension)) {
			URI trimmedUri = uri.trimFileExtension();
			String fileExtensionPrefix = trimmedUri.fileExtension();
			if (fileExtensionPrefix != null && extensionPrefixes.get(fileExtension).contains(fileExtensionPrefix)) {
				return fileExtensionPrefix + "." + fileExtension;
			}
		}
		return fileExtension;
	}

	/** Fix {@link URI#trimFileExtension()} w.r.t. unsupported d.ts file extension that includes dots */
	static public URI trimFileExtension(org.eclipse.emf.common.util.URI uri) {
		if (uri == null) {
			return null;
		}
		URI trimmedUri = uri.trimFileExtension();
		String fileExtension = uri.fileExtension();
		if (fileExtension != null && extensionPrefixes.containsKey(fileExtension)) {
			String fileExtensionPrefix = trimmedUri.fileExtension();
			if (fileExtensionPrefix != null && extensionPrefixes.get(fileExtension).contains(fileExtensionPrefix)) {
				return trimmedUri.trimFileExtension();
			}

		}
		return trimmedUri;
	}

	/**
	 * Compensates for the missing {@link URI#equals(Object)} implementation in {@link URI}. Adjusts paths that contain
	 * symlinks.
	 *
	 * @return true iff the given {@link URI}s are equal
	 */
	static public boolean equals(org.eclipse.emf.common.util.URI uri1, org.eclipse.emf.common.util.URI uri2) {
		if (uri1 == uri2) {
			return true;
		}
		String string1 = toString(uri1);
		String string2 = toString(uri2);
		return string1.equals(string2);
	}

	/**
	 * Adjusts paths that contain symlinks.
	 *
	 * @return a hash code of the given {@link URI}s
	 */
	static public int hashCode(org.eclipse.emf.common.util.URI uri) {
		return toString(uri).hashCode();
	}

	/**
	 * Adjusts paths that contain symlinks.
	 *
	 * @return true iff the given {@link URI}s are equal
	 */
	static public String toString(org.eclipse.emf.common.util.URI uri) {
		String result = null;

		if (uri.isFile()) {
			String fileString = uri.toFileString();
			File file = new File(fileString);
			Path path = file.toPath();
			try {
				String newResult = path.toRealPath().toFile().toURI().toString();
				if (newResult.endsWith("/")) {
					newResult = newResult.substring(0, newResult.length() - 1);
				}
				result = newResult;
			} catch (IOException e) {
				// conversion unsuccessful, return original
			}
		}

		if (result == null) {
			result = uri.toString();
		}

		return result;
	}

	/** Creates new URI from the provided one, with symlinks resolved. */
	static public org.eclipse.emf.common.util.URI normalize(org.eclipse.emf.common.util.URI uri) {
		return addEmptyAuthority(URI.createURI(toString(uri)));
	}

	/** @return a complete URI for a given project */
	public static URI toFileUri(IProject project) {
		String pathStr = project.getLocation().toString();
		return toFileUri(pathStr);
	}

	/** @return absolute file URI for the given path. */
	static public URI toFileUri(Path path) {
		return toFileUri(path.toFile());
	}

	/** @return absolute file URI for the given file. */
	static public URI toFileUri(File file) {
		return toFileUri(file.getAbsolutePath());
	}

	/** @return a complete URI for a given file path string */
	public static URI toFileUri(String filePath) {
		URI uri = (filePath.startsWith("file:")) ? URI.createURI(filePath) : URI.createFileURI(filePath);

		return addEmptyAuthority(uri);
	}

	/** @return a complete URI for a given emf resource */
	public static URI toFileUri(Resource resource) {
		URI rUri = resource.getURI();
		return toFileUri(rUri);
	}

	/** Converts any emf URI to a file URI */
	public static URI toFileUri(URI rUri) {
		URI fileUri = rUri;
		if (!rUri.isFile()) {
			fileUri = CommonPlugin.resolve(rUri);
		}
		return addEmptyAuthority(fileUri);
	}

	/** Adds empty authority to the given URI. Necessary for windows platform. */
	public static URI addEmptyAuthority(URI uri) {
		if (uri.isFile() && !uri.hasAuthority() && !uri.isRelative()) {
			uri = URI.createHierarchicalURI(uri.scheme(), "", uri.device(), uri.segments(), uri.query(),
					uri.fragment());
		}
		return uri;
	}

	/**
	 * Converts the given URI to a {@link File} iff it is a {@link org.eclipse.emf.common.util.URI#isFile() file URI};
	 * otherwise returns <code>null</code>.
	 * <p>
	 * Same as {@link org.eclipse.emf.common.util.URI#toFileString()}, but returns a {@link File} instance instead of a
	 * string.
	 */
	static public File toFile(URI uri) {
		return uri != null && uri.isFile() ? new File(uri.toFileString()) : null;
	}

	/**
	 * Converts the given URI to a {@link Path} iff it is a {@link org.eclipse.emf.common.util.URI#isFile() file URI};
	 * otherwise returns <code>null</code>.
	 * <p>
	 * Same as {@link org.eclipse.emf.common.util.URI#toFileString()}, but returns a {@link Path} instance instead of a
	 * string.
	 * <p>
	 * <b>Attention: This fails on platform Windows:</b><br>
	 * <code>Paths.get(org.eclipse.emf.common.util.URI#toFileString());</code><br>
	 * The reason is that {@link URI#toFileString()} returns a string like "\\c:\\dir" which cannot be parsed by
	 * {@link Paths#get(java.net.URI)} due to the starting "\\".
	 */
	static public Path toPath(URI uri) {
		return toFile(uri).toPath();
	}

	/**
	 * Returns from the given map the value of the key that is the longest prefix of the given URI or <code>null</code>
	 * if none of the given map's keys is a prefix of the given URI. Assumes keys to be URIs <em>without</em> a trailing
	 * path separator.
	 * <p>
	 * TODO: consider using a {@link SortedMap} for this purpose to avoid multiple <code>Map#get()</code>-calls (then
	 * also improve the similar implementation in {@code FileBasedWorkspace#findProjectWith(FileURI)}).
	 */
	public static <T> T findInMapByNestedURI(Map<URI, T> map, URI nestedURI) {
		URI currPrefix = trimTrailingPathSeparator(nestedURI);
		do {
			T match = map.get(currPrefix);
			if (match != null) {
				return match;
			}
			currPrefix = currPrefix.segmentCount() > 0 ? currPrefix.trimSegments(1) : null;
		} while (currPrefix != null);

		return null;
	}

	/**
	 * Returns the URI formed by removing the {@link URI#hasTrailingPathSeparator() trailing path separator} of the
	 * given URI, if it has one. Otherwise returns the given URI unchanged.
	 */
	public static URI trimTrailingPathSeparator(URI uri) {
		uri = uri.trimFragment();
		return uri.hasTrailingPathSeparator() ? uri.trimSegments(1) : uri;
	}
}<|MERGE_RESOLUTION|>--- conflicted
+++ resolved
@@ -29,33 +29,10 @@
 public class URIUtils {
 	static final Map<String, Set<String>> extensionPrefixes = Map.of("ts", Set.of("d"));
 
-<<<<<<< HEAD
-	// FIXME replace with method from master after merging in master!
-	static public String fileExtension(org.eclipse.emf.common.util.URI uri) {
-		return uri != null ? uri.fileExtension() : null;
-	}
-
-	/** Workspace relative URI starts with this letter */
-	private static final String L = "L/";
-	/** Workspace relative URI starts with this letter */
-	private static final String P = "P/";
-
-	/** @return a {@link IFile} for the given absolute file {@link URI} */
-	static public IFile convertFileUriToPlatformFile(org.eclipse.emf.common.util.URI fileUri) {
-		if (fileUri.isFile()) {
-			String fileString = fileUri.toFileString();
-			IWorkspaceRoot root = ResourcesPlugin.getWorkspace().getRoot();
-			IPath iPath = org.eclipse.core.runtime.Path.fromOSString(fileString);
-			if (iPath != null) {
-				IFile iFile = root.getFileForLocation(iPath);
-				return iFile;
-			}
-=======
 	/** Fix {@link URI#fileExtension()} w.r.t. unsupported d.ts file extension that includes dots */
 	static public String fileExtension(org.eclipse.emf.common.util.URI uri) {
 		if (uri == null) {
 			return null;
->>>>>>> 00d791ce
 		}
 		String fileExtension = uri.fileExtension();
 		if (fileExtension != null && extensionPrefixes.containsKey(fileExtension)) {
