/**
 * Copyright (c) 2016 NumberFour AG.
 * All rights reserved. This program and the accompanying materials
 * are made available under the terms of the Eclipse Public License v1.0
 * which accompanies this distribution, and is available at
 * http://www.eclipse.org/legal/epl-v10.html
 *
 * Contributors:
 *   NumberFour AG - Initial API and implementation
 */
package org.eclipse.n4js.tester;

import static com.google.common.base.Optional.absent;
import static com.google.common.base.Optional.fromNullable;
import static com.google.common.collect.FluentIterable.from;
import static com.google.common.collect.Iterables.isEmpty;
import static com.google.common.collect.Lists.newArrayList;
import static com.google.common.collect.Maps.newHashMap;
import static com.google.common.collect.Sets.newHashSet;
import static java.lang.Boolean.TRUE;
import static java.lang.String.valueOf;
import static java.util.Collections.emptyList;
import static java.util.Collections.singletonList;
import static java.util.UUID.randomUUID;
import static org.eclipse.n4js.AnnotationDefinition.TEST_METHOD;
import static org.eclipse.n4js.resource.N4JSResourceDescriptionStrategy.ABSTRACT_KEY;
import static org.eclipse.n4js.resource.N4JSResourceDescriptionStrategy.EXPORTED_CLASS_KEY;
import static org.eclipse.n4js.resource.N4JSResourceDescriptionStrategy.TEST_CLASS_KEY;
import static org.eclipse.xtext.EcoreUtil2.getContainerOfType;

import java.util.Collection;
import java.util.Comparator;
import java.util.List;
import java.util.Map;
import java.util.stream.Stream;
import java.util.stream.StreamSupport;

import org.eclipse.emf.common.util.URI;
import org.eclipse.emf.ecore.EClass;
import org.eclipse.emf.ecore.EObject;
import org.eclipse.emf.ecore.resource.ResourceSet;
import org.eclipse.emf.ecore.util.EcoreUtil;
import org.eclipse.n4js.fileextensions.FileExtensionType;
import org.eclipse.n4js.fileextensions.FileExtensionsRegistry;
import org.eclipse.n4js.generator.AbstractSubGenerator;
import org.eclipse.n4js.n4JS.N4MethodDeclaration;
<<<<<<< HEAD
import org.eclipse.n4js.n4idl.N4IDLGlobals;
import org.eclipse.n4js.naming.QualifiedNameComputer;
=======
>>>>>>> d852f097
import org.eclipse.n4js.projectModel.IN4JSCore;
import org.eclipse.n4js.projectModel.IN4JSProject;
import org.eclipse.n4js.projectModel.IN4JSSourceContainer;
import org.eclipse.n4js.resource.N4JSResource;
import org.eclipse.n4js.tester.domain.ID;
import org.eclipse.n4js.tester.domain.TestCase;
import org.eclipse.n4js.tester.domain.TestSuite;
import org.eclipse.n4js.tester.domain.TestTree;
import org.eclipse.n4js.ts.types.TClass;
import org.eclipse.n4js.ts.types.TMember;
import org.eclipse.n4js.ts.types.TMethod;
import org.eclipse.n4js.ts.types.TModule;
import org.eclipse.n4js.ts.types.Type;
import org.eclipse.n4js.ts.types.TypesPackage;
import org.eclipse.n4js.utils.ContainerTypesHelper;
import org.eclipse.n4js.utils.ResourceNameComputer;
import org.eclipse.xtext.resource.IEObjectDescription;
import org.eclipse.xtext.resource.IResourceDescription;
import org.eclipse.xtext.resource.IResourceDescriptions;

import com.google.common.base.Optional;
import com.google.common.collect.HashMultimap;
import com.google.inject.Inject;

/**
 * Helper to collect all tests in a given N4JS project, sub-folder, or file.
 */
public class TestDiscoveryHelper {

	@Inject
	private FileExtensionsRegistry fileExtensionRegistry;

	private static final EClass T_CLASS = TypesPackage.eINSTANCE.getTClass();

	/**
	 * Comparator to ensure URIs without a fragment comes before than URIs with fragments. Otherwise falls back simply
	 * to hash code.
	 */
	private static final Comparator<URI> URI_COMPARATOR = (left, right) -> {
		if (left.hasFragment()) {
			return right.hasFragment() ? left.hashCode() - right.hashCode() : -1;
		}
		if (right.hasFragment()) {
			return left.hasFragment() ? left.hashCode() - right.hashCode() : 1;
		}
		return left.hashCode() - right.hashCode();
	};

	@Inject
	private IN4JSCore n4jsCore;
	@Inject
	private ResourceNameComputer resourceNameComputer;
	@Inject
	private ContainerTypesHelper containerTypesHelper;

	/**
	 * Creates a new, globally unique ID for a test session (the ID value stored in a {@link TestTree}).
	 */
	public ID createTestSessionId() {
		return new ID(randomUUID().toString());
	}

	/**
	 * Checks if the resource at the given location can be executed as a test. The location may point to an N4JS project
	 * or a folder or file within an N4JS project.
	 * <p>
	 * This method is intended as a very first check to decide if the user should be given the option to launch a test
	 * or not; for example, to enable or disable a "Run as test" context menu item). This method does not check all
	 * details because many checks are better handled at later stages when meaningful error messages can be provided to
	 * the user.
	 */
	public boolean isTestable(final URI location) {

		if (null == location) {
			return false;
		}

		if (isProject(location)) {
			// location points an N4JS project
			// --> must contain at least 1 source container of type "test"
			// (do *not* check if the folder contains test classes (for performance reasons and
			// to show better error messages; same behavior as in JUnit support in Eclipse))
			final IN4JSProject p = n4jsCore.create(location);
			return p.getSourceContainers().stream().anyMatch(IN4JSSourceContainer::isTest);
		} else {

			// otherwise:
			// (1) if the location URI contains the special test method fragment
			// then extract the fragment and check the location for the module.
			if (location.hasFragment()) {
				return isTestable(location.trimFragment());
			}

			// (2) location must lie in a source container of type "test"
			final IN4JSSourceContainer c = n4jsCore.findN4JSSourceContainer(location).orNull();
			if (c == null || !c.isTest())
				return false;
			// (3) if the location points to an n4js-file, it must contain at least one test class
			final ResourceSet resourceSet = n4jsCore.createResourceSet(Optional.of(c.getProject()));
			final IResourceDescriptions index = n4jsCore.getXtextIndex(resourceSet);
			final IResourceDescription rdesc = index.getResourceDescription(location);
			if (rdesc != null) {
				return stream(rdesc.getExportedObjectsByType(T_CLASS))
						.anyMatch(desc -> hasTestMethods(resourceSet, desc));
			} else {
				// we did not find the nestedLocation in the index but test (1) above passed, so
				// we assume that nestedLocation points to a folder within a test source container
				// (do *not* check if the folder contains test classes (for performance reasons and
				// to show better error messages; same behavior as in JUnit support in Eclipse))
				return true;
			}
		}
	}

	/**
	 * Collects all test methods available at the given location and returns a {@link TestTree} in which each test
	 * method is represented by a {@link TestCase}. The location may point to an N4JS project or a folder or file within
	 * an N4JS project.
	 *
	 * @param locations
	 *            the locations referencing to a resource. Can be an N4JS project, or a folder or a file within an N4JS
	 *            project.
	 * @return The test tree representing one or more test cases. Never returns with {@code null}, but the returned test
	 *         tree may be empty.
	 */
	public TestTree collectTests(final URI... locations) {
		final ResourceSet resSet = n4jsCore.createResourceSet(Optional.absent());
		final IResourceDescriptions index = n4jsCore.getXtextIndex(resSet);
		return collectTests(resSet, index, locations).sort();
	}

	/**
	 * Collects all test cases from the underlying (N4JS core-based) workspace and returns with a new test tree instance
	 * representing those test cases.
	 *
	 * @return a test tree representing all test cases in the workspace.
	 */
	public TestTree collectAllTestsFromWorkspace() {
		return collectTests(from(n4jsCore.findAllProjects()).filter(p -> p.exists()).transform(p -> p.getLocation())
				.filter(uri -> isTestable(uri)).toArray(URI.class));
	}

	private ID createTestCaseId(final String testClassFqn, final TMethod testMethod) {
		return new ID(testClassFqn + "#" + testMethod.getName());
	}

	/**
	 * Most clients should use method {@link #collectTests(URI...)} instead!
	 * <p>
	 * Low-level method to collect all test modules, i.e. N4JS files containing classes containing at least one method
	 * annotated with &#64;Test, as {@link IResourceDescription}s.
	 */
	private List<URI> collectDistinctTestLocations(final IResourceDescriptions index, final ResourceSet resSet,
			final URI... locations) {
		return newArrayList(
				newHashSet(Stream.of(locations).flatMap(loc -> collectTestLocations(index, resSet, loc)).iterator()));
	}

	/**
	 * Most clients should use method {@link #collectTests(URI...)} instead!
	 * <p>
	 * Low-level method to collect all test modules, i.e. N4JS files containing classes containing at least one method
	 * annotated with &#64;Test, as {@link IResourceDescription}s.
	 */
	private Stream<URI> collectTestLocations(final IResourceDescriptions index, final ResourceSet resSet,
			final URI location) {

		if (null == location) {
			return Stream.empty();
		}

		// does location point to an N4JS project?
		if (isProject(location)) {
			// yes
			// --> collect all test modules (files containing test classes) located in source containers of type "test"
			final IN4JSProject p = n4jsCore.create(location);
			return p.getSourceContainers()
					.stream()
					.filter(IN4JSSourceContainer::isTest)
					.flatMap(TestDiscoveryHelper::stream) // note: IN4JSSourceContainer is an Iterable<URI>
					.filter(uri -> isTestFile(uri)) // filter out everything but N4JS files.
					.filter(uri -> isTestModule(resSet, index.getResourceDescription(uri)));
		}

		// does location point to an n4js file?
		final IResourceDescription resDesc = index.getResourceDescription(location.trimFragment());
		if (resDesc != null) {
			// yes --> is it a test module? (i.e. does it contain test classes and the class is not abstract?)
			if (isTestModule(resSet, resDesc)) {
				// yes --> is it contained in a source container of type "test"?
				final IN4JSSourceContainer srcContainer = n4jsCore.findN4JSSourceContainer(location.trimFragment())
						.orNull();
				if (srcContainer != null && srcContainer.isTest()) {
					// yes --> return it!
					return Stream.of(location); // return location with fragment! (if any)
				}
			}
			return Stream.empty();
		}

		// does location point to a source container (or sub-folder)?
		final IN4JSSourceContainer srcContainer = n4jsCore.findN4JSSourceContainer(location).orNull();
		if (srcContainer != null) {
			// yes --> is this a source container of type "test"?
			if (srcContainer.isTest()) {
				// yes --> collect all test modules (files containing test classes) in this source container
				final String locationStr = location.toString();
				return stream(srcContainer) // note: IN4JSSourceContainer is an Iterable<URI>
						.filter(uri -> uri.toString().startsWith(locationStr)) // TODO improve?
						.filter(uri -> isTestModule(resSet, index.getResourceDescription(uri)));
			}
			return Stream.empty();
		}
		// invalid location URI
		return Stream.empty();
	}

	private TestTree collectTests(final ResourceSet resSet, final IResourceDescriptions index,
			final URI... locations) {

		// create test cases (aggregated in test suites)
		final List<TestSuite> suites = newArrayList();

		// create MultiMap from trimmed(!) URI -> original URIs for this prefix URI
		final List<URI> testLocations = collectDistinctTestLocations(index, resSet, locations);
		final HashMultimap<URI, URI> testLocationMapping = createTestLocationMapping(testLocations);
		final Map<URI, TModule> moduleUri2Modules = loadModules(testLocationMapping.asMap().keySet(), index, resSet);

		for (final URI moduleLocation : testLocationMapping.keys()) {

			final TModule module = moduleUri2Modules.get(moduleLocation);
			if (null == module) {
				continue; // Assuming broken AST.
			}

			// make sure trimmed URIs processed before non-trimmed ones, in other words we collects all tests for
			// test modules first, then later we can skip individual test collecting for test methods.
			// so we can make sure, iff there are more than one elements in the list, and the first one equals to
			// the module location URI (with any fragments), we can skip the processing, since the whole module
			// contains the individual test locations
			final List<URI> testLocationsForModule = newArrayList(testLocationMapping.get(moduleLocation));
			testLocationsForModule.sort(URI_COMPARATOR);

			if (testLocationsForModule.get(0).equals(moduleLocation)) {
				// The first item is referencing the entire module
				// --> collect all test methods in module and ignore remaining URIs
				suites.addAll(collectSuitsForModule(module));
			} else {
				// we have URIs pointing to individual test methods -> collect all URIs
				for (final URI uri : testLocationsForModule) {
					suites.addAll(collectSuitsForMethod(uri, module));
				}
			}
		}

		// TODO what should be the name of the test tree is multiple test locations are available?
		// Improve the way how we got the name of the test tree.
		final ID sessionId = createTestSessionId();
		String name = valueOf(sessionId);
		if (locations.length > 0) {
			final URI uri = locations[0];
			name = valueOf(uri.trimFragment()).replaceFirst("platform:/resource/", "");
			// name = name.replace("." + N4JS_FILE_EXTENSION, "");
			if (name.lastIndexOf('.') > 0) {
				name = name.substring(0, name.lastIndexOf('.'));
			}
			// Assuming one single test case.
			if (uri.hasFragment() && !suites.isEmpty() && !suites.get(0).getTestCases().isEmpty()) {
				name = name + "#" + suites.get(0).getTestCases().get(0).getDisplayName();
			}
		}
		return new TestTree(sessionId, suites, name);
	}

	private Collection<TestSuite> collectSuitsForMethod(final URI uri, final TModule module) {
		final EObject object = module.eResource().getResourceSet().getEObject(uri, true);
		if (object instanceof N4MethodDeclaration) {
			final Type type = ((N4MethodDeclaration) object).getDefinedType();
			if (type instanceof TMethod) {
				final TMethod method = (TMethod) type;
				final TestSuite testSuite = new TestSuite(getClassName(method));
				testSuite.add(createTestCase(method, module));
				return singletonList(testSuite);
			}
		}
		return emptyList();
	}

	private Collection<TestSuite> collectSuitsForModule(final TModule module) {

		final List<TestSuite> suites = newArrayList();

		// Collect all top level non-abstract exported classes, exclude everything else.
		for (final TClass clazz : from(module.getTopLevelTypes()).filter(TClass.class)
				.filter(c -> !c.isAbstract() && c.isExported())) {
			final TestSuite testSuite = new TestSuite(getClassName(clazz));
			for (final TMethod method : getAllTestMethodsOfClass(clazz)) {
				final TestCase testCase = createTestCase(method, module, getClassName(clazz));
				testSuite.add(testCase);
			}
			if (!isEmpty(testSuite)) {
				suites.add(testSuite);
			}
		}

		return suites;
	}

	private TestCase createTestCase(final TMethod method, final TModule module) {
		return createTestCase(method, module, getClassName(method));
	}

	private TestCase createTestCase(final TMethod method, final TModule module, final String clazzFqnStr) {
		String origin = module.getProjectId();
		IN4JSProject project = n4jsCore.findProject(module.eResource().getURI()).orNull();
		if (project != null) {
			origin = AbstractSubGenerator.calculateProjectBasedOutputDirectory(project);
		}
		final TestCase testCase = new TestCase(createTestCaseId(clazzFqnStr, method), clazzFqnStr,
				origin, method.getName(), method.getName(), EcoreUtil.getURI(method));
		return testCase;
	}

	private String getClassName(final TMethod method) {
		return getClassName(getContainerOfType(method, TClass.class));
	}

	/**
	 * Returns the name to be used in the test catalog for the given {@link TClass}. We use the fully qualified name for
	 * this purpose.
	 */
<<<<<<< HEAD
	private String getClassName(TClass clazz) {
		if (clazz.getDeclaredVersion() > 0) {
			return qualifiedNameComputer.getFullyQualifiedTypeName(clazz) + N4IDLGlobals.COMPILED_VERSION_SEPARATOR
					+ clazz.getDeclaredVersion();
		} else {
			return qualifiedNameComputer.getFullyQualifiedTypeName(clazz);
		}
=======
	private String getClassName(final TClass clazz) {
		return resourceNameComputer.getFullyQualifiedTypeName(clazz);
>>>>>>> d852f097
	}

	private Map<URI, TModule> loadModules(final Iterable<URI> moduleUris, final IResourceDescriptions index,
			final ResourceSet resSet) {

		final Map<URI, TModule> uri2Modules = newHashMap();
		for (final URI moduleUri : moduleUris) {
			final IResourceDescription resDesc = index.getResourceDescription(moduleUri);
			uri2Modules.put(moduleUri, n4jsCore.loadModuleFromIndex(resSet, resDesc, false));
		}
		return uri2Modules;
	}

	/**
	 * Creates a mapping between the container module URI and the actual URIs. Consider cases when the list contains two
	 * locations URIs from two methods in the same class Then this method will return with multimap where the single key
	 * is the location to the container module and the value is the two method URIs.
	 */
	private HashMultimap<URI, URI> createTestLocationMapping(List<URI> testLocations) {
		HashMultimap<URI, URI> moduleUris2testUris = HashMultimap.create();
		for (final URI testLocation : testLocations) {
			moduleUris2testUris.put(testLocation.trimFragment(), testLocation);
		}
		return moduleUris2testUris;
	}

	private Iterable<TMethod> getAllTestMethodsOfClass(final TClass cls) {
		final TModule module = N4JSResource.getModule(cls.eResource());
		return from(containerTypesHelper.fromContext(module).allMembers(cls, false, false)).filter(TMethod.class)
				.filter(m -> isTestMethod(m));
	}

	private boolean isProject(final URI location) {
		// TODO change implementation!!!
		try {
			return n4jsCore.create(location).exists();
		} catch (final Exception e) {
			return false;
		}
	}

	private boolean isTestFile(final URI uri) {
		return fileExtensionRegistry.getFileExtensions(FileExtensionType.TESTABLE_FILE_EXTENSION)
				.contains(uri.fileExtension());
	}

	private boolean isTestModule(final ResourceSet resourceSet, final IResourceDescription module) {
		if (null == module) {
			return false;
		}
		final Iterable<IEObjectDescription> classes = module.getExportedObjectsByType(T_CLASS);
		return stream(classes).anyMatch(desc -> hasTestMethods(resourceSet, desc));
	}

	private static boolean isAbstractClass(final IEObjectDescription objDesc) {
		return valueOf(TRUE).equalsIgnoreCase(objDesc.getUserData(ABSTRACT_KEY));
	}

	private static boolean isExportedTestClass(final IEObjectDescription objDesc) {
		return valueOf(TRUE).equalsIgnoreCase(objDesc.getUserData(TEST_CLASS_KEY))
				&& valueOf(TRUE).equalsIgnoreCase(objDesc.getUserData(EXPORTED_CLASS_KEY));
	}

	private boolean hasTestMethods(final ResourceSet resSet, final IEObjectDescription objDesc) {

		// If class is abstract for sure it cannot be run as a test.
		if (isAbstractClass(objDesc)) {
			return false;
		}

		// If class has own test methods and exported
		if (isExportedTestClass(objDesc)) {
			return true;
		}

		// Otherwise load class and all its inherited methods from supertypes as well.
		final TClass clazz = loadTClass(resSet, objDesc).orNull();
		// Exported and has at least one test method (including the ancestor types)
		return null != clazz && clazz.isExported() && getAllTestMethodsOfClass(clazz).iterator().hasNext();
	}

	private Optional<TClass> loadTClass(final ResourceSet resSet, final IEObjectDescription objDesc) {
		if (T_CLASS.isSuperTypeOf(objDesc.getEClass())) {
			final EObject objectOrProxy = objDesc.getEObjectOrProxy();
			final EObject object = objectOrProxy.eIsProxy() ? EcoreUtil.resolve(objectOrProxy, resSet) : objectOrProxy;
			if (!object.eIsProxy()) {
				return fromNullable((TClass) object);
			}
		}
		return absent();
	}

	private static boolean isTestMethod(final TMember member) {
		return member instanceof TMethod && TEST_METHOD.hasAnnotation(member);
	}

	private static final <T> Stream<T> stream(final Iterable<T> in) {
		return StreamSupport.stream(in.spliterator(), false);
	}

}<|MERGE_RESOLUTION|>--- conflicted
+++ resolved
@@ -44,11 +44,7 @@
 import org.eclipse.n4js.fileextensions.FileExtensionsRegistry;
 import org.eclipse.n4js.generator.AbstractSubGenerator;
 import org.eclipse.n4js.n4JS.N4MethodDeclaration;
-<<<<<<< HEAD
 import org.eclipse.n4js.n4idl.N4IDLGlobals;
-import org.eclipse.n4js.naming.QualifiedNameComputer;
-=======
->>>>>>> d852f097
 import org.eclipse.n4js.projectModel.IN4JSCore;
 import org.eclipse.n4js.projectModel.IN4JSProject;
 import org.eclipse.n4js.projectModel.IN4JSSourceContainer;
@@ -380,18 +376,13 @@
 	 * Returns the name to be used in the test catalog for the given {@link TClass}. We use the fully qualified name for
 	 * this purpose.
 	 */
-<<<<<<< HEAD
 	private String getClassName(TClass clazz) {
 		if (clazz.getDeclaredVersion() > 0) {
-			return qualifiedNameComputer.getFullyQualifiedTypeName(clazz) + N4IDLGlobals.COMPILED_VERSION_SEPARATOR
+			return resourceNameComputer.getFullyQualifiedTypeName(clazz) + N4IDLGlobals.COMPILED_VERSION_SEPARATOR
 					+ clazz.getDeclaredVersion();
 		} else {
-			return qualifiedNameComputer.getFullyQualifiedTypeName(clazz);
-		}
-=======
-	private String getClassName(final TClass clazz) {
-		return resourceNameComputer.getFullyQualifiedTypeName(clazz);
->>>>>>> d852f097
+			return resourceNameComputer.getFullyQualifiedTypeName(clazz);
+		}
 	}
 
 	private Map<URI, TModule> loadModules(final Iterable<URI> moduleUris, final IResourceDescriptions index,
