--- conflicted
+++ resolved
@@ -839,14 +839,10 @@
 	}
 
 	private void processTypeParams(EList<N4TypeVariable> typeParams) {
-<<<<<<< HEAD
-		process(typeParams, ", ");
-=======
 		if (typeParams.isEmpty())
 			return;
 
 		processBlockLike(typeParams, '<', ",", null, '>', false);
->>>>>>> 5bad81a8
 	}
 
 	private void processBlock(Collection<? extends Statement> statements) {
