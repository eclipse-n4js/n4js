/**
 * Copyright (c) 2016 NumberFour AG.
 * All rights reserved. This program and the accompanying materials
 * are made available under the terms of the Eclipse Public License v1.0
 * which accompanies this distribution, and is available at
 * http://www.eclipse.org/legal/epl-v10.html
 *
 * Contributors:
 *   NumberFour AG - Initial API and implementation
 */
package org.eclipse.n4js.transpiler.dts;

import java.io.Writer;

import org.eclipse.n4js.N4JSGlobals;
import org.eclipse.n4js.generator.GeneratorOption;
import org.eclipse.n4js.resource.N4JSResource;
import org.eclipse.n4js.smith.Measurement;
import org.eclipse.n4js.smith.N4JSDataCollectors;
import org.eclipse.n4js.transpiler.AbstractTranspiler;
import org.eclipse.n4js.transpiler.Transformation;
import org.eclipse.n4js.transpiler.TranspilerState;
import org.eclipse.n4js.transpiler.dts.print.PrettyPrinterSwitchDts;
import org.eclipse.n4js.transpiler.print.LineColTrackingAppendable;

import com.google.common.base.Optional;

/**
 * Transpiles N4JS to d.ts.
 */
public class DtsTranspiler extends AbstractTranspiler {

<<<<<<< HEAD
	@Inject
	private Provider<InterfaceDeclarationTransformation> interfaceDeclarationTransformationProvider;

	@Override
	protected Optional<String> getPreamble() {
		return Optional.of(N4JSGlobals.OUTPUT_FILE_PREAMBLE);
	}

=======
>>>>>>> 10d6802c
	/**
	 * Returns the AST transformations to be executed for the resource to transpile in the given transpiler state, in
	 * the order they should be executed.
	 */
	@Override
	protected Transformation[] computeTransformationsToBeExecuted(TranspilerState state) {
		return new Transformation[] {
				// interfaceDeclarationTransformationProvider.get(),
		};
	}

	/**
	 * General entry-point. Overridden to handle plain-JS-wrapping without transforming.
	 */
	@Override
	public void transpile(N4JSResource resource, GeneratorOption[] options, Writer outCode,
			Optional<SourceMapInfo> optSourceMapInfo) {

		try (Measurement m = N4JSDataCollectors.dcDtsGeneration.getMeasurement()) {
			super.transpile(resource, options, outCode, optSourceMapInfo);
		}
	}

	/**
	 * Third and last step during transpilation. Generating output code and source maps (optional).
	 */
	@Override
	protected void prettyPrint(TranspilerState state, Writer outCode, Optional<String> optPreamble,
			Optional<SourceMapInfo> optSourceMapInfo) {

		final LineColTrackingAppendable out = new LineColTrackingAppendable(outCode, "\t");
		PrettyPrinterSwitchDts.append(out, state, optPreamble);
	}
}<|MERGE_RESOLUTION|>--- conflicted
+++ resolved
@@ -12,7 +12,6 @@
 
 import java.io.Writer;
 
-import org.eclipse.n4js.N4JSGlobals;
 import org.eclipse.n4js.generator.GeneratorOption;
 import org.eclipse.n4js.resource.N4JSResource;
 import org.eclipse.n4js.smith.Measurement;
@@ -30,17 +29,6 @@
  */
 public class DtsTranspiler extends AbstractTranspiler {
 
-<<<<<<< HEAD
-	@Inject
-	private Provider<InterfaceDeclarationTransformation> interfaceDeclarationTransformationProvider;
-
-	@Override
-	protected Optional<String> getPreamble() {
-		return Optional.of(N4JSGlobals.OUTPUT_FILE_PREAMBLE);
-	}
-
-=======
->>>>>>> 10d6802c
 	/**
 	 * Returns the AST transformations to be executed for the resource to transpile in the given transpiler state, in
 	 * the order they should be executed.
