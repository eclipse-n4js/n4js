--- conflicted
+++ resolved
@@ -60,12 +60,9 @@
 	@Inject
 	private N4JSModel model;
 
-<<<<<<< HEAD
-=======
 	@Inject
 	private MultiCleartriggerCache cache;
 
->>>>>>> 7ac48c71
 	public String initHandle(URI uri) {
 		String handle = null;
 		Optional<? extends IN4JSSourceContainer> containerOpt = core.findN4JSSourceContainer(uri);
@@ -110,11 +107,7 @@
 	private void fullCollectLocationHandles(List<String> result, IN4JSProject project) {
 		collectLocationHandles(project, result);
 
-<<<<<<< HEAD
-		for (IN4JSProject dependency : TypeDefinitionsAwareDependenciesSupplier.get(project)) {
-=======
 		for (IN4JSProject dependency : model.getSortedDependencies(project)) {
->>>>>>> 7ac48c71
 			collectLocationHandles(dependency, result);
 		}
 	}
