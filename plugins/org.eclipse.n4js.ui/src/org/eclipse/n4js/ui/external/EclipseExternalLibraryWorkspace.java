/**
 * Copyright (c) 2016 NumberFour AG.
 * All rights reserved. This program and the accompanying materials
 * are made available under the terms of the Eclipse Public License v1.0
 * which accompanies this distribution, and is available at
 * http://www.eclipse.org/legal/epl-v10.html
 *
 * Contributors:
 *   NumberFour AG - Initial API and implementation
 */
package org.eclipse.n4js.ui.external;

import static com.google.common.base.Preconditions.checkNotNull;
import static com.google.common.base.Preconditions.checkState;
import static com.google.common.base.Predicates.notNull;
import static com.google.common.collect.FluentIterable.from;
import static com.google.common.collect.Iterables.addAll;
import static com.google.common.collect.Iterators.emptyIterator;
import static com.google.common.collect.Iterators.unmodifiableIterator;
import static com.google.common.collect.Maps.newHashMap;
import static com.google.common.collect.Maps.newTreeMap;
import static com.google.common.collect.Sets.difference;
import static com.google.common.collect.Sets.newHashSet;
import static com.google.common.collect.Sets.newLinkedHashSet;
import static java.util.Collections.emptyList;
import static java.util.Collections.unmodifiableCollection;
import static org.eclipse.core.resources.ResourcesPlugin.getWorkspace;
import static org.eclipse.core.runtime.SubMonitor.convert;
import static org.eclipse.n4js.internal.N4JSSourceContainerType.PROJECT;

import java.io.File;
import java.nio.file.Path;
import java.util.Arrays;
import java.util.Collection;
import java.util.Collections;
import java.util.Iterator;
import java.util.Map;
import java.util.Map.Entry;
import java.util.Set;
import java.util.concurrent.ExecutionException;

import org.apache.log4j.Logger;
import org.eclipse.core.resources.IContainer;
import org.eclipse.core.resources.IFile;
import org.eclipse.core.resources.IFolder;
import org.eclipse.core.resources.IProject;
import org.eclipse.core.resources.IResource;
import org.eclipse.core.runtime.CoreException;
import org.eclipse.core.runtime.IProgressMonitor;
import org.eclipse.core.runtime.Platform;
import org.eclipse.core.runtime.SubMonitor;
import org.eclipse.core.runtime.jobs.ISchedulingRule;
import org.eclipse.core.runtime.jobs.Job;
import org.eclipse.emf.common.util.URI;
import org.eclipse.n4js.external.ExternalLibraryWorkspace;
import org.eclipse.n4js.external.ExternalProjectCacheLoader;
import org.eclipse.n4js.external.ExternalProjectsCollector;
import org.eclipse.n4js.external.NpmProjectAdaptionResult;
import org.eclipse.n4js.external.RebuildWorkspaceProjectsScheduler;
import org.eclipse.n4js.external.libraries.ExternalLibrariesActivator;
import org.eclipse.n4js.internal.N4JSSourceContainerType;
import org.eclipse.n4js.n4mf.ProjectDescription;
import org.eclipse.n4js.n4mf.ProjectReference;
import org.eclipse.n4js.preferences.ExternalLibraryPreferenceStore;
import org.eclipse.n4js.preferences.ExternalLibraryPreferenceStore.ExternalProjectLocationsProvider;
import org.eclipse.n4js.preferences.ExternalLibraryPreferenceStore.StoreUpdatedListener;
import org.eclipse.n4js.utils.Procedure;
import org.eclipse.n4js.utils.resources.ExternalProject;
import org.eclipse.n4js.utils.resources.IExternalResource;
import org.eclipse.xtext.util.Pair;

import com.google.common.base.Optional;
import com.google.common.base.Predicate;
import com.google.common.base.Predicates;
import com.google.common.cache.CacheBuilder;
import com.google.common.cache.LoadingCache;
import com.google.common.collect.Iterables;
import com.google.common.collect.Lists;
import com.google.inject.Inject;
import com.google.inject.Singleton;

/**
 * The Eclipse based implementation of the external library workspace. This class assumes a running {@link Platform
 * platform}.
 */
@Singleton
public class EclipseExternalLibraryWorkspace extends ExternalLibraryWorkspace implements StoreUpdatedListener {

	private static final Logger LOGGER = Logger.getLogger(EclipseExternalLibraryWorkspace.class);

	@Inject
	private ExternalProjectCacheLoader cacheLoader;

	@Inject
	private ProjectStateChangeListener projectStateChangeListener;

	@Inject
	private ExternalLibraryBuilderHelper builderHelper;

	@Inject
	private ExternalProjectsCollector collector;

	@Inject
	private RebuildWorkspaceProjectsScheduler scheduler;

	private LoadingCache<URI, Optional<Pair<ExternalProject, ProjectDescription>>> projectCache;

	private Map<String, ExternalProject> projectMapping;

	private final Collection<java.net.URI> locations;

	/**
	 * Creates a new external library workspace instance with the preference store that provides the configured library
	 * location.
	 *
	 * @param preferenceStore
	 *            the preference store to get the registered external library locations.
	 */
	@Inject
	public EclipseExternalLibraryWorkspace(final ExternalLibraryPreferenceStore preferenceStore) {
		locations = newHashSet(preferenceStore.getLocations());
		preferenceStore.addListener(this);
	}

	/**
	 * Initializes the backing cache with the cache loader and registers a {@link ProjectStateChangeListener} into the
	 * workspace.
	 */
	@Inject
	public void init() {
		projectCache = CacheBuilder.newBuilder().build(cacheLoader);
		if (Platform.isRunning()) {
			getWorkspace().addResourceChangeListener(projectStateChangeListener);
		}
	}

	@Override
	public ProjectDescription getProjectDescription(URI location) {
		ensureInitialized();
		final Pair<ExternalProject, ProjectDescription> pair = get(location);
		return null == pair ? null : pair.getSecond();
	}

	@Override
	public URI getLocation(URI projectURI, ProjectReference reference,
			N4JSSourceContainerType expectedN4JSSourceContainerType) {

		ensureInitialized();
		if (PROJECT.equals(expectedN4JSSourceContainerType)) {

			final String name = reference.getProject().getProjectId();
			final ExternalProject project = getProjectMapping().get(name);

			if (null == project) {
				return null;
			}

			final File referencedProject = new File(project.getLocationURI());
			final URI referencedLocation = URI.createFileURI(referencedProject.getAbsolutePath());
			final Pair<ExternalProject, ProjectDescription> pair = get(referencedLocation);
			if (null != pair) {
				return referencedLocation;
			}

		}

		return null;
	}

	@Override
	public Iterator<URI> getArchiveIterator(URI archiveLocation, String archiveRelativeLocation) {
		ensureInitialized();
		return emptyIterator();
	}

	@Override
	public Iterator<URI> getFolderIterator(URI folderLocation) {
		ensureInitialized();
		final URI findProjectWith = findProjectWith(folderLocation);
		if (null != findProjectWith) {
			final String projectName = findProjectWith.lastSegment();
			final ExternalProject project = getProjectMapping().get(projectName);
			if (null != project) {
				String projectPath = new File(project.getLocationURI()).getAbsolutePath();
				String folderPath = folderLocation.toFileString();
				final IContainer container = projectPath.equals(folderPath) ? project
						: project.getFolder(folderPath.substring(projectPath.length() + 1));
				final Collection<URI> result = Lists.newLinkedList();
				try {
					container.accept(resource -> {
						if (resource instanceof IFile) {
							final String path = new File(resource.getLocationURI()).getAbsolutePath();
							result.add(URI.createFileURI(path));
						}
						return true;
					});
					return unmodifiableIterator(result.iterator());
				} catch (CoreException e) {
					return unmodifiableIterator(result.iterator());
				}
			}
		}

		return emptyIterator();
	}

	@Override
	public URI findArtifactInFolder(URI folderLocation, String folderRelativePath) {
		ensureInitialized();
		final IResource folder = getResource(folderLocation);
		if (folder instanceof IFolder) {
			final IFile file = ((IFolder) folder).getFile(folderRelativePath);
			if (file instanceof IExternalResource) {
				final File externalResource = ((IExternalResource) file).getExternalResource();
				return URI.createFileURI(externalResource.getAbsolutePath());
			}
		}

		return null;
	}

	@Override
	public URI findProjectWith(URI nestedLocation) {
		final String path = nestedLocation.toFileString();
		if (null == path) {
			return null;
		}

		final File nestedResource = new File(path);
		if (!nestedResource.exists()) {
			return null;
		}

		final Path nestedResourcePath = nestedResource.toPath();

		final Iterable<URI> registeredProjectUris = projectCache.asMap().keySet();
		for (final URI projectUri : registeredProjectUris) {
			if (projectUri.isFile()) {
				final File projectRoot = new File(projectUri.toFileString());
				final Path projectRootPath = projectRoot.toPath();
				if (nestedResourcePath.startsWith(projectRootPath)) {
					return projectUri;
				}
			}
		}

		return null;
	}

	@Override
	public void storeUpdated(final ExternalLibraryPreferenceStore store, final IProgressMonitor monitor) {
		final ISchedulingRule rule = builderHelper.getRule();
		try {
			Job.getJobManager().beginRule(rule, monitor);
			storeUpdatedInternal(store, monitor);
		} finally {
			Job.getJobManager().endRule(rule);
		}
	}

	private void storeUpdatedInternal(final ExternalLibraryPreferenceStore store, final IProgressMonitor monitor) {
		ensureInitialized();
		final Set<java.net.URI> oldLocations = newLinkedHashSet(locations);
		final Set<java.net.URI> newLocation = newLinkedHashSet(store.getLocations());
		final Collection<java.net.URI> removedLocations = difference(oldLocations, newLocation);
		final Collection<java.net.URI> addedLocations = difference(newLocation, oldLocations);

		final SubMonitor subMonitor = convert(monitor, 3);

		final Iterable<IProject> projectsToClean = getProjects(removedLocations);

		// Clean projects.
		if (!Iterables.isEmpty(projectsToClean)) {
			builderHelper.clean(projectsToClean, subMonitor.newChild(1));
		}
		subMonitor.worked(1);

		// Invalidate before collecting dependencies.
		invalidateCache(store);

		final Collection<IProject> workspaceProjectsToRebuild = newHashSet(
				collector.collectProjectsWithDirectExternalDependencies(projectsToClean));

		// Cache could be polluted with external projects while collecting associated workspace ones.
		invalidateCache(store);

		// Rebuild whole external workspace. Filter out projects that are present in the Eclipse workspace (if any).
		final Collection<String> eclipseWorkspaceProjectNames = getAllEclipseWorkspaceProjectNames();
		final Predicate<String> eclipseWorkspaceProjectNamesFilter = Predicates.in(eclipseWorkspaceProjectNames);

		final Iterable<ExternalProject> projectsToBuild = from(
				collector.hookUpReferencedBuildConfigs(getProjects(addedLocations)))
						.filter(p -> !eclipseWorkspaceProjectNamesFilter.apply(p.getName()));

		// Build recently added projects that do not exist in workspace.
		// XXX akitta: consider filtering out external projects that exists in index already. (@ higher priority level)
		if (!Iterables.isEmpty(projectsToBuild)) {
			builderHelper.build(projectsToBuild, subMonitor.newChild(1));
		}
		subMonitor.worked(1);

		addAll(workspaceProjectsToRebuild, collector.collectProjectsWithDirectExternalDependencies(projectsToBuild));
		scheduler.scheduleBuildIfNecessary(workspaceProjectsToRebuild);
	}

	private void invalidateCache(final ExternalLibraryPreferenceStore store) {
		locations.clear();
		locations.addAll(store.getLocations());
		updateState();
	}

	@Override
<<<<<<< HEAD
	public void registerProjects(NpmProjectAdaptionResult result, IProgressMonitor monitor, boolean triggerCleanbuild) {
=======
	public void registerProjects(NpmProjectAdaptionResult result, IProgressMonitor monitor) {
		final ISchedulingRule rule = builderHelper.getRule();
		try {
			Job.getJobManager().beginRule(rule, monitor);
			registerProjectsInternal(result, monitor);
		} finally {
			Job.getJobManager().endRule(rule);
		}
	}

	private void registerProjectsInternal(NpmProjectAdaptionResult result, IProgressMonitor monitor) {
>>>>>>> ebe1e441
		checkState(result.isOK(), "Expected OK result: " + result);
		ensureInitialized();

		if (!ExternalLibrariesActivator.requiresInfrastructureForLibraryManager()) {
			LOGGER.warn("Built-in libraries and NPM support are disabled.");
		}

		final SubMonitor subMonitor = convert(monitor, 3);

		final Iterable<IProject> projectsToClean = from(result.getToBeBuilt().getToBeDeleted())
				.transform(uri -> getProject(new File(uri).getName())).filter(notNull());

		final Collection<IProject> workspaceProjectsToRebuild = newHashSet(
				collector.collectProjectsWithDirectExternalDependencies(projectsToClean));

		// Clean projects.
		if (!Iterables.isEmpty(projectsToClean)) {
			builderHelper.clean(projectsToClean, subMonitor.newChild(1));
		}
		subMonitor.worked(1);

		// Update internal state.
		updateState();

		// Rebuild whole external workspace. Filter out projects that are present in the Eclipse workspace (if any).
		final Collection<String> eclipseWorkspaceProjectNames = getAllEclipseWorkspaceProjectNames();
		final Predicate<String> eclipseWorkspaceProjectNamesFilter = Predicates.in(eclipseWorkspaceProjectNames);

		final Iterable<IProject> projectsToBuild = from(result.getToBeBuilt().getToBeUpdated())
				.transform(uri -> getProject(new File(uri).getName())).filter(notNull())
				.filter(p -> !eclipseWorkspaceProjectNamesFilter.apply(p.getName()));

		// Build recently added projects that do not exist in workspace.
		// Also includes projects that exist already in the index, but are shadowed.
		if (!Iterables.isEmpty(projectsToBuild)) {
			builderHelper.build(projectsToBuild, subMonitor.newChild(1));
		}
		subMonitor.worked(1);

<<<<<<< HEAD
		if (triggerCleanbuild) {
			addAll(workspaceProjectsToRebuild,
					collector.collectProjectsWithDirectExternalDependencies(projectsToBuild));
			scheduler.scheduleBuildIfNecessary(workspaceProjectsToRebuild);
		}
=======
		addAll(workspaceProjectsToRebuild, collector.collectProjectsWithDirectExternalDependencies(projectsToBuild));
		scheduler.scheduleBuildIfNecessary(workspaceProjectsToRebuild);
>>>>>>> ebe1e441
	}

	@Override
	public Iterable<IProject> getProjects() {
		ensureInitialized();
		final Map<String, ExternalProject> projects = getProjectMapping();
		return unmodifiableCollection(projects.values());
	}

	@Override
	public Iterable<IProject> getProjects(java.net.URI rootLocation) {
		ensureInitialized();
		final File rootFolder = new File(rootLocation);

		final Map<String, IProject> projectsMapping = newTreeMap();
		final URI rootUri = URI.createFileURI(rootFolder.getAbsolutePath());

		for (Entry<URI, Optional<Pair<ExternalProject, ProjectDescription>>> entry : projectCache.asMap().entrySet()) {
			final URI projectLocation = entry.getKey();
			if (rootUri.equals(projectLocation.trimSegments(1))) {
				final Pair<ExternalProject, ProjectDescription> pair = entry.getValue().orNull();
				if (null != pair && null != pair.getFirst()) {
					final ExternalProject project = pair.getFirst();
					projectsMapping.put(project.getName(), project);
				}
			}
		}

		return unmodifiableCollection(projectsMapping.values());
	}

	@Override
	public Iterable<ProjectDescription> getProjectsDescriptions(java.net.URI rootLocation) {
		ensureInitialized();
		final File rootFolder = new File(rootLocation);

		final Set<ProjectDescription> projectsMapping = newHashSet();
		final URI rootUri = URI.createFileURI(rootFolder.getAbsolutePath());

		for (Entry<URI, Optional<Pair<ExternalProject, ProjectDescription>>> entry : projectCache.asMap().entrySet()) {
			final URI projectLocation = entry.getKey();
			if (rootUri.equals(projectLocation.trimSegments(1))) {
				final Pair<ExternalProject, ProjectDescription> pair = entry.getValue().orNull();
				if (null != pair && null != pair.getFirst()) {
					final ProjectDescription description = pair.getSecond();
					if (description != null) {
						projectsMapping.add(description);
					}
				}
			}
		}

		return unmodifiableCollection(projectsMapping);
	}

	@Override
	public IProject getProject(final String projectName) {
		ensureInitialized();
		return getProjectMapping().get(projectName);
	}

	@Override
	public IResource getResource(URI location) {
		ensureInitialized();
		final String path = location.toFileString();
		if (null == path) {
			return null;
		}
		final File nestedResource = new File(path);
		if (nestedResource.exists()) {
			final URI projectLocation = findProjectWith(location);
			if (null != projectLocation) {
				final String projectName = projectLocation.lastSegment();
				final IProject project = getProject(projectName);
				if (project instanceof ExternalProject) {
					final File projectResource = new File(project.getLocationURI());
					if (projectResource.exists() && projectResource.isDirectory()) {

						final Path projectPath = projectResource.toPath();
						final Path nestedPath = nestedResource.toPath();

						if (projectPath.equals(nestedPath)) {
							return project;
						}

						// TODO: project.getFile and project.getFolder don't check whether then given path is a file or
						// a folder, and they should not?
						final Path relativePath = projectPath.relativize(nestedPath);
						final IFile file = project.getFile(relativePath.toString());
						if (file.exists())
							return file;

						final IFolder folder = project.getFolder(relativePath.toString());
						if (folder.exists())
							return folder;
					}
				}
			}
		}

		return null;
	}

	/**
	 * Updates the internal state based on the available external project root locations.
	 * <p>
	 * This cannot be done in construction time, because it might happen that N4MF is not initialized yet, hence not
	 * available when injecting this instance.
	 */
	@Override
	public void updateState() {
		projectCache.invalidateAll();
		visitAllExternalProjects(locations, new Procedure<File>() {

			@Override
			public void doApply(File projectRoot) {
				final URI location = URI.createFileURI(projectRoot.getAbsolutePath());
				final Pair<ExternalProject, ProjectDescription> pair = get(location);
				if (null == pair) { // Removed trash.
					projectCache.invalidate(location);
				}
			}
		});
		final Map<String, ExternalProject> projectIdProjectMap = newHashMap();
		final Map<URI, Optional<Pair<ExternalProject, ProjectDescription>>> availableProjects = projectCache.asMap();
		visitAllExternalProjects(locations, new Procedure<File>() {

			@Override
			public void doApply(File input) {
				final URI projectLocation = URI.createFileURI(input.getAbsolutePath());
				if (availableProjects.containsKey(projectLocation)) {
					Pair<ExternalProject, ProjectDescription> pair = availableProjects.get(projectLocation)
							.orNull();
					if (null != pair) {
						final ExternalProject project = pair.getFirst();
						if (!projectIdProjectMap.containsKey(project.getName())) {
							projectIdProjectMap.put(project.getName(), project);
						}
					}
				}
			}
		});
		projectMapping = Collections.unmodifiableMap(projectIdProjectMap);
	}

	private Iterable<IProject> getProjects(final Iterable<java.net.URI> rootLocations) {
		return from(ExternalProjectLocationsProvider.INSTANCE.convertToProjectRootLocations(rootLocations))
				.transform(uri -> URI.createFileURI(new File(uri).getAbsolutePath()))
				.transform(uri -> get(uri))
				.filter(pair -> null != pair)
				.transform(pair -> pair.getFirst())
				.filter(project -> null != project && project.exists())
				.filter(IProject.class);
	}

	private void ensureInitialized() {
		checkNotNull(getProjectMapping(), "Eclipse based external library workspace is not initialized yet.");
	}

	private Map<String, ExternalProject> getProjectMapping() {

		if (null == projectMapping) {
			synchronized (this) {
				if (null == projectMapping) {
					updateState();
				}
			}
		}

		return projectMapping;
	}

	private void visitAllExternalProjects(Iterable<java.net.URI> rootLocations, Procedure<File> procedure) {
		for (java.net.URI projectRoot : ExternalProjectLocationsProvider.INSTANCE
				.convertToProjectRootLocations(rootLocations)) {
			procedure.apply(new File(projectRoot));
		}
	}

	private Pair<ExternalProject, ProjectDescription> get(URI location) {
		try {
			return projectCache.get(location).orNull();
		} catch (ExecutionException e) {
			final String message = "Error while getting external project with description for location: " + location;
			LOGGER.error(message, e);
			return null;
		}

	}

	private Collection<String> getAllEclipseWorkspaceProjectNames() {
		if (Platform.isRunning()) {
			return from(Arrays.asList(getWorkspace().getRoot().getProjects()))
					.filter(p -> p.isAccessible())
					.transform(p -> p.getName())
					.toSet();
		}
		return emptyList();
	}

}<|MERGE_RESOLUTION|>--- conflicted
+++ resolved
@@ -310,21 +310,18 @@
 	}
 
 	@Override
-<<<<<<< HEAD
 	public void registerProjects(NpmProjectAdaptionResult result, IProgressMonitor monitor, boolean triggerCleanbuild) {
-=======
-	public void registerProjects(NpmProjectAdaptionResult result, IProgressMonitor monitor) {
 		final ISchedulingRule rule = builderHelper.getRule();
 		try {
 			Job.getJobManager().beginRule(rule, monitor);
-			registerProjectsInternal(result, monitor);
+			registerProjectsInternal(result, monitor, triggerCleanbuild);
 		} finally {
 			Job.getJobManager().endRule(rule);
 		}
 	}
 
-	private void registerProjectsInternal(NpmProjectAdaptionResult result, IProgressMonitor monitor) {
->>>>>>> ebe1e441
+	private void registerProjectsInternal(NpmProjectAdaptionResult result, IProgressMonitor monitor,
+			boolean triggerCleanbuild) {
 		checkState(result.isOK(), "Expected OK result: " + result);
 		ensureInitialized();
 
@@ -364,16 +361,11 @@
 		}
 		subMonitor.worked(1);
 
-<<<<<<< HEAD
 		if (triggerCleanbuild) {
 			addAll(workspaceProjectsToRebuild,
 					collector.collectProjectsWithDirectExternalDependencies(projectsToBuild));
 			scheduler.scheduleBuildIfNecessary(workspaceProjectsToRebuild);
 		}
-=======
-		addAll(workspaceProjectsToRebuild, collector.collectProjectsWithDirectExternalDependencies(projectsToBuild));
-		scheduler.scheduleBuildIfNecessary(workspaceProjectsToRebuild);
->>>>>>> ebe1e441
 	}
 
 	@Override
