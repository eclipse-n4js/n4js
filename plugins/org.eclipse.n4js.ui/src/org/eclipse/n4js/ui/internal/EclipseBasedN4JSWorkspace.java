/**
 * Copyright (c) 2016 NumberFour AG.
 * All rights reserved. This program and the accompanying materials
 * are made available under the terms of the Eclipse Public License v1.0
 * which accompanies this distribution, and is available at
 * http://www.eclipse.org/legal/epl-v10.html
 *
 * Contributors:
 *   NumberFour AG - Initial API and implementation
 */
package org.eclipse.n4js.ui.internal;

import static org.eclipse.n4js.internal.N4JSModel.DIRECT_RESOURCE_IN_PROJECT_SEGMENTCOUNT;

import java.io.File;
import java.util.Collections;
import java.util.List;
import java.util.Map;

import org.eclipse.core.resources.IContainer;
import org.eclipse.core.resources.IFile;
import org.eclipse.core.resources.IFolder;
import org.eclipse.core.resources.IProject;
import org.eclipse.core.resources.IResource;
import org.eclipse.core.resources.IResourceVisitor;
import org.eclipse.core.resources.IWorkspaceRoot;
import org.eclipse.core.runtime.CoreException;
import org.eclipse.core.runtime.IPath;
import org.eclipse.core.runtime.Path;
import org.eclipse.emf.common.util.URI;
import org.eclipse.n4js.internal.InternalN4JSWorkspace;
<<<<<<< HEAD
import org.eclipse.n4js.n4mf.ProjectDescription;
import org.eclipse.n4js.n4mf.ProjectReference;
import org.eclipse.n4js.utils.ProjectDescriptionHelper;
=======
import org.eclipse.n4js.internal.N4JSSourceContainerType;
import org.eclipse.n4js.projectDescription.ProjectDescription;
import org.eclipse.n4js.projectDescription.ProjectReference;
import org.eclipse.n4js.utils.ProjectDescriptionLoader;
>>>>>>> 020748ba
import org.eclipse.n4js.utils.ProjectDescriptionUtils;

import com.google.common.collect.Iterators;
import com.google.common.collect.Lists;
import com.google.common.collect.Maps;
import com.google.common.collect.UnmodifiableIterator;
import com.google.inject.Inject;
import com.google.inject.Singleton;

/**
 */
@Singleton
public class EclipseBasedN4JSWorkspace extends InternalN4JSWorkspace {

	private final IWorkspaceRoot workspace;

	private final ProjectDescriptionLoader projectDescriptionLoader;

	private final Map<URI, ProjectDescription> cache = Maps.newHashMap();

	private ProjectDescriptionLoadListener listener;

	/**
	 * Public for testing purpose.
	 */
	@Inject
	public EclipseBasedN4JSWorkspace(
			IWorkspaceRoot workspace,
			ProjectDescriptionLoader projectDescriptionLoader) {
		this.workspace = workspace;
		this.projectDescriptionLoader = projectDescriptionLoader;
	}

	IWorkspaceRoot getWorkspace() {
		return workspace;
	}

	@Override
	public URI findProjectWith(URI nestedLocation) {
		if (nestedLocation.isPlatformResource()
				&& nestedLocation.segmentCount() >= DIRECT_RESOURCE_IN_PROJECT_SEGMENTCOUNT) {
			return URI.createPlatformResourceURI(nestedLocation.segment(1), true);
		}
		return null;
	}

	@Override
	public ProjectDescription getProjectDescription(URI location) {
		if (!location.isPlatformResource()) {
			return null;
		}
		ProjectDescription existing = cache.get(location);
		if (existing == null) {
			existing = projectDescriptionLoader.loadProjectDescriptionAtLocation(location);
			if (existing != null) {
				cache.put(location, existing);
				if (listener != null) {
					listener.onDescriptionLoaded(location);
				}
			}
		}
		return existing;
	}

	@Override
	public URI getLocation(URI projectURI, ProjectReference projectReference) {
		if (projectURI.segmentCount() >= DIRECT_RESOURCE_IN_PROJECT_SEGMENTCOUNT) {
			String expectedProjectName = projectReference.getProjectId();
			if (expectedProjectName != null && expectedProjectName.length() > 0) {
				if (ProjectDescriptionUtils.isProjectNameWithScope(expectedProjectName)) {
					// cannot create projects using npm scopes in the name, e.g. "@scopeName/projectName"
					return null;
				}
				IProject existingProject = workspace.getProject(expectedProjectName);
				if (existingProject.isAccessible()) {
<<<<<<< HEAD
					return URI.createPlatformResourceURI(expectedProjectName, true);
=======
					if (expectedN4JSSourceContainerType == N4JSSourceContainerType.ARCHIVE) {
						return null;
					} else {
						return URI.createPlatformResourceURI(expectedProjectName, true);
					}
				} else if (expectedN4JSSourceContainerType == N4JSSourceContainerType.ARCHIVE) {
					// TODO remove .nfar support
					// for (String libFolder : getLibraryFolders(projectURI)) {
					// IFile archiveFile = workspace.getFile(new Path(projectURI.segment(1) + "/" + libFolder
					// + "/"
					// + expectedProjectName
					// + IN4JSArchive.NFAR_FILE_EXTENSION_WITH_DOT));
					// if (archiveFile.exists()) {
					// return URI.createPlatformResourceURI(archiveFile.getFullPath().toString(), true);
					// }
					// }
>>>>>>> 020748ba
				}
			}
		}
		return null;
	}

<<<<<<< HEAD
=======
	@Override
	public Iterator<URI> getArchiveIterator(final URI archiveLocation, String archiveRelativeLocation) {
		ZipInputStream stream = null;
		try {
			stream = getArchiveStream(archiveLocation);
			Iterator<ZipEntry> entries = getArchiveIterator(stream, archiveRelativeLocation);
			return toArchiveURIs(archiveLocation, entries);
		} catch (CoreException | IOException e) {
			return Collections.emptyIterator();
		} finally {
			if (stream != null) {
				try {
					stream.close();
				} catch (IOException e) {
					// ignore
				}
			}
		}
	}

	private ZipInputStream getArchiveStream(final URI archiveLocation) throws CoreException, IOException {
		if (archiveLocation.isPlatformResource()) {
			IFile workspaceFile = workspace.getFile(new Path(archiveLocation.toPlatformString(true)));
			return new ZipInputStream(workspaceFile.getContents());
		} else {
			return new ZipInputStream(new URL(archiveLocation.toString()).openStream());
		}

	}

>>>>>>> 020748ba
	@Override
	public UnmodifiableIterator<URI> getFolderIterator(URI folderLocation) {
		final IContainer container;
		if (DIRECT_RESOURCE_IN_PROJECT_SEGMENTCOUNT == folderLocation.segmentCount()) {
			container = workspace.getProject(folderLocation.lastSegment());
		} else {
			container = workspace.getFolder(new Path(folderLocation.toPlatformString(true)));
		}
		if (container != null && container.exists()) {
			final List<URI> result = Lists.newLinkedList();
			try {
				container.accept(new IResourceVisitor() {
					@Override
					public boolean visit(IResource resource) throws CoreException {
						if (resource.getType() == IResource.FILE) {
							result.add(URI.createPlatformResourceURI(resource.getFullPath().toString(), true));
						}
						return true;
					}
				});
				return Iterators.unmodifiableIterator(result.iterator());
			} catch (CoreException e) {
				return Iterators.unmodifiableIterator(result.iterator());
			}
		}
		return Iterators.unmodifiableIterator(Collections.emptyIterator());
	}

	@Override
	public URI findArtifactInFolder(URI folderLocation, String folderRelativePath) {
		final String folderLocationString = folderLocation.toPlatformString(true);
		if (null != folderLocationString) {
			final IFolder folder = workspace.getFolder(new Path(folderLocationString));
			final String subPathStr = folderRelativePath.replace(File.separator, "/");
			final IPath subPath = new Path(subPathStr);
			final IFile file = folder != null ? folder.getFile(subPath) : null;
			if (file != null && file.exists()) {
				return folderLocation.appendSegments(subPathStr.split("/"));
			}
		}
		return null;
	}

	void discardEntry(URI uri) {
		cache.remove(uri);
	}

	void discardEntries() {
		cache.clear();
	}

	void setProjectDescriptionLoadListener(ProjectDescriptionLoadListener listener) {
		this.listener = listener;
	}

}<|MERGE_RESOLUTION|>--- conflicted
+++ resolved
@@ -29,16 +29,9 @@
 import org.eclipse.core.runtime.Path;
 import org.eclipse.emf.common.util.URI;
 import org.eclipse.n4js.internal.InternalN4JSWorkspace;
-<<<<<<< HEAD
-import org.eclipse.n4js.n4mf.ProjectDescription;
-import org.eclipse.n4js.n4mf.ProjectReference;
-import org.eclipse.n4js.utils.ProjectDescriptionHelper;
-=======
-import org.eclipse.n4js.internal.N4JSSourceContainerType;
 import org.eclipse.n4js.projectDescription.ProjectDescription;
 import org.eclipse.n4js.projectDescription.ProjectReference;
 import org.eclipse.n4js.utils.ProjectDescriptionLoader;
->>>>>>> 020748ba
 import org.eclipse.n4js.utils.ProjectDescriptionUtils;
 
 import com.google.common.collect.Iterators;
@@ -114,65 +107,13 @@
 				}
 				IProject existingProject = workspace.getProject(expectedProjectName);
 				if (existingProject.isAccessible()) {
-<<<<<<< HEAD
 					return URI.createPlatformResourceURI(expectedProjectName, true);
-=======
-					if (expectedN4JSSourceContainerType == N4JSSourceContainerType.ARCHIVE) {
-						return null;
-					} else {
-						return URI.createPlatformResourceURI(expectedProjectName, true);
-					}
-				} else if (expectedN4JSSourceContainerType == N4JSSourceContainerType.ARCHIVE) {
-					// TODO remove .nfar support
-					// for (String libFolder : getLibraryFolders(projectURI)) {
-					// IFile archiveFile = workspace.getFile(new Path(projectURI.segment(1) + "/" + libFolder
-					// + "/"
-					// + expectedProjectName
-					// + IN4JSArchive.NFAR_FILE_EXTENSION_WITH_DOT));
-					// if (archiveFile.exists()) {
-					// return URI.createPlatformResourceURI(archiveFile.getFullPath().toString(), true);
-					// }
-					// }
->>>>>>> 020748ba
 				}
 			}
 		}
 		return null;
 	}
 
-<<<<<<< HEAD
-=======
-	@Override
-	public Iterator<URI> getArchiveIterator(final URI archiveLocation, String archiveRelativeLocation) {
-		ZipInputStream stream = null;
-		try {
-			stream = getArchiveStream(archiveLocation);
-			Iterator<ZipEntry> entries = getArchiveIterator(stream, archiveRelativeLocation);
-			return toArchiveURIs(archiveLocation, entries);
-		} catch (CoreException | IOException e) {
-			return Collections.emptyIterator();
-		} finally {
-			if (stream != null) {
-				try {
-					stream.close();
-				} catch (IOException e) {
-					// ignore
-				}
-			}
-		}
-	}
-
-	private ZipInputStream getArchiveStream(final URI archiveLocation) throws CoreException, IOException {
-		if (archiveLocation.isPlatformResource()) {
-			IFile workspaceFile = workspace.getFile(new Path(archiveLocation.toPlatformString(true)));
-			return new ZipInputStream(workspaceFile.getContents());
-		} else {
-			return new ZipInputStream(new URL(archiveLocation.toString()).openStream());
-		}
-
-	}
-
->>>>>>> 020748ba
 	@Override
 	public UnmodifiableIterator<URI> getFolderIterator(URI folderLocation) {
 		final IContainer container;
