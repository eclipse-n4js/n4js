--- conflicted
+++ resolved
@@ -105,29 +105,18 @@
 			if (packageVersion == null) { // null should never happen, since we have a validator in place
 				return;
 			}
-<<<<<<< HEAD
-			File rootProjectDirectory = new File(getSelectedNodeModulesURI.get()).getParentFile();
-=======
 
 			// Assume that node_modules in a direct directory of the project root folder
 			// Call getSelectedNodeModulesURI.get() on the UI thread!
 			File prjRootDir = new File(getSelectedNodeModulesURI.get()).getParentFile();
->>>>>>> a089caa3
 			new ProgressMonitorDialog(getShell()).run(true, true, monitor -> {
 				Map<String, NPMVersionRequirement> singletonMap = Collections.singletonMap(packageName,
 						packageVersion);
 				try {
-<<<<<<< HEAD
-					org.eclipse.emf.common.util.URI rootProjectURI = org.eclipse.emf.common.util.URI
-							.createFileURI(rootProjectDirectory.getAbsolutePath());
-
-					IStatus status = libManager.installNPMs(singletonMap, false, rootProjectURI, monitor);
-=======
 					org.eclipse.emf.common.util.URI projectRootURI = org.eclipse.emf.common.util.URI
 							.createFileURI(prjRootDir.getAbsolutePath());
 
 					IStatus status = libManager.installNPMs(singletonMap, false, projectRootURI, monitor);
->>>>>>> a089caa3
 					multistatus.merge(status);
 				} finally {
 					updateLocations.run();
