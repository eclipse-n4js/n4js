/**
 * Copyright (c) 2016 NumberFour AG.
 * All rights reserved. This program and the accompanying materials
 * are made available under the terms of the Eclipse Public License v1.0
 * which accompanies this distribution, and is available at
 * http://www.eclipse.org/legal/epl-v10.html
 *
 * Contributors:
 *   NumberFour AG - Initial API and implementation
 */
package org.eclipse.n4js.ui.building;

import static org.eclipse.n4js.projectModel.IN4JSProject.N4MF_MANIFEST;
import static org.eclipse.n4js.ui.internal.N4JSActivator.ORG_ECLIPSE_N4JS_N4JS;

import java.time.Instant;
import java.util.Collection;
import java.util.HashSet;
import java.util.Set;

import org.eclipse.core.resources.IProject;
import org.eclipse.core.resources.IProjectDescription;
import org.eclipse.core.resources.IWorkspace;
import org.eclipse.core.resources.IWorkspaceRoot;
import org.eclipse.core.resources.ResourcesPlugin;
import org.eclipse.core.runtime.CoreException;
import org.eclipse.core.runtime.IProgressMonitor;
import org.eclipse.core.runtime.IStatus;
import org.eclipse.core.runtime.Status;
import org.eclipse.core.runtime.SubMonitor;
import org.eclipse.emf.common.util.URI;
import org.eclipse.emf.ecore.resource.ResourceSet;
import org.eclipse.emf.ecore.util.EcoreUtil;
import org.eclipse.n4js.N4JSGlobals;
import org.eclipse.n4js.external.ExternalLibraryWorkspace;
<<<<<<< HEAD
import org.eclipse.n4js.external.NoopExternalLibraryWorkspace;
=======
import org.eclipse.n4js.smith.ClosableMeasurement;
>>>>>>> 387ace14
import org.eclipse.n4js.smith.DataCollector;
import org.eclipse.n4js.smith.DataCollectors;
import org.eclipse.n4js.ts.types.TModule;
import org.eclipse.n4js.ui.N4JSClusteringBuilderConfiguration;
import org.eclipse.n4js.ui.building.BuilderStateLogger.BuilderState;
import org.eclipse.n4js.ui.building.instructions.IBuildParticipantInstruction;
import org.eclipse.n4js.ui.internal.ContributingResourceDescriptionPersister;
import org.eclipse.n4js.ui.internal.N4JSActivator;
import org.eclipse.n4js.utils.collections.Arrays2;
import org.eclipse.xtext.builder.IXtextBuilderParticipant;
import org.eclipse.xtext.builder.IXtextBuilderParticipant.BuildType;
import org.eclipse.xtext.builder.clustering.ClusteringBuilderState;
import org.eclipse.xtext.builder.clustering.CurrentDescriptions;
import org.eclipse.xtext.builder.debug.IBuildLogger;
import org.eclipse.xtext.builder.impl.BuildData;
import org.eclipse.xtext.builder.impl.RegistryBuilderParticipant;
import org.eclipse.xtext.builder.impl.RegistryBuilderParticipant.DeferredBuilderParticipant;
import org.eclipse.xtext.builder.impl.ToBeBuilt;
import org.eclipse.xtext.naming.QualifiedName;
import org.eclipse.xtext.resource.IResourceDescription;
import org.eclipse.xtext.resource.IResourceDescription.Delta;
import org.eclipse.xtext.resource.IResourceDescriptions;
import org.eclipse.xtext.resource.impl.DefaultResourceDescriptionDelta;
import org.eclipse.xtext.resource.impl.ResourceDescriptionsData;

import com.google.common.base.Joiner;
import com.google.common.base.Strings;
import com.google.common.collect.ImmutableList;
import com.google.inject.Inject;
import com.google.inject.Injector;

/**
 * Produces the compiled js files immediately after the validation in order save CPU cycles, e.g. the file is already
 * loaded and linked.
 *
 * <p>
 * N4JSGenerateImmediatelyBuilderState resp. its super class ClusteringBuilderState is the back bone of the Xtext build.
 * It performs creating / up- dating the Xtext Index as well as delegating to all registered builder participants. The
 * main adaption here is to set our class N4JSStatefulBuilderParticipant as adapter to the resource set.
 *
 * <p>
 * This part describes how the incremental builder works as of 26.04.2016. This also introduces a brief description how
 * the incremental builder was changes in the scope of GHOLD-134.
 *
 * <p>
 * Assume the following three projects <b>PA</b>, <b>PB</b> and <b>PC</b> where <b>PB</b> depends on <b>PA</b> and
 * <b>PC</b> depends on <b>PB</b>, hence <b>PC</b> transitively depends on <b>PA</b>. Each project has one single module
 * with one single public exported class, <b>PA</b> has {@code A}, <b>PB</b> has {@code B} and <b>PC</b> has {@code C}.
 * Class {@code A} is extended by {@code B} and class {@code C} extends {@code B}, hence {@code C} has an implicit
 * {@code A} super type.
 *
 * <p>
 * The classes have the below implementations:
 *
 * <pre>
 * export public class A { public foo(): void { } }
 *
 * export public class B extends A { }
 *
 * export public class C extends B { public bar(): { this.foo(); } }
 * </pre>
 *
 * Also let assume our workspace contains no other projects and any external libraries are available. Furthermore, the
 * workspace contains neither validation warnings nor errors. Our intention is to get rid of the public {@code foo}
 * method from class {@code A} and we expect a validation error in class project <b>PC</b> at class {@code C}. After
 * getting rid of the method {@code foo} in class {@code A} and saving the editor content the incremental builder kicks
 * in and we arrive in the {@link ClusteringBuilderState}.
 *
 * First iteration with project <b>PA</b> (as of 27.04.2016):
 * <p>
 * <ol>
 * <li>{@link ToBeBuilt} contains one URI that has to be updated. The URI of the module with class {@code A}.</li>
 * <li>After calculating all other available resource URIs we will have a set of all workspace URIs but the module that
 * contains class {@code A}.</li>
 * <li>All deltas is initially empty at this point and the build queue contains module A and the manifest of project
 * <b>PA</b>.</li>
 * <li>While iterating through the build queue we recognize that class {@code A} in module A has changed, hence the
 * corresponding serialized {@link TModule} state differs between the old and the new state, hence we put module A into
 * the changed deltas.</li>
 * <li>After processing all elements in the current build queue, we have to queue all affected resources as well via the
 * {@link #queueAffectedResources(Set, IResourceDescriptions, CurrentDescriptions, Collection, Collection, BuildData, IProgressMonitor)
 * queueAffectedResources} method.</li>
 * <li>This method will consider module B for class {@code B} as an affected one (since {@code B} imports the
 * {@link QualifiedName FQN} of class {@code A} into {@code B} and the is a direct dependency between the container
 * projects) <b>AND</b> will wrap the {@link ResourceDescriptionsData} into a custom resource description delta that
 * hides the obsolete serialized {@link TModule} information.</li>
 * <li>The clustering builder after re-validating and re-generating module A will return with a set of deltas containing
 * module A and the manifest of project <b>PA</b>.</li>
 * </ol>
 *
 * <p>
 * Due to the changed deltas and the {@link IProjectDescription#getDynamicReferences() dynamic} project references we
 * will arrive in the clustering builder state again with the project <b>PB</b>. The {@link ToBeBuilt} instance will be
 * empty but from the previous cycle the module for class {@code B} has been queued. Since in the previous cycle we have
 * "invalidated" the serialized {@link TModule} information for module B we will consider class {@code B} as a changed
 * one and based on the above described workflow we will rebuild module B and queue module C.
 *
 * <p>
 * This class gets injected by {@link N4JSClusteringBuilderConfiguration}.
 */
@SuppressWarnings("restriction")
public class N4JSGenerateImmediatelyBuilderState extends N4ClusteringBuilderState {
	static private final DataCollector dcBuild = DataCollectors.INSTANCE
			.getOrCreateDataCollector("Build");
	static private final DataCollector dcValidations = DataCollectors.INSTANCE
			.getOrCreateDataCollector("Validations", "Build");
	static private final DataCollector dcTranspilation = DataCollectors.INSTANCE
			.getOrCreateDataCollector("Transpilation", "Build");

	@Inject
	private RegistryBuilderParticipant builderParticipant;

	@Inject
	private ContributingResourceDescriptionPersister descriptionPersister;

	@Inject
	@BuilderState
	private IBuildLogger builderStateLogger;

	/**
	 * After the load phase, checks whether the underlying index content is empty or a recovery builder was scheduled,
	 * if so, populates the index content with the external libraries as well.
	 */
	@Override
	public synchronized void load() {
		super.load();
		// On the very first startup there will be recovery build.
		if (descriptionPersister.isRecoveryBuildRequired()) {
			descriptionPersister.scheduleRecoveryBuildOnContributions();
		}
	}

	/**
	 * {@inheritDoc}
	 *
	 * Initializes an adapter which is attached to the builder's resource set. This adapter will be used later on to
	 * process each delta after the corresponding resource was validated.
	 *
	 * @param buildData
	 *            the data that should be considered for the update
	 * @param newData
	 *            the new resource descriptions as they are to be persisted (the new index after the build). Initially
	 *            contains the old resource descriptions.
	 * @param monitor
	 *            The progress monitor
	 * @return A list of deltas describing all changes made by the build.
	 */
	@Override
	protected Collection<Delta> doUpdate(BuildData buildData, ResourceDescriptionsData newData,
			IProgressMonitor monitor) {

		builderStateLogger.log("N4JSGenerateImmediatelyBuilderState.doUpdate() >>>");
		monitor.subTask("Building " + buildData.getProjectName());
		logBuildData(buildData, " of before #doUpdate");

		IProject project = getProject(buildData);
		try (ClosableMeasurement m = dcBuild.getClosableMeasurement("build " + Instant.now());) {

			BuildType buildType = N4JSBuildTypeTracker.getBuildType(project);
			IBuildParticipantInstruction instruction;
			if (buildType == null) {
				instruction = IBuildParticipantInstruction.NOOP;
			} else {
				instruction = findJSBuilderParticipant().prepareBuild(project, buildType);
			}
			// removed after the build automatically;
			// the resource set is discarded afterwards, anyway
			buildData.getResourceSet().eAdapters().add(instruction);
		} catch (CoreException e) {
			handleCoreException(e);
		}
		Collection<Delta> modifiedDeltas = super.doUpdate(buildData, newData, monitor);
		logBuildData(buildData, " of after #doUpdate");
		builderStateLogger.log("Modified deltas: " + modifiedDeltas);
		builderStateLogger.log("N4JSGenerateImmediatelyBuilderState.doUpdate() <<<");

		return modifiedDeltas;
	}

	private void logBuildData(BuildData buildData, String... tags) {
		// This log call sometimes yields a ConcurrentModificationException (see GHOLD-296)
		// We disable it as a temporary fix only until GHOLD-296 is resolved.
		// TODO Uncomment the following code when GHOLD-296 is resolved and remove the SuppressWarnings annotation.

		// UPDATE as of Nov 2017 (mor):
		// commented logging back in after (hopefully) fixing the ConcurrentModificationException
		// (but keeping these comments for reference, for now; if this does not cause problems over the next few weeks,
		// this comment and the previous comments in this method can be removed)

		String tag = Arrays2.isEmpty(tags) ? "" : Joiner.on(" - ").join(tags);
		String header = "---------------------- Build data" + tag + " --------------------------------------";
		builderStateLogger.log(header);
		builderStateLogger.log("Project name: " + buildData.getProjectName());
		builderStateLogger.log("To be deleted: " + ensureNotNull(buildData.getToBeDeleted()));
		builderStateLogger.log("To be updated: " + ensureNotNull(buildData.getToBeUpdated()));
		builderStateLogger.log("URI queue: " + buildData.getURIQueue());
		builderStateLogger.log("All remaining URIs: " + buildData.getAllRemainingURIs());
		builderStateLogger.log(Strings.repeat("-", header.length()) + "\n");
	}

	@Override
	protected void updateMarkers(Delta delta, ResourceSet resourceSet, IProgressMonitor monitor) {
<<<<<<< HEAD
		Measurement mes = dcValidations.getMeasurement("validation");
		SubMonitor subMonitor = SubMonitor.convert(monitor, 2);
		super.updateMarkers(delta, resourceSet, subMonitor.split(1));
=======
		try (ClosableMeasurement m = dcValidations.getClosableMeasurement("validation");) {
			super.updateMarkers(delta, resourceSet, monitor);
		}
>>>>>>> 387ace14

		if (resourceSet != null) { // resourceSet is null during clean build

			IBuildParticipantInstruction instruction = (IBuildParticipantInstruction) EcoreUtil.getAdapter(
					resourceSet.eAdapters(), IBuildParticipantInstruction.class);
			if (instruction == null) {
				throw new IllegalStateException();
			}
<<<<<<< HEAD
			try {
				instruction.process(delta, resourceSet, subMonitor.split(1));
=======
			try (ClosableMeasurement m = dcTranspilation.getClosableMeasurement("transpilation");) {

				instruction.process(delta, resourceSet, monitor);
>>>>>>> 387ace14
			} catch (CoreException e) {
				handleCoreException(e);
			}
		}
		mes.end();
	}

	@Override
	protected void clearResourceSet(final ResourceSet resourceSet) {
		N4JSResourceSetCleanerUtils.clearResourceSet(resourceSet);
	}

<<<<<<< HEAD
	// TODO IDE-2493 multiple languages topic
	// this duplicates IN4JSCore logic, especially
	// IN4JSCore#findAllProjects() with filtering by name
	private IProject getProject(BuildData buildData) {
		IProject project = ResourcesPlugin.getWorkspace().getRoot().getProject(buildData.getProjectName());
		if (null == project || !project.isAccessible()) {
			final IProject externalProject = getExternalLibraryWorkspace().getProject(buildData.getProjectName());
			if (null != externalProject && externalProject.exists()) {
				project = externalProject;
			}
		}
		return project;
	}

=======
>>>>>>> 387ace14
	private N4JSBuilderParticipant findJSBuilderParticipant() {
		ImmutableList<IXtextBuilderParticipant> all = builderParticipant.getParticipants();
		for (IXtextBuilderParticipant candidate : all) {
			if (candidate instanceof DeferredBuilderParticipant) {
				DeferredBuilderParticipant dbp = (DeferredBuilderParticipant) candidate;
				if (isParticipating(dbp)) {
					IXtextBuilderParticipant delegate = dbp.getDelegate();
					if (delegate instanceof N4JSBuilderParticipant) {
						return (N4JSBuilderParticipant) delegate;
					}
				}
			}
			// N4JSBuilderParticipant is never directly used, it's always delegated to via an DeferredBuilderParticipant
		}
		throw new IllegalStateException();
	}

	/**
	 * Check if given build participant is supporting given file type
	 */
	private boolean isParticipating(DeferredBuilderParticipant dbp) {
		// TODO IDE-2493 multilanguage support
		// @Inject FileExtensionProvider
		for (String ext : N4JSGlobals.ALL_N4_FILE_EXTENSIONS) {
			if (dbp.isParticipating(ext)) {
				return true;
			}
		}
		return false;
	}

	private void handleCoreException(CoreException e) {
		N4JSActivator.getInstance().getLog()
				.log(new Status(IStatus.ERROR, N4JSActivator.ORG_ECLIPSE_N4JS_N4JS, e.getMessage(), e));
	}

	/**
	 * Overriding this method to make sure that resources of all affected URIs are fully re-loaded if needed, instead of
	 * only loading the TModule from the corresponding resource description.
	 * <p>
	 * This is required in case the URIs in an affected resource contain indices of a changed resource; just loading the
	 * TModule from the user data won't update these indices. For details see the example provided in IDEBUG-347.
	 * <p>
	 * NOTE: this should be removed once the URI scheme has been changed to use names instead of indices.
	 */
	@Override
	protected void queueAffectedResources(
			Set<URI> allRemainingURIs,
			IResourceDescriptions oldState,
			CurrentDescriptions newState,
			Collection<Delta> changedDeltas,
			Collection<Delta> allDeltas,
			BuildData buildData,
			final IProgressMonitor monitor) {

		// don't wanna copy super-class method, so using this helper to get the set of affected URIs:
		final Set<URI> affectedURIs = new HashSet<>(allRemainingURIs);

		super.queueAffectedResources(allRemainingURIs, oldState, newState, changedDeltas, allDeltas, buildData,
				monitor);

		// affected URIs have been removed from allRemainingURIs by super class
		affectedURIs.removeAll(allRemainingURIs);

		for (URI currAffURI : affectedURIs) {
			if (!N4MF_MANIFEST.equals(currAffURI.lastSegment())) {

				/*-
				 * This logic here is required to get rid of the invalid serialized TModules information from the index
				 * which are working with an index based approach. Consider the below example:
				 *
				 * -------Module A------
				 *1    //class XYZ { }
				 *2    function foo() { }
				 *3    export public class A { }
				 *
				 * -------Module B------
				 *1    import { A } from "A"
				 *2    import { C } from "C"
				 *3
				 *4    var arrCC : Array<A>;
				 *5    var t2 : C = new C();
				 *6    t2.m(arrCC);
				 *
				 * -------Module C------
				 *1    import { A } from "A"
				 *2
				 *3    export public class C {
				 *4        m(param : Array<A>) { }
				 *5    }
				 *
				 *
				 * Commenting out line 1 in module A will trigger rebuild of A, and related module B and C in this order.
				 * When loading module B, module C has to be resolved as it imports it, quickly jump to module C and load
				 * class A from module A, class A used to have index 1 (in the serialized TModule in the Xtext index) as
				 * it was the second top level element, but that is not true any more, because 'foo' was just commented out,
				 * so index 1 in module A is not class A any more but 'foo'. With this, line 6 in module B will fail,
				 * because it will think that the method 'm' accepts an array of 'foo' and not A any more.
				 *
				 * The following code will be executed after A was processed and B and C are the "affectedURIs". With this
				 * code, we make sure that the cached TModule of C (in the user data of C's resource description) won't be
				 * used while processing B during proxy resolution.
				 */
				IResourceDescription resDesc = this.getResourceDescription(currAffURI);
				ResourceDescriptionWithoutModuleUserData rdwmud = new ResourceDescriptionWithoutModuleUserData(resDesc);
				newState.register(new DefaultResourceDescriptionDelta(resDesc, rdwmud));
			}
		}
	}

	static private IProject getProject(BuildData buildData) {
		String projectName = buildData.getProjectName();
		IWorkspace workspace = ResourcesPlugin.getWorkspace();
		IWorkspaceRoot root = workspace.getRoot();
		IProject project = root.getProject(projectName); // creates a project instance if not existing

		if (null == project || !project.isAccessible()) {
			final IProject externalProject = getExternalLibraryWorkspace().getProject(projectName);
			if (null != externalProject && externalProject.exists()) {
				project = externalProject;
			}
		}
		return project;
	}

<<<<<<< HEAD
	// TODO IDE-2493 multiple languages topic
	// Instead of asking concrete injector we should have
	// language independent IN4JSCore instance injected
	private ExternalLibraryWorkspace getExternalLibraryWorkspace() {

		final Injector injector = getN4JSInjector();
		if (injector == null)
			return new NoopExternalLibraryWorkspace();

		return injector.getInstance(ExternalLibraryWorkspace.class);
	}

	private Injector n4jsInjector = null;

	private Injector getN4JSInjector() {
		if (n4jsInjector != null) {

			final N4JSActivator n4jsActivator = N4JSActivator.getInstance();
			if (n4jsActivator != null)
				n4jsInjector = n4jsActivator.getInjector(ORG_ECLIPSE_N4JS_N4JS);
		}
		return n4jsInjector;
	}

=======
	static private ExternalLibraryWorkspace getExternalLibraryWorkspace() {
		final Injector injector = N4JSActivator.getInstance().getInjector(ORG_ECLIPSE_N4JS_N4JS);
		return injector.getInstance(ExternalLibraryWorkspace.class);
	}
>>>>>>> 387ace14
}<|MERGE_RESOLUTION|>--- conflicted
+++ resolved
@@ -33,11 +33,8 @@
 import org.eclipse.emf.ecore.util.EcoreUtil;
 import org.eclipse.n4js.N4JSGlobals;
 import org.eclipse.n4js.external.ExternalLibraryWorkspace;
-<<<<<<< HEAD
-import org.eclipse.n4js.external.NoopExternalLibraryWorkspace;
-=======
+import org.eclipse.n4js.projectModel.IN4JSCore;
 import org.eclipse.n4js.smith.ClosableMeasurement;
->>>>>>> 387ace14
 import org.eclipse.n4js.smith.DataCollector;
 import org.eclipse.n4js.smith.DataCollectors;
 import org.eclipse.n4js.ts.types.TModule;
@@ -240,15 +237,10 @@
 
 	@Override
 	protected void updateMarkers(Delta delta, ResourceSet resourceSet, IProgressMonitor monitor) {
-<<<<<<< HEAD
-		Measurement mes = dcValidations.getMeasurement("validation");
 		SubMonitor subMonitor = SubMonitor.convert(monitor, 2);
-		super.updateMarkers(delta, resourceSet, subMonitor.split(1));
-=======
 		try (ClosableMeasurement m = dcValidations.getClosableMeasurement("validation");) {
 			super.updateMarkers(delta, resourceSet, monitor);
 		}
->>>>>>> 387ace14
 
 		if (resourceSet != null) { // resourceSet is null during clean build
 
@@ -257,19 +249,13 @@
 			if (instruction == null) {
 				throw new IllegalStateException();
 			}
-<<<<<<< HEAD
-			try {
+			try (ClosableMeasurement m = dcTranspilation.getClosableMeasurement("transpilation");) {
 				instruction.process(delta, resourceSet, subMonitor.split(1));
-=======
-			try (ClosableMeasurement m = dcTranspilation.getClosableMeasurement("transpilation");) {
-
-				instruction.process(delta, resourceSet, monitor);
->>>>>>> 387ace14
+
 			} catch (CoreException e) {
 				handleCoreException(e);
 			}
 		}
-		mes.end();
 	}
 
 	@Override
@@ -277,23 +263,6 @@
 		N4JSResourceSetCleanerUtils.clearResourceSet(resourceSet);
 	}
 
-<<<<<<< HEAD
-	// TODO IDE-2493 multiple languages topic
-	// this duplicates IN4JSCore logic, especially
-	// IN4JSCore#findAllProjects() with filtering by name
-	private IProject getProject(BuildData buildData) {
-		IProject project = ResourcesPlugin.getWorkspace().getRoot().getProject(buildData.getProjectName());
-		if (null == project || !project.isAccessible()) {
-			final IProject externalProject = getExternalLibraryWorkspace().getProject(buildData.getProjectName());
-			if (null != externalProject && externalProject.exists()) {
-				project = externalProject;
-			}
-		}
-		return project;
-	}
-
-=======
->>>>>>> 387ace14
 	private N4JSBuilderParticipant findJSBuilderParticipant() {
 		ImmutableList<IXtextBuilderParticipant> all = builderParticipant.getParticipants();
 		for (IXtextBuilderParticipant candidate : all) {
@@ -404,6 +373,13 @@
 		}
 	}
 
+	// TODO IDE-2493 multiple languages topic
+	// we are in the context of shared xtext injector
+	// if we just inject IN4JSCore we get different @Singleton
+	// instance then the one obtained from N4Injector, which
+	// in turn gives us different state of workspace
+
+	/** logic of {@link IN4JSCore#findAllProjects()} with filtering by name */
 	static private IProject getProject(BuildData buildData) {
 		String projectName = buildData.getProjectName();
 		IWorkspace workspace = ResourcesPlugin.getWorkspace();
@@ -416,38 +392,13 @@
 				project = externalProject;
 			}
 		}
+
 		return project;
 	}
 
-<<<<<<< HEAD
-	// TODO IDE-2493 multiple languages topic
-	// Instead of asking concrete injector we should have
-	// language independent IN4JSCore instance injected
-	private ExternalLibraryWorkspace getExternalLibraryWorkspace() {
-
-		final Injector injector = getN4JSInjector();
-		if (injector == null)
-			return new NoopExternalLibraryWorkspace();
-
-		return injector.getInstance(ExternalLibraryWorkspace.class);
-	}
-
-	private Injector n4jsInjector = null;
-
-	private Injector getN4JSInjector() {
-		if (n4jsInjector != null) {
-
-			final N4JSActivator n4jsActivator = N4JSActivator.getInstance();
-			if (n4jsActivator != null)
-				n4jsInjector = n4jsActivator.getInjector(ORG_ECLIPSE_N4JS_N4JS);
-		}
-		return n4jsInjector;
-	}
-
-=======
+	/** delegate to N4JS injector stored in activator to get the same @Singletons */
 	static private ExternalLibraryWorkspace getExternalLibraryWorkspace() {
 		final Injector injector = N4JSActivator.getInstance().getInjector(ORG_ECLIPSE_N4JS_N4JS);
 		return injector.getInstance(ExternalLibraryWorkspace.class);
 	}
->>>>>>> 387ace14
 }