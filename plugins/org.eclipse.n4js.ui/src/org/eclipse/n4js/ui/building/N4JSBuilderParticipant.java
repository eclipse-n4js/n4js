/**
 * Copyright (c) 2016 NumberFour AG.
 * All rights reserved. This program and the accompanying materials
 * are made available under the terms of the Eclipse Public License v1.0
 * which accompanies this distribution, and is available at
 * http://www.eclipse.org/legal/epl-v10.html
 *
 * Contributors:
 *   NumberFour AG - Initial API and implementation
 */
package org.eclipse.n4js.ui.building;

import static com.google.common.collect.Maps.newHashMap;
import static com.google.common.collect.Maps.uniqueIndex;
import static java.util.Collections.emptyMap;
import static org.eclipse.xtext.ui.util.ResourceUtil.getContainer;

import java.util.Collection;
import java.util.Collections;
import java.util.HashSet;
import java.util.List;
import java.util.Map;
import java.util.Set;

import org.eclipse.core.resources.IContainer;
import org.eclipse.core.resources.IMarker;
import org.eclipse.core.resources.IProject;
import org.eclipse.core.resources.IResource;
import org.eclipse.core.runtime.CoreException;
import org.eclipse.core.runtime.IProgressMonitor;
import org.eclipse.core.runtime.SubMonitor;
import org.eclipse.emf.ecore.resource.ResourceSet;
import org.eclipse.emf.ecore.util.EcoreUtil;
import org.eclipse.n4js.ui.building.instructions.BuildInstruction;
import org.eclipse.n4js.ui.building.instructions.CleanInstruction;
import org.eclipse.n4js.ui.building.instructions.IBuildParticipantInstruction;
import org.eclipse.n4js.utils.resources.ExternalProject;
import org.eclipse.xtext.builder.BuilderParticipant;
import org.eclipse.xtext.builder.EclipseResourceFileSystemAccess2;
import org.eclipse.xtext.builder.IXtextBuilderParticipant;
import org.eclipse.xtext.generator.OutputConfiguration;
import org.eclipse.xtext.resource.IResourceDescription.Delta;
import org.eclipse.xtext.ui.resource.IStorage2UriMapper;

import com.google.common.base.Function;
import com.google.common.collect.Iterables;
import com.google.common.collect.Lists;
import com.google.inject.Inject;
import com.google.inject.Injector;
import com.google.inject.Provider;
import com.google.inject.Singleton;

/**
 * A custom builder participant that can be used by the {@link N4JSGenerateImmediatelyBuilderState} to process the
 * resource as soon as it was validated.
 * <p>
 * N4JSBuilderParticipant have to be bound in N4JSUiModule as XtextBuilder. It is responsible to generate the Javascript
 * files in the output directory. It mainly delegates to N4JSStatefulBuilderParticipant that it also configured
 * depending the build type (CLEAN, BUILD).
 * <p>
 * Adopted from {@link BuilderParticipant}.
 */
@SuppressWarnings("restriction")
@Singleton
public class N4JSBuilderParticipant extends BuilderParticipant {

	@Inject
	private Provider<EclipseResourceFileSystemAccess2> fileSystemAccessProvider;

	@Inject
	private IStorage2UriMapper storage2UriMapper;

	@Inject
	private Injector injector;

	/**
	 * Intentionally package visible producer for the {@link IBuildParticipantInstruction}.
	 *
	 * @param project
	 *            the currently build project
	 * @param buildType
	 *            the current build type
	 * @return a StatefulBuilderParticipant. Never <code>null</code>.
	 */
	IBuildParticipantInstruction prepareBuild(IProject project, IXtextBuilderParticipant.BuildType buildType)
			throws CoreException {
<<<<<<< HEAD
=======

>>>>>>> e5117d6c
		if (!isEnabled(project)) {
			return IBuildParticipantInstruction.NOOP;
		}
		EclipseResourceFileSystemAccess2 access = fileSystemAccessProvider.get();
		access.setProject(project);
		final Map<String, OutputConfiguration> outputConfigurations = getOutputConfigurations(project);
		refreshOutputFolders(project, outputConfigurations, null);
		access.setOutputConfigurations(outputConfigurations);
		if (buildType == BuildType.CLEAN || buildType == BuildType.RECOVERY) {
			IBuildParticipantInstruction clean = new CleanInstruction(project, outputConfigurations,
					getDerivedResourceMarkers());
			if (buildType == BuildType.RECOVERY) {
				clean.finish(Collections.<Delta> emptyList(), null);
			} else {
				return clean;
			}
		}
		Map<OutputConfiguration, Iterable<IMarker>> generatorMarkers = getGeneratorMarkers(project,
				outputConfigurations.values());
		BuildInstruction buildInstruction = new BuildInstruction(project, outputConfigurations,
				getDerivedResourceMarkers(), access,
				generatorMarkers, storage2UriMapper, injector);
		return buildInstruction;
	}

	/**
	 * @see #isEnabled(org.eclipse.xtext.builder.IXtextBuilderParticipant.IBuildContext)
	 */
	protected boolean isEnabled(final IProject project) {
		return getBuilderPreferenceAccess().isAutoBuildEnabled(project);
	}

	/**
	 * @see #refreshOutputFolders(org.eclipse.xtext.builder.IXtextBuilderParticipant.IBuildContext, Map,
	 *      IProgressMonitor)
	 */
	protected void refreshOutputFolders(IProject project, Map<String, OutputConfiguration> outputConfigurations,
			IProgressMonitor monitor) throws CoreException {
		SubMonitor subMonitor = SubMonitor.convert(monitor, outputConfigurations.size());
		for (OutputConfiguration config : outputConfigurations.values()) {
			SubMonitor child = subMonitor.newChild(1);
			IContainer container = getContainer(project, config.getOutputDirectory());
			if (null != container) {
				container.refreshLocal(IResource.DEPTH_INFINITE, child);
			}
		}
	}

	/**
	 * @see #getOutputConfigurations(org.eclipse.xtext.builder.IXtextBuilderParticipant.IBuildContext)
	 */
	protected Map<String, OutputConfiguration> getOutputConfigurations(IProject project) {
		Set<OutputConfiguration> configurations = getOutputConfigurationProvider().getOutputConfigurations(project);
		return uniqueIndex(getNonNullOutputConfigurations(configurations), new Function<OutputConfiguration, String>() {
			@Override
			public String apply(OutputConfiguration from) {
				return from.getName();
			}
		});
	}

	private/* @Nonnull */
	Iterable<OutputConfiguration> getNonNullOutputConfigurations(Set<OutputConfiguration> configurations) {
		if (configurations == null) {
			return new HashSet<>();
		} else {
			return configurations;
		}
	}

	@Override
	public void build(IBuildContext context, IProgressMonitor monitor) throws CoreException {
		IBuildParticipantInstruction delegate = (IBuildParticipantInstruction) EcoreUtil.getAdapter(context
				.getResourceSet().eAdapters(), IBuildParticipantInstruction.class);
		if (delegate == null) {
			if (context.getBuildType() == BuildType.CLEAN) {
				super.build(context, monitor);
			}
		} else {
			delegate.finish(context.getDeltas(), monitor);
			if (delegate.isRebuild()) {
				context.needRebuild();
			}
		}
	}

	@Override
	protected void clearResourceSet(final ResourceSet resourceSet) {
		N4JSResourceSetCleanerUtils.clearResourceSet(resourceSet);
	}

	@Override
	protected Map<OutputConfiguration, Iterable<IMarker>> getGeneratorMarkers(IProject builtProject,
			Collection<OutputConfiguration> outputConfigurations) throws CoreException {

		if (builtProject instanceof ExternalProject) {
			return emptyMap();
		}

		Map<OutputConfiguration, Iterable<IMarker>> generatorMarkers = newHashMap();
		for (OutputConfiguration config : outputConfigurations) {
			if (config.isCleanUpDerivedResources()) {
				List<IMarker> markers = Lists.newArrayList();
				for (IContainer container : getOutputs(builtProject, config)) {
					Iterables.addAll(
							markers,
							getDerivedResourceMarkers().findDerivedResourceMarkers(container,
									getGeneratorIdProvider().getGeneratorIdentifier()));
				}
				generatorMarkers.put(config, markers);
			}
		}
		return generatorMarkers;
	}

}<|MERGE_RESOLUTION|>--- conflicted
+++ resolved
@@ -84,10 +84,7 @@
 	 */
 	IBuildParticipantInstruction prepareBuild(IProject project, IXtextBuilderParticipant.BuildType buildType)
 			throws CoreException {
-<<<<<<< HEAD
-=======
-
->>>>>>> e5117d6c
+
 		if (!isEnabled(project)) {
 			return IBuildParticipantInstruction.NOOP;
 		}
