--- conflicted
+++ resolved
@@ -98,11 +98,7 @@
 import org.eclipse.n4js.ui.workingsets.WorkingSetManagerBroker;
 import org.eclipse.n4js.ui.workingsets.WorkingSetManagerBrokerImpl;
 import org.eclipse.n4js.utils.process.OutputStreamProvider;
-<<<<<<< HEAD
-import org.eclipse.n4js.utils.ui.document.AvoidRefreshDocumentProvider;
-=======
 import org.eclipse.n4js.utils.ui.editor.AvoidRefreshDocumentProvider;
->>>>>>> 95076ceb
 import org.eclipse.ui.plugin.AbstractUIPlugin;
 import org.eclipse.xtext.builder.EclipseResourceFileSystemAccess2;
 import org.eclipse.xtext.builder.IXtextBuilderParticipant;
@@ -682,7 +678,7 @@
 		return N4JSEditorResourceAccess.class;
 	}
 
-	/** Workaround for the problem: file is refreshed when opened */
+	/** A document provider that will not cancel a build when opening a file. */
 	public Class<? extends XtextDocumentProvider> bindXtextDocumentProvider() {
 		return AvoidRefreshDocumentProvider.class;
 	}
@@ -715,11 +711,4 @@
 				N4JSEditorErrorTickUpdater.class);
 	}
 
-	/**
-	 * A document provider that will not cancel a build when opening a file.
-	 */
-	public Class<? extends XtextDocumentProvider> bindXtextDocumentProvider() {
-		return AvoidRefreshDocumentProvider.class;
-	}
-
 }