/**
 * Copyright (c) 2017 NumberFour AG.
 * All rights reserved. This program and the accompanying materials
 * are made available under the terms of the Eclipse Public License v1.0
 * which accompanies this distribution, and is available at
 * http://www.eclipse.org/legal/epl-v10.html
 *
 * Contributors:
 *   NumberFour AG - Initial API and implementation
 */
package org.eclipse.n4js.ui.editor;

import java.util.concurrent.locks.Lock;

import org.eclipse.xtext.resource.XtextResource;
import org.eclipse.xtext.ui.editor.model.DocumentTokenSource;
import org.eclipse.xtext.ui.editor.model.XtextDocument;
import org.eclipse.xtext.ui.editor.model.edit.ITextEditComposer;
import org.eclipse.xtext.util.concurrent.IUnitOfWork;

import com.google.inject.Inject;

/**
 * Minor customization of {@link XtextDocument} in order to make {@link Lock#tryLock()} available to clients of Xtext
 * documents.
 */
public class N4JSDocument extends XtextDocument {

	/** Copy of private field with same name from super class for local use. */
	private N4JSDocumentLocker stateAccess;

	/**
	 * Creates a new instance, delegates to {@link XtextDocument#XtextDocument(DocumentTokenSource, ITextEditComposer)}.
	 */
	@Inject
	public N4JSDocument(DocumentTokenSource tokenSource, ITextEditComposer composer) {
		super(tokenSource, composer);
	}

	/**
	 * Like {@link #readOnly(IUnitOfWork)}, but won't block if a read-lock cannot be acquired at this time; instead, the
	 * given default value will be returned in this case.
	 */
	public <T> T tryReadOnly(IUnitOfWork<T, XtextResource> work, T defaultValue) {
		return stateAccess.tryReadOnly(work, defaultValue);
	}

	@Override
	protected XtextDocumentLocker createDocumentLocker() {
		N4JSDocumentLocker result = new N4JSDocumentLocker();
		this.stateAccess = result;
		return result;
	}

	/** See {@link N4JSDocument}. */
	protected class N4JSDocumentLocker extends XtextDocumentLocker {

		/** Creates a new instance. */
		public N4JSDocumentLocker() {
			super();
		}

		/**
		 * See {@link N4JSDocument#tryReadOnly(IUnitOfWork, Object)}.
		 * <p>
		 * TODO GH-283: remove this work-around once issue eclipse/xtext-eclipse#408 is fixed
		 */
		public <T> T tryReadOnly(IUnitOfWork<T, XtextResource> work, T defaultValue) {
			// not super safe multithreading, but ok'ish for our purpose
			if (getReadHoldCount() == 0 && getWriteHoldCount() == 0) {
				// we managed to obtain the readLock
				// since we have exclusive read access, we either have also the resource lock, or we are prone to
				// deadlocking
<<<<<<< HEAD
				// note: to avoid having to copy the entire body of method #internalReadOnly() from super class, we
				// simply obtain two read locks (which is possible, because 'readLock' is a reentrant lock) ...
=======
>>>>>>> 95076ceb
				return internalReadOnly(work, false);
			}
			return defaultValue;
		}
	}

}<|MERGE_RESOLUTION|>--- conflicted
+++ resolved
@@ -71,11 +71,6 @@
 				// we managed to obtain the readLock
 				// since we have exclusive read access, we either have also the resource lock, or we are prone to
 				// deadlocking
-<<<<<<< HEAD
-				// note: to avoid having to copy the entire body of method #internalReadOnly() from super class, we
-				// simply obtain two read locks (which is possible, because 'readLock' is a reentrant lock) ...
-=======
->>>>>>> 95076ceb
 				return internalReadOnly(work, false);
 			}
 			return defaultValue;
