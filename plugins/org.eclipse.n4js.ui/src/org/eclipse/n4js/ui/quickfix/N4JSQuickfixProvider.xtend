--- conflicted
+++ resolved
@@ -694,11 +694,7 @@
 				new ProgressMonitorDialog(UIUtils.shell).run(true, false, [monitor |
 					try {
 						val Map<String, NPMVersionRequirement> package = Collections.singletonMap(packageName, packageVersion);
-<<<<<<< HEAD
-						multiStatus.merge(npmManager.installNPMs(package, false, monitor));
-=======
-						multiStatus.merge(libraryManager.installNPMs(package, monitor));
->>>>>>> 992af7dd
+						multiStatus.merge(libraryManager.installNPMs(package, false, monitor));
 
 					} catch (IllegalBinaryStateException e) {
 						illegalBinaryExcRef.set(e);
