--- conflicted
+++ resolved
@@ -1,13 +1,8 @@
 package org.eclipse.n4js.ui.handler;
 
-<<<<<<< HEAD
-=======
-import static org.eclipse.core.resources.ResourcesPlugin.getWorkspace;
 import static org.eclipse.jface.dialogs.MessageDialog.openError;
 import static org.eclipse.n4js.ui.utils.UIUtils.getDisplay;
-import static org.eclipse.ui.PlatformUI.isWorkbenchRunning;
-
->>>>>>> 9db9e999
+
 import java.io.File;
 import java.lang.reflect.InvocationTargetException;
 import java.net.URI;
@@ -103,7 +98,7 @@
 					"Setting up external libraries failed.",
 					"Error while setting up external libraries.\n"
 							+ "Please check your Error Log view for the detailed log about the failure.\n" +
-							" (note that autobuild is " + getAutobuildSetting() + ")"));
+							" (note that autobuild is " + AutobuildUtils.get() + ")"));
 		}
 
 		return null;
