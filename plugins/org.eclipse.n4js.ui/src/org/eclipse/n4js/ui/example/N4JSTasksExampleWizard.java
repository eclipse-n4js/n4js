/**
 * Copyright (c) 2016 NumberFour AG.
 * All rights reserved. This program and the accompanying materials
 * are made available under the terms of the Eclipse Public License v1.0
 * which accompanies this distribution, and is available at
 * http://www.eclipse.org/legal/epl-v10.html
 *
 * Contributors:
 *   NumberFour AG - Initial API and implementation
 */
package org.eclipse.n4js.ui.example;

import java.lang.reflect.InvocationTargetException;
import java.util.HashMap;
import java.util.Map;

import org.eclipse.core.runtime.IProgressMonitor;
import org.eclipse.core.runtime.IStatus;
import org.eclipse.core.runtime.Status;
import org.eclipse.emf.common.ui.wizard.ExampleInstallerWizard;
import org.eclipse.emf.common.util.URI;
import org.eclipse.jface.dialogs.ErrorDialog;
import org.eclipse.jface.operation.IRunnableWithProgress;
import org.eclipse.n4js.external.LibraryManager;
import org.eclipse.n4js.projectModel.IN4JSProject;
import org.eclipse.n4js.semver.SemverHelper;
import org.eclipse.n4js.semver.Semver.NPMVersionRequirement;
import org.eclipse.n4js.ui.internal.N4JSActivator;
import org.eclipse.n4js.ui.internal.N4JSEclipseModel;
import org.eclipse.ui.statushandlers.StatusManager;

import com.google.inject.Inject;

/**
 * Wizard for the {@code N4JS Tasks Example} projects.
 */
public class N4JSTasksExampleWizard extends ExampleInstallerWizard {

	/**
	 * Unique ID of the {@code N4JS Tasks Example} wizard.
	 */
	public static final String ID = N4JSTasksExampleWizard.class.getName();

	@Inject
	private LibraryManager libManager;

	@Inject
	private N4JSEclipseModel model;

	@Inject
	private SemverHelper semverHelper;

	@Override
	public boolean performFinish() {
		if (super.performFinish()) {
			runNpmInstall();
			return true;
		}
		return false;
	}

	private void runNpmInstall() {
		try {
			getContainer().run(true, false, new IRunnableWithProgress() {
				@Override
				public void run(IProgressMonitor monitor) throws InvocationTargetException, InterruptedException {
					try {
						monitor.subTask("Installing dependencies");
<<<<<<< HEAD
						IN4JSProject taskExampleProject = model.findAllProjectMappings().get("task.example");
						URI location = taskExampleProject.getLocation();
						IStatus status = libManager.runNpmYarnInstall(location, monitor);
=======
						IN4JSProject taskExample = model.findAllProjectMappings().get("n4js.example.tasks");
						URI location = taskExample.getLocation();
						Map<String, NPMVersionRequirement> taskDeps = new HashMap<>();
						taskDeps.put("n4js-runtime-es2015", semverHelper.parse("*"));
						taskDeps.put("n4js.lang", semverHelper.parse("^0.13.1"));
						taskDeps.put("mongodb", semverHelper.parse("^2.1.0"));
						taskDeps.put("express", semverHelper.parse("*"));
						taskDeps.put("@n4jsd/mongodb", semverHelper.parse("<=2.1.*"));
						taskDeps.put("@n4jsd/express", semverHelper.parse("*"));
						IStatus status = libManager.installNPMs(taskDeps, true, location, monitor);

						if (status.matches(IStatus.ERROR))
							throw status.getException();

						IN4JSProject taskExampleTest = model.findAllProjectMappings().get("n4js.example.tasks.tests");
						location = taskExampleTest.getLocation();
						taskDeps.clear();
						taskDeps.put("n4js.lang", semverHelper.parse("^0.13.1"));
						taskDeps.put("org.eclipse.n4js.mangelhaft", semverHelper.parse("^0.13.1"));
						taskDeps.put("org.eclipse.n4js.mangelhaft.assert", semverHelper.parse("^0.13.1"));
						status = libManager.installNPMs(taskDeps, true, location, monitor);

>>>>>>> 775bc0a0
						if (status.matches(IStatus.ERROR))
							throw status.getException();
					} catch (Throwable e) {
						throw new InvocationTargetException(e,
								"An error occurred while installing dependencies");
					}
				}
			});
		} catch (InvocationTargetException | InterruptedException e) {
			String pluginId = N4JSActivator.getInstance().getBundle().getSymbolicName();
			IStatus status = new Status(IStatus.ERROR, pluginId, e.getCause().getMessage(), e.getCause());

			ErrorDialog.openError(getShell(), "Error", e.getMessage(), status);
			StatusManager.getManager().handle(status);
		}
	}

}<|MERGE_RESOLUTION|>--- conflicted
+++ resolved
@@ -66,11 +66,6 @@
 				public void run(IProgressMonitor monitor) throws InvocationTargetException, InterruptedException {
 					try {
 						monitor.subTask("Installing dependencies");
-<<<<<<< HEAD
-						IN4JSProject taskExampleProject = model.findAllProjectMappings().get("task.example");
-						URI location = taskExampleProject.getLocation();
-						IStatus status = libManager.runNpmYarnInstall(location, monitor);
-=======
 						IN4JSProject taskExample = model.findAllProjectMappings().get("n4js.example.tasks");
 						URI location = taskExample.getLocation();
 						Map<String, NPMVersionRequirement> taskDeps = new HashMap<>();
@@ -93,7 +88,6 @@
 						taskDeps.put("org.eclipse.n4js.mangelhaft.assert", semverHelper.parse("^0.13.1"));
 						status = libManager.installNPMs(taskDeps, true, location, monitor);
 
->>>>>>> 775bc0a0
 						if (status.matches(IStatus.ERROR))
 							throw status.getException();
 					} catch (Throwable e) {
