/**
 * Copyright (c) 2017 NumberFour AG.
 * All rights reserved. This program and the accompanying materials
 * are made available under the terms of the Eclipse Public License v1.0
 * which accompanies this distribution, and is available at
 * http://www.eclipse.org/legal/epl-v10.html
 *
 * Contributors:
 *   NumberFour AG - Initial API and implementation
 */
package org.eclipse.n4js.ui.internal;

import com.google.common.collect.Maps;
import com.google.inject.Guice;
import com.google.inject.Injector;
import com.google.inject.Module;
import java.util.Collections;
import java.util.Map;
import org.apache.log4j.Logger;
import org.eclipse.n4js.N4JSRuntimeModule;
import org.eclipse.n4js.ui.N4JSUiModule;
import org.eclipse.ui.plugin.AbstractUIPlugin;
import org.eclipse.xtext.ui.shared.SharedStateModule;
import org.eclipse.xtext.util.Modules2;
import org.osgi.framework.BundleContext;

/**
 * This class was generated. Customizations should only happen in a newly
 * introduced subclass. 
 */
public class N4JSActivator extends AbstractUIPlugin {

	public static final String ORG_ECLIPSE_N4JS_N4JS = "org.eclipse.n4js.N4JS";
	
	private static final Logger logger = Logger.getLogger(N4JSActivator.class);
	
	private static N4JSActivator INSTANCE;
	
	private Map<String, Injector> injectors = Collections.synchronizedMap(Maps.<String, Injector> newHashMapWithExpectedSize(1));
	
	@Override
	public void start(BundleContext context) throws Exception {
		super.start(context);
		INSTANCE = this;
	}
	
	@Override
	public void stop(BundleContext context) throws Exception {
		injectors.clear();
		INSTANCE = null;
		super.stop(context);
	}
	
	public static N4JSActivator getInstance() {
		return INSTANCE;
	}
	
	public Injector getInjector(String language) {
		synchronized (injectors) {
			Injector injector = injectors.get(language);
			if (injector == null) {
				injector = createInjector(language);
				injectors.put(language, injector);
			}
			return injector;
		}
	}
	
	protected Injector createInjector(String language) {
		try {
			Module runtimeModule = getRuntimeModule(language);
			Module sharedStateModule = getSharedStateModule();
			Module uiModule = getUiModule(language);
			Module mergedModule = Modules2.mixin(runtimeModule, sharedStateModule, uiModule);
			return Guice.createInjector(mergedModule);
		} catch (Exception e) {
<<<<<<< HEAD
			logger.error("Failed to create injector for " + language);
			logger.error(e.getMessage(), e);
			throw new RuntimeException("Failed to create injector for " + language, e);
=======
			// An exception occurring here might be related to Guice:
			// https://stackoverflow.com/questions/39918622/why-is-guice-throwing-computationexception-from-uncaughtexceptionhandler-in-mai.
			e.printStackTrace();
			System.exit(-1);
			return null;
>>>>>>> 14580a61
		}
	}
	
	protected Module getRuntimeModule(String grammar) {
		if (ORG_ECLIPSE_N4JS_N4JS.equals(grammar)) {
			return new N4JSRuntimeModule();
		}
		throw new IllegalArgumentException(grammar);
	}
	
	protected Module getUiModule(String grammar) {
		if (ORG_ECLIPSE_N4JS_N4JS.equals(grammar)) {
			return new N4JSUiModule(this);
		}
		throw new IllegalArgumentException(grammar);
	}
	
	protected Module getSharedStateModule() {
		return new SharedStateModule();
	}
	
}<|MERGE_RESOLUTION|>--- conflicted
+++ resolved
@@ -10,12 +10,9 @@
  */
 package org.eclipse.n4js.ui.internal;
 
-import com.google.common.collect.Maps;
-import com.google.inject.Guice;
-import com.google.inject.Injector;
-import com.google.inject.Module;
 import java.util.Collections;
 import java.util.Map;
+
 import org.apache.log4j.Logger;
 import org.eclipse.n4js.N4JSRuntimeModule;
 import org.eclipse.n4js.ui.N4JSUiModule;
@@ -24,37 +21,42 @@
 import org.eclipse.xtext.util.Modules2;
 import org.osgi.framework.BundleContext;
 
+import com.google.common.collect.Maps;
+import com.google.inject.Guice;
+import com.google.inject.Injector;
+import com.google.inject.Module;
+
 /**
- * This class was generated. Customizations should only happen in a newly
- * introduced subclass. 
+ * This class was generated. Customizations should only happen in a newly introduced subclass.
  */
 public class N4JSActivator extends AbstractUIPlugin {
 
 	public static final String ORG_ECLIPSE_N4JS_N4JS = "org.eclipse.n4js.N4JS";
-	
+
 	private static final Logger logger = Logger.getLogger(N4JSActivator.class);
-	
+
 	private static N4JSActivator INSTANCE;
-	
-	private Map<String, Injector> injectors = Collections.synchronizedMap(Maps.<String, Injector> newHashMapWithExpectedSize(1));
-	
+
+	private final Map<String, Injector> injectors = Collections
+			.synchronizedMap(Maps.<String, Injector> newHashMapWithExpectedSize(1));
+
 	@Override
 	public void start(BundleContext context) throws Exception {
 		super.start(context);
 		INSTANCE = this;
 	}
-	
+
 	@Override
 	public void stop(BundleContext context) throws Exception {
 		injectors.clear();
 		INSTANCE = null;
 		super.stop(context);
 	}
-	
+
 	public static N4JSActivator getInstance() {
 		return INSTANCE;
 	}
-	
+
 	public Injector getInjector(String language) {
 		synchronized (injectors) {
 			Injector injector = injectors.get(language);
@@ -65,7 +67,7 @@
 			return injector;
 		}
 	}
-	
+
 	protected Injector createInjector(String language) {
 		try {
 			Module runtimeModule = getRuntimeModule(language);
@@ -74,36 +76,30 @@
 			Module mergedModule = Modules2.mixin(runtimeModule, sharedStateModule, uiModule);
 			return Guice.createInjector(mergedModule);
 		} catch (Exception e) {
-<<<<<<< HEAD
-			logger.error("Failed to create injector for " + language);
-			logger.error(e.getMessage(), e);
-			throw new RuntimeException("Failed to create injector for " + language, e);
-=======
 			// An exception occurring here might be related to Guice:
 			// https://stackoverflow.com/questions/39918622/why-is-guice-throwing-computationexception-from-uncaughtexceptionhandler-in-mai.
 			e.printStackTrace();
 			System.exit(-1);
 			return null;
->>>>>>> 14580a61
 		}
 	}
-	
+
 	protected Module getRuntimeModule(String grammar) {
 		if (ORG_ECLIPSE_N4JS_N4JS.equals(grammar)) {
 			return new N4JSRuntimeModule();
 		}
 		throw new IllegalArgumentException(grammar);
 	}
-	
+
 	protected Module getUiModule(String grammar) {
 		if (ORG_ECLIPSE_N4JS_N4JS.equals(grammar)) {
 			return new N4JSUiModule(this);
 		}
 		throw new IllegalArgumentException(grammar);
 	}
-	
+
 	protected Module getSharedStateModule() {
 		return new SharedStateModule();
 	}
-	
+
 }