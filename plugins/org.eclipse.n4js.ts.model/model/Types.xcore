/**
 * Copyright (c) 2016 NumberFour AG.
 * All rights reserved. This program and the accompanying materials
 * are made available under the terms of the Eclipse Public License v1.0
 * which accompanies this distribution, and is available at
 * http://www.eclipse.org/legal/epl-v10.html
 *
 * Contributors:
 *   NumberFour AG - Initial API and implementation
 */
@Ecore(nsURI="http://www.eclipse.org/n4js/ts/Types")
@GenModel(fileExtensions="n4ts",
// modelPluginID isn't strictly necessary but causes some trouble
//	modelPluginID="org.eclipse.n4js.ts.model",
	rootExtendsClass="org.eclipse.n4js.utils.emf.ProxyResolvingEObjectImpl",
	modelDirectory="/org.eclipse.n4js.ts.model/emf-gen",
	forceOverwrite="true",
	updateClasspath="false",
	complianceLevel="8.0",
	copyrightFields="false",
	copyrightText="Copyright (c) 2016 NumberFour AG.\nAll rights reserved. This program and the accompanying materials\nare made available under the terms of the Eclipse Public License v1.0\nwhich accompanies this distribution, and is available at\nhttp://www.eclipse.org/legal/epl-v10.html\n\nContributors:\n  NumberFour AG - Initial API and implementation",
	language="")
package org.eclipse.n4js.ts.types

import com.google.common.collect.Iterables
import java.util.Collections
import java.util.HashMap
import java.util.List
import org.eclipse.emf.common.util.EList
import org.eclipse.emf.ecore.EMap
import org.eclipse.emf.ecore.EObject
import org.eclipse.n4js.ts.typeRefs.FunctionTypeExprOrRef
import org.eclipse.n4js.ts.typeRefs.ParameterizedTypeRef
import org.eclipse.n4js.ts.typeRefs.ParameterizedTypeRefIterable
import org.eclipse.n4js.ts.typeRefs.TypeRef
import org.eclipse.n4js.ts.types.internal.MemberByNameAndAccessMap
import org.eclipse.n4js.ts.types.util.Variance
import org.eclipse.n4js.utils.EcoreUtilN4
import org.eclipse.xtext.EcoreUtil2

type IterableOfTClassifier wraps Iterable<? extends TClassifier>
type Variance wraps Variance

/*
 * Container used when explicitly defining types, e.g., for defining built in types or for tests.
 */
class TypeDefs {
	/*
	 * Types defined in a single file. These types must not reference external types.
	 */
	contains Type[] types
}

/**
 * The TModule is the representation of the script on the type level.
 */
class TModule extends SyntaxRelatedTElement, TAnnotableElement {
	/**
	 * The qualified name of the module, which is derived from the file name.
	 */
	String qualifiedName
	/**
	 * The projectId of the project containing this module.
	 */
	String projectId
	/**
	 * The vendorId of the project containing this module.
	 */
	String vendorID
	/**
	 * The module loader supported by this module as defined in the containing project's manifest.
	 * Value will be an EMF enum literal, i.e. something like <code>org.eclipse.n4js.n4mf.ModuleLoader.COMMONJS.getLiteral()</code>.
	 */
	String moduleLoader
	/**
	 * Flag indicating a module defined in an <code>.n4jsd</code> file.
	 */
	boolean n4jsdModule
	/**
	 * Flag indicating a static-polyfilling (not a standalone) module.
	 */
	boolean staticPolyfillModule
	/**
	 * Flag indicating a target of static-polyfilling (possibly a generated) module.
	 * Only one of {@code #staticPolyfillModule} of {@code staticPolyfillAware} can be {@code true}
	 */
	boolean staticPolyfillAware
	/**
	 * Flag indicating a MainModule (see org.eclipse.n4js.n4mf.ProjectDescription#mainModule)
	 * Used in scoping to adjust shadowing rules for the project imports (see org.eclipse.n4js.scoping.utils.ProjectImportEnablingScope).
	 */
	boolean mainModule

	/**
	 * True iff this TModule was created during pre-linking phase.
	 */
	transient boolean preLinkingPhase
	// TODO jvp: what does that mean:
	// TODO: make sure these are only top level types in the script
	// (ß): currently these may also contain nested types since the traversal
	// in the types builder processes the complete AST
	/*
	 * A list of all types declarations in the script on the top level.
	 * These include the exported classes, interfaces, function as well
	 * as the types inferred from type defining elements that are not marked as exported.
	 * This allows for better validation messages and diagnostics in later stages
	 * of the processing.
	 */
	contains Type[] topLevelTypes
	/*
	 * A list of all top level variables in the script.
	 * These include the exported variables as well as the internal variables.
	 * Similar to #topLevelTypes, this allows for better validation messages and diagnostics.
	 */
	contains TVariable[] variables
	/*
	 * Internal types may be populated incrementally by the type checker. Typically these
	 * are types derived from nested structures of the AST.
	 * <p>
	 * An anonymous, internal function may be assigned to a variable and we have
	 * to compute the type of that variable. Therefore the type has to be contained somewhere in
	 * the resource. Even worse, a named internal function can be called by name, thus it would
	 * have to become an IdentifiableElement which opens another can of worms. To avoid that, the
	 * internal function defines a type which in turn is the identifiable element. EMF constrains
	 * us to provide a container for that type, which is this containment reference.
	 * It is not persisted in the index.
	 */
	contains transient Type[] internalTypes
	/*
	 * Sometimes, internal types are referenced by exported types, e.g. as the type of an exported
	 * variable or a field of a class. The fact that internal types are not serialized would
	 * lead to unresolved reference exceptions upon deserialization. Therefore, these internal
	 * types are serialized by moving them from 'internalTypes' to this containment reference.
	 * <p>
	 * These are not directly referable from the outside but may specify the types of exported
	 * variables, etc. Anonymous types of a script 'A' do not become visible to a script 'B' that
	 * imports 'A'. To access those, the referring {@link #variables variable} has to be used.
	 */
	contains Type[] exposedInternalTypes
	/**
	 * Caches for composed members. Not serialized to the Xtext index.
	 * See {@link ComposedTypeRef#composedMemberCache()} for details.
	 */
	contains transient ComposedMemberCache[] composedMemberCaches
	/**
	 * Returns the qualified module name as a file path, using '/' as a segment delimiter. No file extension is added,
	 * though.
	 * <p>
	 * TODO Since we changed the delimiter for our internal qualified names from '.' to '/', this is no longer required.
	 * However, qualified names will soon be revisited in IDE-2227 and this might change again, so we keep this method.
	 * Also see method <code>QualifiedNameComputer#getFullyQualifiedTypeName_WITH_LEGACY_SUPPORT(Type)</code>.
	 */
	derived String moduleSpecifier get {
		return qualifiedName
	}
}

/**
 * A cache for composed members. Not serialized to the Xtext index.
 * See {@link ComposedTypeRef#composedMemberCache()} for details.
 */
class ComposedMemberCache {
	contains transient TMember[] cachedComposedMembers
}

/*
 * An element that has an (actual) type that can be inferred using the type system.
 * <p>
 * Notes:
 * <ul>
 * <li>not all typable elements have an expected type; only {@code Expression}s have an expected type.
 * <li>subclasses of AbstractAnnotationList are <b>not</b> typable, even though they inherit from
 *     {@code TypableElement} (this special case is handled in {@code N4JSLanguageUtils#isTypableNode()}.
 * </ul>
 * <p>
 * Don't confuse with {@link org.eclipse.n4js.n4JS.TypedElement TypedElement}: a {@code TypedElement} can be
 * given a type by the programmer via a type declaration (usually optional). {@code TypedElement}s are usually
 * {@code TypableNode}s, but most {@code TypableNode}s aren't {@code TypedElement}s (e.g. expressions).
 */
interface TypableElement {
	// empty (marker interface)
}
// TOOD merge documentation comments
/*
 * Every concept that is identifiable is an identifiable element.
 *
 * From a human's perspective, this includes first and foremost that these things have a name.
 * Syntax errors or optional grammar elements in the concrete syntax may lead to unnamed identifiables.
 * Thus the name is usually required but never guaranteed to be non-null or non-empty.
 */
/* Element with a name.
 * Note that the name is guaranteed to be non-null, that is the name of named elements is not optional!
 * This is true only for IdentifiableElements (Variables), and property or members (IdentifiableProperty).
 * However, it is neither true for anonymous function expressions, nor for anonymous class declarations.
 */
/* Possible bind target of identifier references (IdentifierRef),
 * such as variables (Variable) and named functions (FunctionDeclaration, NamedFunctionExpression).
 * That is, all "top level" named elements, but not nested elements, i.e. PropertyIdentifier.
 * <p>
 * Local scoping actually binds all identifier refs to bindable identifiers of IdentifiableElements.
 * Actually this is the main purposes of this abstract type.
 */
class IdentifiableElement extends TypableElement {
	String name

	/**
	 * Convenience method, returns module this element is contained in, or
	 * null if it is not contained in a module.
	 */
	op TModule getContainingModule() {
		return EcoreUtil2.getContainerOfType(this,TModule);
	}
}

class TExportableElement extends IdentifiableElement {

	String exportedName

	op boolean isExported() {
		exportedName!==null
	}
}

class TAnnotation {
	String name
	contains TAnnotationArgument[] args
	/**
	 * Convenience method, returns true if an argument of type TAnnotatonStringArgument exists with given value.
	 */
	op boolean hasStringArgument(String argumentValue) {
		return args.filter(TAnnotationStringArgument).exists[it.value == argumentValue]
	}

	op String getAnnotationAsString() {
		val StringBuilder strb = new StringBuilder();
		strb.append("@");
		strb.append(name);
		if (args.length>0) {
    		strb.append("(");
            for (var i=0; i<args.length; i++) {
                if (i>0) strb.append(", ");
                strb.append(args.get(i).getArgAsString());
            }
        	strb.append(")");
		}
        return strb.toString();
	}
}

abstract class TAnnotationArgument {
	op String getArgAsString()
}

class  TAnnotationStringArgument extends TAnnotationArgument {
	String value

	op String getArgAsString() {
		return value;
	}
}

interface TTypedElement {
	contains TypeRef typeRef
}

class TAnnotationTypeRefArgument extends TAnnotationArgument, TTypedElement {
	op String getArgAsString() {
		return typeRef.typeRefAsString
	}
}

/**
 * Although most annotations are expected to be normal fields in the type model, it may be possible that
 * some annotations are copied from the AST (see types builders).
 *
 * Annotations are best retrieved via AnnotationDefinition.hasAnnotation(), as this takes transitivity into account as well.
 */
class TAnnotableElement {
	/**
	 * Returns the owned annotations of the AST element; however it is recommended to access
	 * annotations only via AnnotationDefinition.
	 */
	contains TAnnotation[] annotations
}

/*
 * Typing strategy value for definition and use site.
 * By default, nominal typing is used. This can be changed to
 * structural typing on both, definition and use site. On use site
 * it is also possible to set this to structuralFields only, which
 * means that only the public fields are considered when computing
 * the structural subtype relation.
 */
enum TypingStrategy {
	^default as "?~" = 0
	nominal as "" = 1
	structural as "~" = 2
	structuralFields as "~~" = 3
	structuralReadOnlyFields as "~r~" = 4
	structuralWriteOnlyFields as "~w~" = 5
	structuralFieldInitializer as "~i~" = 6
}

class TypeVariable extends Type {
	boolean declaredCovariant
	boolean declaredContravariant
	contains TypeRef declaredUpperBound

	/*
	 * Returns this type variable's {@link org.eclipse.n4js.ts.types.util.Variance variance}. Always returns
	 * invariant, unless the type variable was explicitly declared on definition site to be co- or contravariant.
	 */
	op Variance getVariance() {
		val co = declaredCovariant;
		val contra = declaredContravariant;
		if(co && !contra) {
			return Variance.CO;
		} else if(contra && !co) {
			return Variance.CONTRA;
		} else {
			return Variance.INV;
		}
	}
	op TypeVariable[] getTypeVars() {
		return emptyEList();
	}
	op String getTypeAsString() {
		return getTypeVariableAsString(declaredUpperBound);
	}
	op String getTypeVariableAsString(TypeRef upperBound) {
		return (if(declaredCovariant) "out " else if(declaredContravariant) "in " else "")
			+ name
			+ (if (upperBound!==null) " extends " + upperBound.typeRefAsString else "");
	}
}

/*
 * Inference variables are meta-variables for types, i.e. they represent the unknown types searched for while solving a
 * constraint system. See class {@code InferenceContext} for more details.
 */
class InferenceVariable extends TypeVariable {}

/*
 * Represents a function declaration. In JavaScript, functions are first-class objects, hence
 * a function declaration also is a type declaration.
 */
class TFunction extends DeclaredTypeWithAccessModifier, SyntaxRelatedTElement {
	boolean external
	/*
	 * Formal parameters
	 */
	contains TFormalParameter[] fpars
	/*
	 * Explicitly marks the return value of this TFunction as optional. This is only used for TFunctions that are
	 * created programmatically. Those that appear in the AST (only possible in Types.xtext language) will instead have
	 * a 'returnTypeRef' with 'followedByQuestionMark' set to <code>true</code>.
	 * This will probably become obsolete once we implement undefined/null analysis.
	 */
	boolean returnValueMarkedOptional
	op boolean isReturnValueOptional() {
		return returnValueMarkedOptional || (returnTypeRef!==null && returnTypeRef.followedByQuestionMark);
	}
	/*
	 * Return type
	 */
	contains TypeRef returnTypeRef
	/*
	 * Type parameters of a generic function or method. Do not confuse this with the formal parameters.
	 */
	contains TypeVariable[] typeVars
	/*
	 * optional thisType declaration (@This)
	 */
	contains TypeRef declaredThisType
	/*
	 * optional async modifier
	 */
	boolean declaredAsync
	/*
	 * optional generator modifier
	 */
	boolean declaredGenerator
	/**
	 * Whether this function is intentionally to be used as a constructor
	 */
	boolean constructor
	/**
	 * Tells whether this function is a method that represents a callable constructor.
	 */
	op boolean isCallableConstructor() {
		val parent = eContainer;
		return if(parent instanceof ContainerType<?>) parent.callableCtor===this else false;
	}
	/**
	 * Returns the formal parameter corresponding to the argument at index 'argIndex' in a function call
	 * or 'null' if 'argIndex' is invalid. This method takes into account optional and variadic parameters.
	 */
	op TFormalParameter getFparForArgIdx(int argIndex) {
		val fparsSize = fpars.size();
		if (argIndex >= 0 && argIndex < fparsSize) {
			return fpars.get(argIndex);
		} else if (argIndex >= fparsSize && fparsSize > 0 && fpars.get(fparsSize - 1).isVariadic) {
			return fpars.get(fparsSize - 1);
		}
		return null;
	}
	/**
	 * Returns string representation of this function similar according to the N4JS syntax.
	 * This includes formal parameters and return type (if declared), but excludes annotations.
	 */
	op String getFunctionAsString() {
		val StringBuilder strb = new StringBuilder();
		if (generic) strb.append("<").append(typeVars.map[typeAsString].join(",")).append("> ");
		if (declaredAsync) strb.append("async ");
		strb.append("function ");
		if (declaredGenerator) strb.append("* ");
		strb.append(name).append("(").append(fpars.map[formalParameterAsString].join(", ")).append(")");
		if (returnTypeRef!==null) strb.append(": ").append(returnTypeRef.typeRefAsString);
		if (returnValueOptional) strb.append('?');
		return strb.toString();
	}

//	op String getFunctionAsHTML() {
//		return (if (generic) "&lt;" + typeVars.map[typeAsHTML].join(",") + "> " else "")
//		+ returnTypeRef?.typeRefAsHTML + " <b>" + UtilN4.sanitizeForHTML(name) + "</b>" + "(" + fpars.map[formalParameterAsHTML].join(", ") + ")"
//	}
	/**
	 * There may be sub-types of a function type unless explicitly stated differently
	 */
	op boolean isFinal() {
		return false;
	}
}

/*
 * Type access modifier as described in the N4JSSpec. Note that some languages may represent the
 * this modifier differently, e.g., in N4JS, the publicApi type is expressed via the public modifier
 * and the Api annotation.
 * @see org.eclipse.n4js.ts.model.TMember.getMemberAccessModifier
 */
enum TypeAccessModifier {
	undefined = 0
	private = 1
	project = 2
	publicInternal = 3
	public = 4
}

/*
 * Member access modifier as described in the N4JSSpec. Note that some languages may represent the
 * this modifier differently, e.g., in N4JS, the publicApi type is expressed via the public modifier
 * and the Api annotation.
 * For helper (relations etc.) see AccessModifiers.
 * @see org.eclipse.n4js.ts.model.TMember.getMemberAccessModifier
 */
enum MemberAccessModifier {
	undefined = 0
	private = 1
	project = 2
	protectedInternal = 3
	protected = 4
	publicInternal = 5
	public = 6
}

// TODO jvp: probably need more methods, cf. ECMAScript spec properties
/*
 * Base class for all types. This abstraction provides all necessary information
 * when dealing with types, e.g. it helps with conformance checks and other constraints.
 * <p>
 * Note that this class must not be abstract.
 * </p>
 */
//TODO why not abstract (doesn't work when it is abstract, but why?)
class Type extends TExportableElement, TAnnotableElement, org.eclipse.n4js.ts.typeRefs.Versionable {

	/**
	 * Returns true if type's implementation is provided by runtime. Default implementation returns true, overridden in user-defined (meta) types.
	 * Since it is about the implementation, types without implementation (structural types, primitive types) that are always handled as if they
	 * were only provided by runtime. The flag is usually set via annotations.
	 */
	op boolean isProvidedByRuntime() {
		return true;
	}

	/**
	 * Returns true if type actually is a polyfill or a static-polyfill. The flag is usually set via annotations and false for most types (only TClass can actually be
	 * declared to be a polyfill).  (c.f. {@link Type#isStaticPolyfill()})
	 */
	op boolean isPolyfill() {
		return false;
	}

	/**
	 * Returns true if type actually is a static polyfill. The flag is usually set via annotations and false for most types (only TClass can actually be
	 * declared to be a static polyfill).  (c.f. {@link Type#isPolyfill()})
	 */
	op boolean isStaticPolyfill() {
		return false;
	}

	/**
	 * Returns true if type is final, that is no sub-types may be defined by the user.
	 * Default implementation returns true, has to be overridden by subclasses.
	 */
	op boolean isFinal() {
		return true;
	}

	/**
	 * Returns whether references to this type may be flagged as dynamic.
	 * This is false by default, but usually true for TClassifiers.
	 */
	op boolean isDynamizable() {
		return false;
	}

	/**
	 * Tells if this type has special support for index access with a numeric index.
	 * Provided only for readability; will return <code>true</code> if and only if {@link #getElementType()}
	 * returns a non-<code>null</code> value.
	 */
	op boolean isArrayLike() {
		return elementType !== null;
	}

	/**
	 * Returns the element type that would be returned if this was accessed by a numeric index or <code>null</code>
	 * if this is not an array-like type.
	 */
	op TypeRef getElementType() {
		// TODO evil workaround for bug in Xcore - signature of getElementType should be getElementType(Type):TypeRef
		return ArrayLikes.getElementType(this) as TypeRef
	}

	/*
	 * Returns the automatically computed type, that is public for built-in and pseudo types,
	 * project for exported types and private for non-exported declared types.
	 * This base implementation always returns public.
	 */
	op TypeAccessModifier getTypeAccessModifier() {
		return TypeAccessModifier.PUBLIC;
	}

	/*
	 * Convenience method, returns true if at least one type variable is defined.
	 * This actually returns false for most kind of types, only ContainerTypes (such as TClassifiers) may be declared generic---
	 * this method is introduced to simplify client code and reduce the number of instance-of cascades.
	 */
	op boolean isGeneric() {
		return ! getTypeVars().isEmpty();
	}
	/*
	 * Convenience method, returns the list of defined type variables or an empty list if the kind of type cannot be generic at all.
	 * This actually returns an empty list for most kind of types, only ContainerTypes (such as TClassifiers) may be declared generic---
	 * this method is introduced to simplify client code and reduce the number of instance-of cascades.
	 */
	op TypeVariable[] getTypeVars() {
		return emptyEList
	}
	/*
	 * Convenience method for obtaining the variance of this type's type variable with the given index.
	 * For details see {@link TypeVariable#getVariance()}.
	 */
	op Variance getVarianceOfTypeVar(int idx) {
		return if(idx>=0 && idx<typeVars.size) typeVars.get(idx).variance else null;
	}
	/*
	 * Returns the raw type as string, i.e. the type without any type variables.
	 */
	op String getRawTypeAsString() {
		name;
	}
	/*
	 * Returns string representation of type, basically for testing and debugging.
	 * As the returned string is used for comparison in tests, this method should not be changed.
	 */
	op String getTypeAsString() {
		if (generic) {
			name + "<" + typeVars.map[it.typeAsString].join(",") + ">"
		} else {
			name
		}
	}

//	op String getTypeAsHTML() {
//		return UtilN4.sanitizeForHTML(getTypeAsString());
//	}
}

abstract class AccessibleTypeElement {
	TypeAccessModifier declaredTypeAccessModifier

	boolean declaredProvidedByRuntime

	/**
	 * Returns declaredProvidedByRuntime.
	 */
	op boolean isProvidedByRuntime() {
		return declaredProvidedByRuntime;
	}

	/**
	 * Returns declared type if specified, otherwise modifier is computed (exported = project, private otherwise)
	 */
	op TypeAccessModifier getTypeAccessModifier() {
		if (declaredTypeAccessModifier == TypeAccessModifier.UNDEFINED) {
			if (exported) {
				return TypeAccessModifier.PROJECT;
			} else {
				return TypeAccessModifier.PRIVATE;
			}
		}
		return declaredTypeAccessModifier
	}

	op boolean isExported()

}

class DeclaredTypeWithAccessModifier extends Type, AccessibleTypeElement {

}

type NameAndAccess wraps NameAndAccess

type MemberList wraps List<? extends TMember>

/*
 * Base class for types containing members, such as TClassifier and PrimitiveTypes.
 */
abstract class ContainerType<MT extends TMember> extends Type {
	transient EMap<NameAndAccess, ? extends TMember> ownedMembersByNameAndAccess

	contains MT[] ownedMembers
	contains TMethod callableCtor // required in TClass and TObjectPrototype

	/*
	 * type parameters of generic types
	 */
	contains TypeVariable[] typeVars

	/**
	 * Convenience method returning the owned constructor or <code>null</code> if not available.
	 */
	op TMethod getOwnedCtor() {
		return ownedMembers.filter(TMethod).findFirst[isConstructor]
	}

	/*
	 * Convenience method, similar to {code findMember(name, false)}.
	 * That is, this method returns fields, methods, and getters rather then setters.
	 */
	op TMember findOwnedMember(String name) {
		return findOwnedMember(name, false, false)
	}

	/**
	 * Returns members with given name, writeable and static access.
	 */
	op TMember findOwnedMember(String name, boolean writeAccess, boolean staticAccess) {
		val NameAndAccess nameAndAccess = new NameAndAccess(name, writeAccess, staticAccess);
		return getOrCreateOwnedMembersByNameAndAccess.get(nameAndAccess);
	}

	/**
	 * Creates member collection mapped by static and writable access, fields are listed twice (since they are read- and
	 * writeable).
	 */
	op EMap<NameAndAccess, ? extends TMember> getOrCreateOwnedMembersByNameAndAccess() {
		if (ownedMembersByNameAndAccess === null) {
			val newRegistry = switch (ownedMembers.size()) {
			case 0: Collections.emptyMap()
			case 1: {
				val singleMember = ownedMembers.get(0);
				val NameAndAccess[] nameAndAccess = NameAndAccess.of(singleMember);
				if (nameAndAccess.length > 1) {
					val map = new HashMap<NameAndAccess, TMember>();
					map.put(nameAndAccess.get(0), singleMember);
					map.put(nameAndAccess.get(1), singleMember);
					Collections.unmodifiableMap(map);
				} else {
					Collections.singletonMap(nameAndAccess.get(0), singleMember);
				}
			}
			default:
				Collections.unmodifiableMap(new MemberByNameAndAccessMap(ownedMembers))
			};
			EcoreUtilN4.doWithDeliver(false,[
				ownedMembersByNameAndAccess = newRegistry;
			],this);
		}
		return ownedMembersByNameAndAccess;
	}
}

/*
 * Used for predefining members shared by all types of a certain meta-tyes, such as
 * enumerations all providing a getter method value. It sole purpose is to mix in the defined members here into the
 * actual types transparently inheriting from that type.
 */
class VirtualBaseType extends ContainerType<TMember>, ArrayLike {
	/*
	 * Directly contained members, that is predefined members of all enums
	 */
	contains TMember[] declaredOwnedMembers
}

/*
 * Virtual type for ES6 namespace imports. Not directly available for N4JS users, can be used only
 * like TypeReferenceName. See ES6::9.4.6 Module Namespace Exotic Objects
 */
class ModuleNamespaceVirtualType extends Type, SyntaxRelatedTElement {
	/*
	 * reference to module which give namespace represents
	 */
	refers TModule module

	/**
	 * If true, tmodule behaves like a dynamic type enabling access to plain js
	 * modules without n4jsd file.
	 */
	boolean declaredDynamic

	op boolean isProvidedByRuntime() {
		return false;
	}
}

/*
 * Primitive types are modeled similar to TClassifiers, except that they have no access modifier and cannot be parameterized.
 */
class PrimitiveType extends ContainerType<TMember>, ArrayLike {
	/*
	 * Specifies a type to and from which this type is assignment compatible.
	 * Only used for special stringish types such as typename or pathSelector,
	 * in these cases {@code string} is the value of this field.
	 * Note however that this relation is not bidirectional, that is string does not
	 * know which other types may be assignment compatible. During type inferencing
	 * and other tests the client has to check that.
	 */
	refers PrimitiveType assignmentCompatible
	/*
	 * the corresponding object type whose properties are also available to the primitive type
	 */
	refers TClassifier autoboxedType
}

// SZ: update documentation below, maybe ContainerType?
class BuiltInType extends Type {

	op TypeVariable[] getTypeVars() {
		return emptyEList();
	}
}

class AnyType extends BuiltInType {
	/**
	 * Of course any can be subtyped, it is the bottom type.
	 */
	op boolean isFinal() {
		return false;
	}
}

/*
 * Reference to undefined type. This type cannot be explicitly specified by the user but
 * can only be inferred by the type inferencer.
 */
class UndefinedType extends BuiltInType {
}

/*
 * Reference to null type. This type cannot be explicitly specified by the user but
 * can only be inferred by the type inferencer.
 */
class NullType extends BuiltInType {
}

/*
 * Reference to void type, this can only be explicitly used for the returned type of
 * functions.
 */
class VoidType extends BuiltInType	 {
}

type TClassifierIterable wraps Iterable<TClassifier>

class TStructuralType extends ContainerType<TStructMember>, SyntaxRelatedTElement {
	/**
	 * Structural types can be sub-typed, since only the structure is used for typing.
	 */
	op boolean isFinal() {
		return false;
	}
}

/*
 * Base class for N4 specific classifiers, i.e., class, interface, or role.
 */
abstract class TClassifier extends ContainerType<TMember>, SyntaxRelatedTElement {

	/*
	 * Tells if this classifier is itself annotated with <code>@CovariantConstructor</code> or if it has an owned
	 * constructor annotated with <code>@CovariantConstructor</code>.
	 */
	boolean declaredCovariantConstructor

	/**
	 * The declared version of the type. This is not used by N4JS at the moment but only
	 * in derived languages such as N4IDL. It needs to be stored in the type model though as
	 * it is required to be cached (i.e. stored in the Xtext index) for scoping etc.
	 *
	 * This is set by the N4IDL types builder.
	 */
	int declaredVersion

	op boolean isAbstract() {
		return false
	}

	/**
	 * Convenience method, returns all super classes and implemented or extended interfaces as classifiers.
	 */
	op IterableOfTClassifier getSuperClassifiers() {
		// following code causes weird Xtend/Xcore bug
		//return this.superClassifierRefs.filterNull.map[declaredType].filter(TClassifier);
		// so let's do it the old-school way:
		val List<TClassifier> result = <TClassifier>newArrayList;
		val Object _superClassifierRefs = this.getSuperClassifierRefs();
		for(Object superClassifierRef : (_superClassifierRefs as Iterable<?>)) {
			if(superClassifierRef!==null) {
				val Type declType = (superClassifierRef as TypeRef).getDeclaredType();
				if(declType instanceof TClassifier) {
					result.add(declType);
				}
			}
		}
		return result;
//		return <TClassifier>emptyList;
	}

	/**
	 * Convenience method, returns all super classes and implemented or extended interfaces as type references.
	 */
	op ParameterizedTypeRefIterable getSuperClassifierRefs() {
		return <ParameterizedTypeRef>emptyList();
	}

	/**
	 * Convenience method, returns all implemented (or extended) interfaces
	 */
	op ParameterizedTypeRefIterable getImplementedOrExtendedInterfaceRefs() {
		return <ParameterizedTypeRef>emptyList();
	}

	/**
	 * Classifiers are usually not final, unless they have a special modifier set.
	 */
	op boolean isFinal() {
		return false;
	}

	/*
	 * Overrides default implementation of type, returns the actually declared version (which
	 * is 0 in N4JS as it cannot be set there). Only used for derived languages such as N4IDL.
	 */
	op int getVersion() {
		return declaredVersion;
	}
}

/*
 * Plain JavaScript objects with super type (=prototype).
 * This is used for defining predefined types such as Object, String, Date etc.
 */
class TObjectPrototype extends TClassifier, DeclaredTypeWithAccessModifier, ArrayLike {
	contains ParameterizedTypeRef superType

	boolean declaredFinal

	op TMethod getOwnedCtor() {
		return ownedMembers.filter(TMethod).findFirst[name.equals('constructor')]
	}

	/**
	 * Returns value of declaredFinal attribute.
	 */
	op boolean isFinal() {
		return declaredFinal;
	}
}

/**
 * 'Trait' that allows to mark a certain type as "array like". If an elementType is
 * provided, that one is assumed to be the return type of index access expressions with a numeric index.
 * <p>
 * IMPORTANT: types inheriting from this class are not always array like; they are array like only if they define
 * property 'declaredElementType'.
 */
abstract class ArrayLike {
	/**
	 * The locally declared element type.
	 */
	contains TypeRef declaredElementType
	/**
	 * Returns the declared element type or the inherited information
	 * iff no locally declared information is available.
	 */
	op TypeRef getElementType()
}

class TN4Classifier extends TClassifier, DeclaredTypeWithAccessModifier {
	/*
	 * Flag indicating whether references to this type may be flagged as dynamic.
	 */
	boolean dynamizable = "true"
	/*
	 * The typing strategy on definition site, nominal typing by default.
	 * Could be changed to structural but not to structural field.
	 * The latter is only available on use site.
	 */
	TypingStrategy typingStrategy
}

class TClass extends TN4Classifier {
	boolean external
	boolean declaredAbstract
	boolean declaredN4JS
	boolean declaredFinal
	boolean declaredPolyfill
	boolean declaredStaticPolyfill
	boolean observable
	contains ParameterizedTypeRef superClassRef
	contains ParameterizedTypeRef[] implementedInterfaceRefs
	op boolean isAbstract() {
		return declaredAbstract
	}
	/**
	 * Convenience method, return the explicitly declared super class casted to a {@link TClass} or <code>null</code> if
	 * not possible, not available. Ignores implicit super types!
	 */
	op TClass getSuperClass() {
		val superType = superClassRef?.declaredType;
		return if(superType instanceof TClass) superType else null;
	}
	/**
	 * Convenience method, returns all super classes, consumed roles and implemented or extend interfaces
	 */
	op ParameterizedTypeRefIterable getSuperClassifierRefs() {
		if (getSuperClassRef !== null) {
			return Iterables.concat(Collections.singleton(getSuperClassRef), implementedInterfaceRefs)
		}
		return Iterables.concat(implementedInterfaceRefs)
	}

	/**
	 * Convenience method, returns all implemented (or extended) interfaces
	 */
	op ParameterizedTypeRefIterable getImplementedOrExtendedInterfaceRefs() {
		return implementedInterfaceRefs;
	}

	/**
	 * Returns true if the class actually is a polyfill or a static-polyfill. (c.f. {@link TClass#isStaticPolyfill()})
	 */
	op boolean isPolyfill() {
		return declaredPolyfill;
	}

	/**
	 * Returns true if the class actually is a static polyfill (c.f. {@link TClass#isPolyfill()})
	 */
	op boolean isStaticPolyfill() {
		return declaredStaticPolyfill;
	}

	/**
	 * Returns value of declaredFinal attribute.
	 */
	op boolean isFinal() {
		return declaredFinal;
	}
}

class TInterface extends TN4Classifier {
	boolean external
	contains ParameterizedTypeRef[] superInterfaceRefs

	op boolean isAbstract() {
		return true
	}
	/**
	 * Convenience method, returns all super classes, consumed roles and implemented or extend interfaces
	 */
	op ParameterizedTypeRefIterable getSuperClassifierRefs() {
		return superInterfaceRefs;
	}
	/**
	 * Convenience method, returns all implemented (or extended) interfaces
	 */
	op ParameterizedTypeRefIterable getImplementedOrExtendedInterfaceRefs() {
		return superInterfaceRefs;
	}
}

/**
 * Member type, there is no distinction between nominal and structural member types
 */
enum MemberType {
	GETTER = 0
	,
	SETTER =1
	,
	FIELD = 2
	,
	METHOD = 3
}

abstract class TMember extends IdentifiableElement, TAnnotableElement, SyntaxRelatedTElement {
	boolean declaredFinal
	boolean declaredStatic
	boolean declaredOverride

	boolean hasComputedName

<<<<<<< HEAD
	/** The constituent members if this member is a composed member. */
	refers transient TMember[] constituentMembers
=======
	/** Tells if this member is a composed member created by {@code ComposedMemberFactory}. */
	boolean composed
>>>>>>> b2e85984

	/**
	 * Convenience method, returns the container casted to a container type or 'null'
	 * if the container is not of type ContainerType.
	 */
	op ContainerType<?> getContainingType() {
		// note: must check container's type here, because not only ContainerType
		//       can contain TMembers (also StructuralTypeRef!)
		val myContainer = eContainer;
		return if(myContainer instanceof ContainerType<?>) myContainer else null;
	}
	/**
	 * Returns either the declared access modifier (if possible) or
	 * derives the access modifier from the type access modifier of the containing type.
	 * This method needs to be implemented by subclasses, in particular by {@link TMemberWithAccessModifier}
	 * Also see [N4JSSpec] Constraints 2 (Default Member Access Modifiers)
	 */
	op MemberAccessModifier getMemberAccessModifier()
	/**
	 * Returns the member type enum, which is useful for validation etc.
	 */
	op MemberType getMemberType()
	/**
	 * Convenience method, returns true if member type is MemberType.FIELD
	 */
	op boolean isField() {
		return memberType == MemberType.FIELD
	}
	/**
	 * Convenience method, returns true if member type is MemberType.GETTER
	 */
	op boolean isGetter() {
		return memberType == MemberType.GETTER
	}
	/**
	 * Convenience method, returns true if member type is MemberType.SETTER
	 */
	op boolean isSetter() {
		return memberType == MemberType.SETTER
	}
	/**
	 * Convenience method, returns true if member type is MemberType.SETTER or MemberType.GETTER
	 */
	op boolean isAccessor() {
		return memberType == MemberType.SETTER || memberType == MemberType.GETTER
	}
	/**
	 * Convenience method, returns true if member type is MemberType.METHOD
	 */
	op boolean isMethod() {
		return memberType == MemberType.METHOD
	}
	op boolean isConstructor() {
		false
	}
	/*
	 * Tells whether the entire member is optional. Applies only to data fields and field accessors (not methods).
	 * Don't confuse this with optional return types of methods, see {@link TFunction#isReturnValueOptional()}.
	 */
	op boolean isOptional() {
		false
	}

	/**
	 * Default implementation always returns false, which is actually only true for fields.
	 * Note however that "concrete" fields defined in interfaces may be overridden.
	 */
	op boolean isAbstract() {
		return false;
	}
	op boolean isReadable() {
		return true;
	}
	op boolean isWriteable() {
		return false;
	}

	op String getMemberAsString() {
		return name
	}
//	op String getMemberAsHTML() {
//		return UtilN4.sanitizeForHTML(getMemberAsString())
//	}

	/**
	 * Returns value of declaredFinal field.
	 */
	op boolean isFinal() {
		return declaredFinal;
	}
	/**
	 * Returns value of declaredStatic field.
	 */
	op boolean isStatic() {
		return declaredStatic;
	}

	/**
	 * Convenience method returns true, if containing type is either a dynamic or static polyfill and therefore
	 * this member has been poly-filled.
	 */
	op boolean isPolyfilled() {
		val containingType = getContainingType();
		if (containingType === null) {
			return false;
		}
		return containingType.isPolyfill || containingType.isStaticPolyfill;
	}
}

/**
 * Base class for members with declared access modifiers.
 */
abstract class TMemberWithAccessModifier extends TMember {

	/** TODO mover to TMethod and accessors (not done yet due to 500 named elements restriction) */
	boolean hasNoBody
	MemberAccessModifier declaredMemberAccessModifier
	/**
	 * Returns either the declared access modifier (if possible) or
	 * derives the access modifier from the type access modifier of the containing type.
	 * <p>
	 * Note that the modifier is calculated in case no declared modifier is present, but it is not "fixed" (
	 * cf. org.eclipse.n4js.ts.model.util.AccessModifiers.fixed(TMember)).
	 * Also see [N4JSSpec] Constraints 2 (Default Member Access Modifiers)
	 */
	op MemberAccessModifier getMemberAccessModifier() {
		if (declaredMemberAccessModifier === MemberAccessModifier.UNDEFINED) {
			val parent = this.eContainer
			if (parent instanceof TInterface) { // IDEBUG-456 only interface-members inherit from enclosing type
				val modifierDerivedFromType = org.eclipse.n4js.ts.types.util.AccessModifiers.toMemberModifier((parent as Type).getTypeAccessModifier())
				if (modifierDerivedFromType !== MemberAccessModifier.PRIVATE) {
					return modifierDerivedFromType
				}
			}
			return MemberAccessModifier.PROJECT // default for all class-members, even abstract members.
		}
		return declaredMemberAccessModifier
	}
}

/*
 * Abstract base class for members defined in a structural type reference or in an object literal.
 * Neither the access modifier (which is public for these members) nor static members are supported there.
 *
 * TODO Introduce abstract base class for TMember and/or rename memberAccessModifier to declaredMemberAccessModifier. Currently problematic due to XCore constraints.
 */
abstract class TStructMember extends TMember {
	/*
	 * A TStructMember can play the role of an AST node or a type model element (i.e. in a TModule).
	 * Iff the receiving TStructMember is an AST node, then this cross-reference will point to the
	 * corresponding TStructuralMember in the TStructuralType of the type model; otherwise it will
	 * be <code>null</code>.
	 * <p>
	 * This property corresponds to property 'definedType' of subclasses of TypeDefiningElement in
	 * the AST model. This property is set by the types builder and should never be changed by code
	 * outside the types builder.
	 */
	refers transient TStructMember definedMember

	/**
	 * The default access modifier for struct members is public. This cannot be changed.
	 */
	op MemberAccessModifier getDefaultMemberAccessModifier() {
		return MemberAccessModifier.PUBLIC
	}
	op boolean isStatic() {
		return false
	}
	/*
	 * The member access modifier for struct members is always public, this cannot be changed.
	 */
	op MemberAccessModifier getMemberAccessModifier() {
		return MemberAccessModifier.PUBLIC
	}
}

/*
 * Method of a class.
 *
 * Attention: Order of super types matters, see https://bugs.eclipse.org/bugs/show_bug.cgi?id=421592
 */
class TMethod extends TFunction, TMemberWithAccessModifier {
	boolean declaredAbstract
	/**
	 * Knowing whether the body of the linked method contains occurrences of ThisLiteral or SuperLiteral
	 * is useful in cross-resource scenarios (ie, so as to avoid parsing) when checking the (restrictive) conditions
	 * under which a method reference can be assigned to a variable (IDE-1048, see implementation in N4JSExpressionValidator).
	 */
	boolean lacksThisOrSuperUsage
	/**
	 * Returns true if the method is either declared abstract or it is implicitly abstract, i.e. it is declared in a role and has no body.
	 */
	op boolean isAbstract() {
		return declaredAbstract || (eContainer instanceof TInterface &&  hasNoBody)
	}

	/** Always returns METHOD */
	op MemberType getMemberType() {
		return MemberType.METHOD
	}
	op boolean isConstructor() {
		return name == 'constructor' && !isStatic;
	}
	/**
	 * Returns string representation of this function similar according to the N4JS syntax.
	 * This includes formal parameters and return type (if declared), but excludes annotations.
	 */
	op String getFunctionAsString() {
		val StringBuilder strb = new StringBuilder();
		if (generic) strb.append("<").append(typeVars.map[typeAsString].join(",")).append("> ");
		if (declaredAsync) strb.append("async ");
		strb.append(name).append("(").append(fpars.map[formalParameterAsString].join(", ")).append(")");
		if (returnTypeRef!==null) strb.append(": ").append(returnTypeRef.typeRefAsString);
		if (returnValueOptional) strb.append('?');
		return strb.toString();
	}

	/**
	 * Overrides TMember's method
	 */
	op String getMemberAsString() {
		return getFunctionAsString();
	}
}

class TStructMethod extends TMethod, TStructMember {
}

class TFormalParameter extends IdentifiableElement, TAnnotableElement, SyntaxRelatedTElement, TTypedElement {
	boolean variadic
	/*
	 * If and only if the TFormalParameter is used as an AST node, this property holds the initializer
	 * type reference. This occurs in a situation like this:
	 * <pre>
	 * val fn : function(p : int = undefined) => void;
	 * </pre>
	 */
	String astInitializer
	boolean hasInitializerAssignment

	/* Convenience method, returns true if this fparam has an initializer. */
	op boolean hasASTInitializer() {
		return astInitializer !== null;
	}

	/* Convenience method, returns true if this or one of the preceding parameters have an initializer. */
	op boolean isOptional() {
		val EList<TFormalParameter> fpars = switch (eContainer) {
            TFunction:				(eContainer as TFunction).fpars
            FunctionTypeExprOrRef:	(eContainer as FunctionTypeExprOrRef).fpars
            default: return false
        };

		for (var i=fpars.indexOf(this); i>=0; i--) {
			val fpar = fpars.get(i);
			if (fpar.isVariadic || fpar.hasInitializerAssignment) {
				return true;
			}
		}
		return false;
	}
	/* Convenience method, returns true iff this fpar is optional or variadic. */
	// FIXME: remove this method, since isOptional returns the same result
	op boolean isVariadicOrOptional() {
		return variadic || optional;
	}
	/**
	 * Returns string representation of formal parameter according to syntax definition, including
	 * preceding variadic modifier and type. The parameter name is omitted. Use when displaying the
	 * parameter as part of an type or a type expression.
	 */
	op String getFormalParameterAsTypesString() {
		val StringBuilder strb = new StringBuilder();
		if (variadic) strb.append("...");
		if (typeRef !== null) {
			strb.append(typeRef.typeRefAsString);
		} else {
			strb.append("null");
		}
		if (hasInitializerAssignment) strb.append("=…");
		return strb.toString();
	}
	/**
	 * Returns string representation of formal parameter according to syntax definition, including
	 * preceding variadic modifier and colon separated type if declared.
	 */
	op String getFormalParameterAsString() {
		val StringBuilder strb = new StringBuilder();
		if (variadic) strb.append("...");
		strb.append(name);
		if (typeRef!==null) strb.append(": ").append(typeRef.typeRefAsString);
		if (hasInitializerAssignment) strb.append("=…");
		return strb.toString();
	}
//	op String getFormalParameterAsHTML() {
//		return typeRef?.typeRefAsHTML + " <b>" + UtilN4.sanitizeForHTML(name) + "</b>"
//	}

}

// TODO maybe introduce common super type for named and anonymous formal parameter
class TAnonymousFormalParameter extends TFormalParameter {

	/**
	 * Returns the name of the anonymous parameter, maybe an artificial name
	 * (_par_n with n is the index of the parameter in the parameter list, or just _par_ in case of setter).
	 */
	op String getName() {
		val definedName = getDefinedName();
		if (definedName!==null) {
			return definedName;
		}
		// the fpar is actually anonymous -> create a default name
		val containingFeature = eContainer().eGet(eContainingFeature())
		if (containingFeature instanceof List<?>) { // in case of method
			val index = (eContainer().eGet(eContainingFeature()) as List<?>).indexOf(this)
			return "_par_" + index
		} else { // in case of setter
			return "_par_"
		}
	}

	/**
	 * Returns the declared name, may be null since parameter is anonymous and name is optional
	 */
	op String getDefinedName() {
		return super.getName();
	}
}




/*
 * Field of a class, optionally complemented by getter(s) and setter(s).
 */
class TField extends TMemberWithAccessModifier, TTypedElement, TConstableElement {
	boolean hasExpression
	boolean optional

	op boolean isStatic() {
		return declaredStatic || const;
	}
	op boolean isReadable() {
		return true; // note: for now, fields are always readable (to be changed later)
	}
	op boolean isWriteable() {
		return !(const || final);
	}
	/** Always returns FIELD */
	op MemberType getMemberType() {
		return MemberType.FIELD
	}
	/**
	 * Returns string representation of field according to syntax definition, including
	 * colon separated type if declared. Overrides TMember's method.
	 */
	op String getMemberAsString() {
		val StringBuilder strb = new StringBuilder();
		strb.append(name);
		if (optional) strb.append("?");
		if (typeRef!==null) strb.append(": ").append(typeRef.typeRefAsString);
		return strb.toString();
	}

//	op String getMemberAsHTML() {
//		return typeRef?.typeRefAsHTML + " <b>" + UtilN4.sanitizeForHTML(name) + "</b>"
//	}
}

/*
 * Field defined in a structural type reference or in an object literal.
 */
class TStructField extends TField, TStructMember {
}

/*
 * Base class for getter or setter, either of an ObjectLiteral or a Class
 */
abstract class FieldAccessor extends TMemberWithAccessModifier {
	boolean optional
	boolean declaredAbstract
	contains TypeRef declaredThisType

	op TypeRef getDeclaredTypeRef()

	/**
	 * Returns true if the method is either declared abstract or it is implicitly abstract, i.e. it is declared in a role and has no body.
	 */
	op boolean isAbstract() {
		return declaredAbstract || (eContainer instanceof TInterface &&  hasNoBody)
	}
}

/*
 * Getter of a field, declaration (type, name) is derived from field (and its type).
 */
class TGetter extends FieldAccessor, TMemberWithAccessModifier {
	contains TypeRef declaredTypeRef

	/** Always returns GETTER */
	op MemberType getMemberType() {
		return MemberType.GETTER
	}

	/**
	 * Returns string representation of getter according to syntax definition, including
	 * colon separated (return) type if declared.  Overrides TMember's method.
	 */
	op String getMemberAsString() {
		val StringBuilder strb = new StringBuilder("get ");
		strb.append(name);
		if (optional) strb.append("?");
		strb.append("()");
		if (declaredTypeRef!==null) strb.append(": ").append(declaredTypeRef.typeRefAsString);
		return strb.toString();
	}

//	op String getMemberAsHTML() {
//		return declaredTypeRef?.typeRefAsHTML + " <u>get</u> <b>" + UtilN4.sanitizeForHTML(name) + "</b>()";
//	}
}

/*
 * Getter defined in a structural type reference or in an object literal.
 */
class TStructGetter extends TGetter, TStructMember {
}

/*
 * Setter of a field, declaration (type, name) is derived from field (and its type).
 */
class TSetter extends FieldAccessor, TMemberWithAccessModifier {
	contains TFormalParameter fpar
	op TypeRef getDeclaredTypeRef() {
		return fpar?.typeRef;
	}
	op boolean isReadable() {
		return false;
	}
	op boolean isWriteable() {
		return true;
	}
	/** Always returns SETTER */
	op MemberType getMemberType() {
		return MemberType.SETTER
	}
	/**
	 * Returns string representation of setter according to syntax definition.
	 * Overrides TMember's method.
	 */
	op String getMemberAsString() {
		return "set " + name + (if (optional) "?" else "") + "(" + fpar?.formalParameterAsString + ")";
	}
//	op String getMemberAsHTML() {
//		return "<u>set</u> <b>" + UtilN4.sanitizeForHTML(name) + "</b>(" + fpar?.formalParameterAsHTML + ")";
//	}
}

/*
 * Setter defined in a structural type reference or in an object literal.
 */
class TStructSetter extends TSetter, TStructMember {
	op boolean isWriteable() {
		return true;
	}
}

/*
 * Represents a user defined enumeration type. All enums implicitly (and transparently
 * to the user) inherit from N4Enum, which provides properties shared by all enums.
 */
class TEnum extends DeclaredTypeWithAccessModifier, SyntaxRelatedTElement {
	boolean external
	contains TEnumLiteral[] literals
	op TypeVariable[] getTypeVars() {
		return emptyEList();
	}
}

/*
 * Literal of a TEnum
 */
class TEnumLiteral extends SyntaxRelatedTElement, IdentifiableElement {
	String value

	op String getValueOrName() {
		return value ?: name;
	}
}

/*
 * Link to AST element which defines the type related element. As this can
 * be an arbitrary element (of ECMAScript or IDL), only an EObject can
 * be specified here.
 */
abstract class SyntaxRelatedTElement {
	refers EObject astElement
}

/*
 * An element that may be declared 'const', i.e. a variable or field.
 */
abstract class TConstableElement {

	boolean const

	/**
	 * Iff this element (variable or field) is declared 'const' AND has an initializer expression AND this expression
	 * is a valid compile-time expression, then this property gives the serialized compile-time value of the initializer
	 * expression, as returned by method {@code CompileTimeValue#serialize()}; otherwise this property will be
	 * <code>null</code>.
	 * <p>
	 * This field is set by {@code CompileTimeExpressionProcessor#evaluateCompileTimeExpression()} and will be undefined
	 * until the first phase of post-processing has completed, see {@code CompileTimeExpressionProcessor}.
	 */
	String compileTimeValue
}

/*
 * Used for storing information about exported variables in the Xtext index, similar
 * to Types (such as TClass, TInterface, TFunction). It references the variable declaration of the
 * export declaration (via SyntaxRelatedTElement's astElement).
 */
class TVariable extends TExportableElement, TConstableElement, SyntaxRelatedTElement, TAnnotableElement, AccessibleTypeElement, TTypedElement {
	boolean external
	boolean objectLiteral
	boolean newExpression

	/**
	 * Returns string representation of variable according to syntax definition.
	 */
	op String getVariableAsString() {
		val StringBuilder strb = new StringBuilder();
		if (const) strb.append("const ") else strb.append("var ");
		strb.append(name);
		if (typeRef!==null) strb.append(": ").append(typeRef.typeRefAsString);
		return strb.toString();
	}
}<|MERGE_RESOLUTION|>--- conflicted
+++ resolved
@@ -1024,13 +1024,11 @@
 
 	boolean hasComputedName
 
-<<<<<<< HEAD
 	/** The constituent members if this member is a composed member. */
 	refers transient TMember[] constituentMembers
-=======
+
 	/** Tells if this member is a composed member created by {@code ComposedMemberFactory}. */
 	boolean composed
->>>>>>> b2e85984
 
 	/**
 	 * Convenience method, returns the container casted to a container type or 'null'
