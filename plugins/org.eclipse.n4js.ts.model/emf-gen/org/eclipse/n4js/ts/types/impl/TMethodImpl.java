/**
 * Copyright (c) 2016 NumberFour AG.
 * All rights reserved. This program and the accompanying materials
 * are made available under the terms of the Eclipse Public License v1.0
 * which accompanies this distribution, and is available at
 * http://www.eclipse.org/legal/epl-v10.html
 * 
 * Contributors:
 *   NumberFour AG - Initial API and implementation
 */
package org.eclipse.n4js.ts.types.impl;

import com.google.common.base.Objects;

import java.lang.reflect.InvocationTargetException;

import java.util.Collection;

import org.eclipse.emf.common.notify.Notification;

import org.eclipse.emf.common.util.EList;

import org.eclipse.emf.ecore.EClass;
import org.eclipse.emf.ecore.EObject;

import org.eclipse.emf.ecore.impl.ENotificationImpl;

import org.eclipse.emf.ecore.util.EObjectResolvingEList;

import org.eclipse.emf.ecore.xcore.lib.XcoreEListExtensions;

import org.eclipse.n4js.ts.typeRefs.TypeRef;

import org.eclipse.n4js.ts.types.ContainerType;
import org.eclipse.n4js.ts.types.MemberAccessModifier;
import org.eclipse.n4js.ts.types.MemberType;
import org.eclipse.n4js.ts.types.TFormalParameter;
import org.eclipse.n4js.ts.types.TFunction;
import org.eclipse.n4js.ts.types.TInterface;
import org.eclipse.n4js.ts.types.TMember;
import org.eclipse.n4js.ts.types.TMemberWithAccessModifier;
import org.eclipse.n4js.ts.types.TMethod;
import org.eclipse.n4js.ts.types.Type;
import org.eclipse.n4js.ts.types.TypeVariable;
import org.eclipse.n4js.ts.types.TypesPackage;

import org.eclipse.n4js.ts.types.util.AccessModifiers;

import org.eclipse.xtext.xbase.lib.Functions.Function1;

import org.eclipse.xtext.xbase.lib.IterableExtensions;

/**
 * <!-- begin-user-doc -->
 * An implementation of the model object '<em><b>TMethod</b></em>'.
 * <!-- end-user-doc -->
 * <p>
 * The following features are implemented:
 * </p>
 * <ul>
 *   <li>{@link org.eclipse.n4js.ts.types.impl.TMethodImpl#isDeclaredFinal <em>Declared Final</em>}</li>
 *   <li>{@link org.eclipse.n4js.ts.types.impl.TMethodImpl#isDeclaredStatic <em>Declared Static</em>}</li>
 *   <li>{@link org.eclipse.n4js.ts.types.impl.TMethodImpl#isDeclaredOverride <em>Declared Override</em>}</li>
 *   <li>{@link org.eclipse.n4js.ts.types.impl.TMethodImpl#isHasComputedName <em>Has Computed Name</em>}</li>
<<<<<<< HEAD
 *   <li>{@link org.eclipse.n4js.ts.types.impl.TMethodImpl#getConstituentMembers <em>Constituent Members</em>}</li>
=======
 *   <li>{@link org.eclipse.n4js.ts.types.impl.TMethodImpl#isComposed <em>Composed</em>}</li>
>>>>>>> b2e85984
 *   <li>{@link org.eclipse.n4js.ts.types.impl.TMethodImpl#isHasNoBody <em>Has No Body</em>}</li>
 *   <li>{@link org.eclipse.n4js.ts.types.impl.TMethodImpl#getDeclaredMemberAccessModifier <em>Declared Member Access Modifier</em>}</li>
 *   <li>{@link org.eclipse.n4js.ts.types.impl.TMethodImpl#isDeclaredAbstract <em>Declared Abstract</em>}</li>
 *   <li>{@link org.eclipse.n4js.ts.types.impl.TMethodImpl#isLacksThisOrSuperUsage <em>Lacks This Or Super Usage</em>}</li>
 * </ul>
 *
 * @generated
 */
public class TMethodImpl extends TFunctionImpl implements TMethod {
	/**
	 * The default value of the '{@link #isDeclaredFinal() <em>Declared Final</em>}' attribute.
	 * <!-- begin-user-doc -->
	 * <!-- end-user-doc -->
	 * @see #isDeclaredFinal()
	 * @generated
	 * @ordered
	 */
	protected static final boolean DECLARED_FINAL_EDEFAULT = false;

	/**
	 * The cached value of the '{@link #isDeclaredFinal() <em>Declared Final</em>}' attribute.
	 * <!-- begin-user-doc -->
	 * <!-- end-user-doc -->
	 * @see #isDeclaredFinal()
	 * @generated
	 * @ordered
	 */
	protected boolean declaredFinal = DECLARED_FINAL_EDEFAULT;

	/**
	 * The default value of the '{@link #isDeclaredStatic() <em>Declared Static</em>}' attribute.
	 * <!-- begin-user-doc -->
	 * <!-- end-user-doc -->
	 * @see #isDeclaredStatic()
	 * @generated
	 * @ordered
	 */
	protected static final boolean DECLARED_STATIC_EDEFAULT = false;

	/**
	 * The cached value of the '{@link #isDeclaredStatic() <em>Declared Static</em>}' attribute.
	 * <!-- begin-user-doc -->
	 * <!-- end-user-doc -->
	 * @see #isDeclaredStatic()
	 * @generated
	 * @ordered
	 */
	protected boolean declaredStatic = DECLARED_STATIC_EDEFAULT;

	/**
	 * The default value of the '{@link #isDeclaredOverride() <em>Declared Override</em>}' attribute.
	 * <!-- begin-user-doc -->
	 * <!-- end-user-doc -->
	 * @see #isDeclaredOverride()
	 * @generated
	 * @ordered
	 */
	protected static final boolean DECLARED_OVERRIDE_EDEFAULT = false;

	/**
	 * The cached value of the '{@link #isDeclaredOverride() <em>Declared Override</em>}' attribute.
	 * <!-- begin-user-doc -->
	 * <!-- end-user-doc -->
	 * @see #isDeclaredOverride()
	 * @generated
	 * @ordered
	 */
	protected boolean declaredOverride = DECLARED_OVERRIDE_EDEFAULT;

	/**
	 * The default value of the '{@link #isHasComputedName() <em>Has Computed Name</em>}' attribute.
	 * <!-- begin-user-doc -->
	 * <!-- end-user-doc -->
	 * @see #isHasComputedName()
	 * @generated
	 * @ordered
	 */
	protected static final boolean HAS_COMPUTED_NAME_EDEFAULT = false;

	/**
	 * The cached value of the '{@link #isHasComputedName() <em>Has Computed Name</em>}' attribute.
	 * <!-- begin-user-doc -->
	 * <!-- end-user-doc -->
	 * @see #isHasComputedName()
	 * @generated
	 * @ordered
	 */
	protected boolean hasComputedName = HAS_COMPUTED_NAME_EDEFAULT;

	/**
<<<<<<< HEAD
	 * The cached value of the '{@link #getConstituentMembers() <em>Constituent Members</em>}' reference list.
	 * <!-- begin-user-doc -->
	 * <!-- end-user-doc -->
	 * @see #getConstituentMembers()
	 * @generated
	 * @ordered
	 */
	protected EList<TMember> constituentMembers;
=======
	 * The default value of the '{@link #isComposed() <em>Composed</em>}' attribute.
	 * <!-- begin-user-doc -->
	 * <!-- end-user-doc -->
	 * @see #isComposed()
	 * @generated
	 * @ordered
	 */
	protected static final boolean COMPOSED_EDEFAULT = false;

	/**
	 * The cached value of the '{@link #isComposed() <em>Composed</em>}' attribute.
	 * <!-- begin-user-doc -->
	 * <!-- end-user-doc -->
	 * @see #isComposed()
	 * @generated
	 * @ordered
	 */
	protected boolean composed = COMPOSED_EDEFAULT;
>>>>>>> b2e85984

	/**
	 * The default value of the '{@link #isHasNoBody() <em>Has No Body</em>}' attribute.
	 * <!-- begin-user-doc -->
	 * <!-- end-user-doc -->
	 * @see #isHasNoBody()
	 * @generated
	 * @ordered
	 */
	protected static final boolean HAS_NO_BODY_EDEFAULT = false;

	/**
	 * The cached value of the '{@link #isHasNoBody() <em>Has No Body</em>}' attribute.
	 * <!-- begin-user-doc -->
	 * <!-- end-user-doc -->
	 * @see #isHasNoBody()
	 * @generated
	 * @ordered
	 */
	protected boolean hasNoBody = HAS_NO_BODY_EDEFAULT;

	/**
	 * The default value of the '{@link #getDeclaredMemberAccessModifier() <em>Declared Member Access Modifier</em>}' attribute.
	 * <!-- begin-user-doc -->
	 * <!-- end-user-doc -->
	 * @see #getDeclaredMemberAccessModifier()
	 * @generated
	 * @ordered
	 */
	protected static final MemberAccessModifier DECLARED_MEMBER_ACCESS_MODIFIER_EDEFAULT = MemberAccessModifier.UNDEFINED;

	/**
	 * The cached value of the '{@link #getDeclaredMemberAccessModifier() <em>Declared Member Access Modifier</em>}' attribute.
	 * <!-- begin-user-doc -->
	 * <!-- end-user-doc -->
	 * @see #getDeclaredMemberAccessModifier()
	 * @generated
	 * @ordered
	 */
	protected MemberAccessModifier declaredMemberAccessModifier = DECLARED_MEMBER_ACCESS_MODIFIER_EDEFAULT;

	/**
	 * The default value of the '{@link #isDeclaredAbstract() <em>Declared Abstract</em>}' attribute.
	 * <!-- begin-user-doc -->
	 * <!-- end-user-doc -->
	 * @see #isDeclaredAbstract()
	 * @generated
	 * @ordered
	 */
	protected static final boolean DECLARED_ABSTRACT_EDEFAULT = false;

	/**
	 * The cached value of the '{@link #isDeclaredAbstract() <em>Declared Abstract</em>}' attribute.
	 * <!-- begin-user-doc -->
	 * <!-- end-user-doc -->
	 * @see #isDeclaredAbstract()
	 * @generated
	 * @ordered
	 */
	protected boolean declaredAbstract = DECLARED_ABSTRACT_EDEFAULT;

	/**
	 * The default value of the '{@link #isLacksThisOrSuperUsage() <em>Lacks This Or Super Usage</em>}' attribute.
	 * <!-- begin-user-doc -->
	 * <!-- end-user-doc -->
	 * @see #isLacksThisOrSuperUsage()
	 * @generated
	 * @ordered
	 */
	protected static final boolean LACKS_THIS_OR_SUPER_USAGE_EDEFAULT = false;

	/**
	 * The cached value of the '{@link #isLacksThisOrSuperUsage() <em>Lacks This Or Super Usage</em>}' attribute.
	 * <!-- begin-user-doc -->
	 * <!-- end-user-doc -->
	 * @see #isLacksThisOrSuperUsage()
	 * @generated
	 * @ordered
	 */
	protected boolean lacksThisOrSuperUsage = LACKS_THIS_OR_SUPER_USAGE_EDEFAULT;

	/**
	 * <!-- begin-user-doc -->
	 * <!-- end-user-doc -->
	 * @generated
	 */
	protected TMethodImpl() {
		super();
	}

	/**
	 * <!-- begin-user-doc -->
	 * <!-- end-user-doc -->
	 * @generated
	 */
	@Override
	protected EClass eStaticClass() {
		return TypesPackage.Literals.TMETHOD;
	}

	/**
	 * <!-- begin-user-doc -->
	 * <!-- end-user-doc -->
	 * @generated
	 */
	public boolean isDeclaredFinal() {
		return declaredFinal;
	}

	/**
	 * <!-- begin-user-doc -->
	 * <!-- end-user-doc -->
	 * @generated
	 */
	public void setDeclaredFinal(boolean newDeclaredFinal) {
		boolean oldDeclaredFinal = declaredFinal;
		declaredFinal = newDeclaredFinal;
		if (eNotificationRequired())
			eNotify(new ENotificationImpl(this, Notification.SET, TypesPackage.TMETHOD__DECLARED_FINAL, oldDeclaredFinal, declaredFinal));
	}

	/**
	 * <!-- begin-user-doc -->
	 * <!-- end-user-doc -->
	 * @generated
	 */
	public boolean isDeclaredStatic() {
		return declaredStatic;
	}

	/**
	 * <!-- begin-user-doc -->
	 * <!-- end-user-doc -->
	 * @generated
	 */
	public void setDeclaredStatic(boolean newDeclaredStatic) {
		boolean oldDeclaredStatic = declaredStatic;
		declaredStatic = newDeclaredStatic;
		if (eNotificationRequired())
			eNotify(new ENotificationImpl(this, Notification.SET, TypesPackage.TMETHOD__DECLARED_STATIC, oldDeclaredStatic, declaredStatic));
	}

	/**
	 * <!-- begin-user-doc -->
	 * <!-- end-user-doc -->
	 * @generated
	 */
	public boolean isDeclaredOverride() {
		return declaredOverride;
	}

	/**
	 * <!-- begin-user-doc -->
	 * <!-- end-user-doc -->
	 * @generated
	 */
	public void setDeclaredOverride(boolean newDeclaredOverride) {
		boolean oldDeclaredOverride = declaredOverride;
		declaredOverride = newDeclaredOverride;
		if (eNotificationRequired())
			eNotify(new ENotificationImpl(this, Notification.SET, TypesPackage.TMETHOD__DECLARED_OVERRIDE, oldDeclaredOverride, declaredOverride));
	}

	/**
	 * <!-- begin-user-doc -->
	 * <!-- end-user-doc -->
	 * @generated
	 */
	public boolean isHasComputedName() {
		return hasComputedName;
	}

	/**
	 * <!-- begin-user-doc -->
	 * <!-- end-user-doc -->
	 * @generated
	 */
	public void setHasComputedName(boolean newHasComputedName) {
		boolean oldHasComputedName = hasComputedName;
		hasComputedName = newHasComputedName;
		if (eNotificationRequired())
			eNotify(new ENotificationImpl(this, Notification.SET, TypesPackage.TMETHOD__HAS_COMPUTED_NAME, oldHasComputedName, hasComputedName));
	}

	/**
	 * <!-- begin-user-doc -->
	 * <!-- end-user-doc -->
	 * @generated
	 */
<<<<<<< HEAD
	public EList<TMember> getConstituentMembers() {
		if (constituentMembers == null) {
			constituentMembers = new EObjectResolvingEList<TMember>(TMember.class, this, TypesPackage.TMETHOD__CONSTITUENT_MEMBERS);
		}
		return constituentMembers;
=======
	public boolean isComposed() {
		return composed;
	}

	/**
	 * <!-- begin-user-doc -->
	 * <!-- end-user-doc -->
	 * @generated
	 */
	public void setComposed(boolean newComposed) {
		boolean oldComposed = composed;
		composed = newComposed;
		if (eNotificationRequired())
			eNotify(new ENotificationImpl(this, Notification.SET, TypesPackage.TMETHOD__COMPOSED, oldComposed, composed));
>>>>>>> b2e85984
	}

	/**
	 * <!-- begin-user-doc -->
	 * <!-- end-user-doc -->
	 * @generated
	 */
	public boolean isHasNoBody() {
		return hasNoBody;
	}

	/**
	 * <!-- begin-user-doc -->
	 * <!-- end-user-doc -->
	 * @generated
	 */
	public void setHasNoBody(boolean newHasNoBody) {
		boolean oldHasNoBody = hasNoBody;
		hasNoBody = newHasNoBody;
		if (eNotificationRequired())
			eNotify(new ENotificationImpl(this, Notification.SET, TypesPackage.TMETHOD__HAS_NO_BODY, oldHasNoBody, hasNoBody));
	}

	/**
	 * <!-- begin-user-doc -->
	 * <!-- end-user-doc -->
	 * @generated
	 */
	public MemberAccessModifier getDeclaredMemberAccessModifier() {
		return declaredMemberAccessModifier;
	}

	/**
	 * <!-- begin-user-doc -->
	 * <!-- end-user-doc -->
	 * @generated
	 */
	public void setDeclaredMemberAccessModifier(MemberAccessModifier newDeclaredMemberAccessModifier) {
		MemberAccessModifier oldDeclaredMemberAccessModifier = declaredMemberAccessModifier;
		declaredMemberAccessModifier = newDeclaredMemberAccessModifier == null ? DECLARED_MEMBER_ACCESS_MODIFIER_EDEFAULT : newDeclaredMemberAccessModifier;
		if (eNotificationRequired())
			eNotify(new ENotificationImpl(this, Notification.SET, TypesPackage.TMETHOD__DECLARED_MEMBER_ACCESS_MODIFIER, oldDeclaredMemberAccessModifier, declaredMemberAccessModifier));
	}

	/**
	 * <!-- begin-user-doc -->
	 * <!-- end-user-doc -->
	 * @generated
	 */
	public boolean isDeclaredAbstract() {
		return declaredAbstract;
	}

	/**
	 * <!-- begin-user-doc -->
	 * <!-- end-user-doc -->
	 * @generated
	 */
	public void setDeclaredAbstract(boolean newDeclaredAbstract) {
		boolean oldDeclaredAbstract = declaredAbstract;
		declaredAbstract = newDeclaredAbstract;
		if (eNotificationRequired())
			eNotify(new ENotificationImpl(this, Notification.SET, TypesPackage.TMETHOD__DECLARED_ABSTRACT, oldDeclaredAbstract, declaredAbstract));
	}

	/**
	 * <!-- begin-user-doc -->
	 * <!-- end-user-doc -->
	 * @generated
	 */
	public boolean isLacksThisOrSuperUsage() {
		return lacksThisOrSuperUsage;
	}

	/**
	 * <!-- begin-user-doc -->
	 * <!-- end-user-doc -->
	 * @generated
	 */
	public void setLacksThisOrSuperUsage(boolean newLacksThisOrSuperUsage) {
		boolean oldLacksThisOrSuperUsage = lacksThisOrSuperUsage;
		lacksThisOrSuperUsage = newLacksThisOrSuperUsage;
		if (eNotificationRequired())
			eNotify(new ENotificationImpl(this, Notification.SET, TypesPackage.TMETHOD__LACKS_THIS_OR_SUPER_USAGE, oldLacksThisOrSuperUsage, lacksThisOrSuperUsage));
	}

	/**
	 * <!-- begin-user-doc -->
	 * <!-- end-user-doc -->
	 * @generated
	 */
	public boolean isAbstract() {
		return (this.isDeclaredAbstract() || ((this.eContainer() instanceof TInterface) && this.isHasNoBody()));
	}

	/**
	 * <!-- begin-user-doc -->
	 * <!-- end-user-doc -->
	 * @generated
	 */
	public MemberType getMemberType() {
		return MemberType.METHOD;
	}

	/**
	 * <!-- begin-user-doc -->
	 * <!-- end-user-doc -->
	 * @generated
	 */
	public boolean isConstructor() {
		return (Objects.equal(this.getName(), "constructor") && (!this.isStatic()));
	}

	/**
	 * <!-- begin-user-doc -->
	 * <!-- end-user-doc -->
	 * @generated
	 */
	public String getFunctionAsString() {
		final StringBuilder strb = new StringBuilder();
		boolean _isGeneric = this.isGeneric();
		if (_isGeneric) {
			final Function1<TypeVariable, String> _function = new Function1<TypeVariable, String>() {
				public String apply(final TypeVariable it) {
					return it.getTypeAsString();
				}
			};
			strb.append("<").append(IterableExtensions.join(XcoreEListExtensions.<TypeVariable, String>map(this.getTypeVars(), _function), ",")).append("> ");
		}
		boolean _isDeclaredAsync = this.isDeclaredAsync();
		if (_isDeclaredAsync) {
			strb.append("async ");
		}
		final Function1<TFormalParameter, String> _function_1 = new Function1<TFormalParameter, String>() {
			public String apply(final TFormalParameter it) {
				return it.getFormalParameterAsString();
			}
		};
		strb.append(this.getName()).append("(").append(IterableExtensions.join(XcoreEListExtensions.<TFormalParameter, String>map(this.getFpars(), _function_1), ", ")).append(")");
		TypeRef _returnTypeRef = this.getReturnTypeRef();
		boolean _tripleNotEquals = (_returnTypeRef != null);
		if (_tripleNotEquals) {
			strb.append(": ").append(this.getReturnTypeRef().getTypeRefAsString());
		}
		boolean _isReturnValueOptional = this.isReturnValueOptional();
		if (_isReturnValueOptional) {
			strb.append("?");
		}
		return strb.toString();
	}

	/**
	 * <!-- begin-user-doc -->
	 * <!-- end-user-doc -->
	 * @generated
	 */
	public String getMemberAsString() {
		return this.getFunctionAsString();
	}

	/**
	 * <!-- begin-user-doc -->
	 * <!-- end-user-doc -->
	 * @generated
	 */
	public MemberAccessModifier getMemberAccessModifier() {
		MemberAccessModifier _declaredMemberAccessModifier = this.getDeclaredMemberAccessModifier();
		boolean _tripleEquals = (_declaredMemberAccessModifier == MemberAccessModifier.UNDEFINED);
		if (_tripleEquals) {
			final EObject parent = this.eContainer();
			if ((parent instanceof TInterface)) {
				final MemberAccessModifier modifierDerivedFromType = AccessModifiers.toMemberModifier(((Type) parent).getTypeAccessModifier());
				if ((modifierDerivedFromType != MemberAccessModifier.PRIVATE)) {
					return modifierDerivedFromType;
				}
			}
			return MemberAccessModifier.PROJECT;
		}
		return this.getDeclaredMemberAccessModifier();
	}

	/**
	 * <!-- begin-user-doc -->
	 * <!-- end-user-doc -->
	 * @generated
	 */
	public ContainerType<?> getContainingType() {
		final EObject myContainer = this.eContainer();
		ContainerType<?> _xifexpression = null;
		if ((myContainer instanceof ContainerType<?>)) {
			_xifexpression = ((ContainerType<?>)myContainer);
		}
		else {
			_xifexpression = null;
		}
		return _xifexpression;
	}

	/**
	 * <!-- begin-user-doc -->
	 * <!-- end-user-doc -->
	 * @generated
	 */
	public boolean isField() {
		MemberType _memberType = this.getMemberType();
		return Objects.equal(_memberType, MemberType.FIELD);
	}

	/**
	 * <!-- begin-user-doc -->
	 * <!-- end-user-doc -->
	 * @generated
	 */
	public boolean isGetter() {
		MemberType _memberType = this.getMemberType();
		return Objects.equal(_memberType, MemberType.GETTER);
	}

	/**
	 * <!-- begin-user-doc -->
	 * <!-- end-user-doc -->
	 * @generated
	 */
	public boolean isSetter() {
		MemberType _memberType = this.getMemberType();
		return Objects.equal(_memberType, MemberType.SETTER);
	}

	/**
	 * <!-- begin-user-doc -->
	 * <!-- end-user-doc -->
	 * @generated
	 */
	public boolean isAccessor() {
		return (Objects.equal(this.getMemberType(), MemberType.SETTER) || Objects.equal(this.getMemberType(), MemberType.GETTER));
	}

	/**
	 * <!-- begin-user-doc -->
	 * <!-- end-user-doc -->
	 * @generated
	 */
	public boolean isMethod() {
		MemberType _memberType = this.getMemberType();
		return Objects.equal(_memberType, MemberType.METHOD);
	}

	/**
	 * <!-- begin-user-doc -->
	 * <!-- end-user-doc -->
	 * @generated
	 */
	public boolean isOptional() {
		return false;
	}

	/**
	 * <!-- begin-user-doc -->
	 * <!-- end-user-doc -->
	 * @generated
	 */
	public boolean isReadable() {
		return true;
	}

	/**
	 * <!-- begin-user-doc -->
	 * <!-- end-user-doc -->
	 * @generated
	 */
	public boolean isWriteable() {
		return false;
	}

	/**
	 * <!-- begin-user-doc -->
	 * <!-- end-user-doc -->
	 * @generated
	 */
	public boolean isFinal() {
		return this.isDeclaredFinal();
	}

	/**
	 * <!-- begin-user-doc -->
	 * <!-- end-user-doc -->
	 * @generated
	 */
	public boolean isStatic() {
		return this.isDeclaredStatic();
	}

	/**
	 * <!-- begin-user-doc -->
	 * <!-- end-user-doc -->
	 * @generated
	 */
	public boolean isPolyfilled() {
		final ContainerType<?> containingType = this.getContainingType();
		if ((containingType == null)) {
			return false;
		}
		return (containingType.isPolyfill() || containingType.isStaticPolyfill());
	}

	/**
	 * <!-- begin-user-doc -->
	 * <!-- end-user-doc -->
	 * @generated
	 */
	@Override
	public Object eGet(int featureID, boolean resolve, boolean coreType) {
		switch (featureID) {
			case TypesPackage.TMETHOD__DECLARED_FINAL:
				return isDeclaredFinal();
			case TypesPackage.TMETHOD__DECLARED_STATIC:
				return isDeclaredStatic();
			case TypesPackage.TMETHOD__DECLARED_OVERRIDE:
				return isDeclaredOverride();
			case TypesPackage.TMETHOD__HAS_COMPUTED_NAME:
				return isHasComputedName();
<<<<<<< HEAD
			case TypesPackage.TMETHOD__CONSTITUENT_MEMBERS:
				return getConstituentMembers();
=======
			case TypesPackage.TMETHOD__COMPOSED:
				return isComposed();
>>>>>>> b2e85984
			case TypesPackage.TMETHOD__HAS_NO_BODY:
				return isHasNoBody();
			case TypesPackage.TMETHOD__DECLARED_MEMBER_ACCESS_MODIFIER:
				return getDeclaredMemberAccessModifier();
			case TypesPackage.TMETHOD__DECLARED_ABSTRACT:
				return isDeclaredAbstract();
			case TypesPackage.TMETHOD__LACKS_THIS_OR_SUPER_USAGE:
				return isLacksThisOrSuperUsage();
		}
		return super.eGet(featureID, resolve, coreType);
	}

	/**
	 * <!-- begin-user-doc -->
	 * <!-- end-user-doc -->
	 * @generated
	 */
	@SuppressWarnings("unchecked")
	@Override
	public void eSet(int featureID, Object newValue) {
		switch (featureID) {
			case TypesPackage.TMETHOD__DECLARED_FINAL:
				setDeclaredFinal((Boolean)newValue);
				return;
			case TypesPackage.TMETHOD__DECLARED_STATIC:
				setDeclaredStatic((Boolean)newValue);
				return;
			case TypesPackage.TMETHOD__DECLARED_OVERRIDE:
				setDeclaredOverride((Boolean)newValue);
				return;
			case TypesPackage.TMETHOD__HAS_COMPUTED_NAME:
				setHasComputedName((Boolean)newValue);
				return;
<<<<<<< HEAD
			case TypesPackage.TMETHOD__CONSTITUENT_MEMBERS:
				getConstituentMembers().clear();
				getConstituentMembers().addAll((Collection<? extends TMember>)newValue);
=======
			case TypesPackage.TMETHOD__COMPOSED:
				setComposed((Boolean)newValue);
>>>>>>> b2e85984
				return;
			case TypesPackage.TMETHOD__HAS_NO_BODY:
				setHasNoBody((Boolean)newValue);
				return;
			case TypesPackage.TMETHOD__DECLARED_MEMBER_ACCESS_MODIFIER:
				setDeclaredMemberAccessModifier((MemberAccessModifier)newValue);
				return;
			case TypesPackage.TMETHOD__DECLARED_ABSTRACT:
				setDeclaredAbstract((Boolean)newValue);
				return;
			case TypesPackage.TMETHOD__LACKS_THIS_OR_SUPER_USAGE:
				setLacksThisOrSuperUsage((Boolean)newValue);
				return;
		}
		super.eSet(featureID, newValue);
	}

	/**
	 * <!-- begin-user-doc -->
	 * <!-- end-user-doc -->
	 * @generated
	 */
	@Override
	public void eUnset(int featureID) {
		switch (featureID) {
			case TypesPackage.TMETHOD__DECLARED_FINAL:
				setDeclaredFinal(DECLARED_FINAL_EDEFAULT);
				return;
			case TypesPackage.TMETHOD__DECLARED_STATIC:
				setDeclaredStatic(DECLARED_STATIC_EDEFAULT);
				return;
			case TypesPackage.TMETHOD__DECLARED_OVERRIDE:
				setDeclaredOverride(DECLARED_OVERRIDE_EDEFAULT);
				return;
			case TypesPackage.TMETHOD__HAS_COMPUTED_NAME:
				setHasComputedName(HAS_COMPUTED_NAME_EDEFAULT);
				return;
<<<<<<< HEAD
			case TypesPackage.TMETHOD__CONSTITUENT_MEMBERS:
				getConstituentMembers().clear();
=======
			case TypesPackage.TMETHOD__COMPOSED:
				setComposed(COMPOSED_EDEFAULT);
>>>>>>> b2e85984
				return;
			case TypesPackage.TMETHOD__HAS_NO_BODY:
				setHasNoBody(HAS_NO_BODY_EDEFAULT);
				return;
			case TypesPackage.TMETHOD__DECLARED_MEMBER_ACCESS_MODIFIER:
				setDeclaredMemberAccessModifier(DECLARED_MEMBER_ACCESS_MODIFIER_EDEFAULT);
				return;
			case TypesPackage.TMETHOD__DECLARED_ABSTRACT:
				setDeclaredAbstract(DECLARED_ABSTRACT_EDEFAULT);
				return;
			case TypesPackage.TMETHOD__LACKS_THIS_OR_SUPER_USAGE:
				setLacksThisOrSuperUsage(LACKS_THIS_OR_SUPER_USAGE_EDEFAULT);
				return;
		}
		super.eUnset(featureID);
	}

	/**
	 * <!-- begin-user-doc -->
	 * <!-- end-user-doc -->
	 * @generated
	 */
	@Override
	public boolean eIsSet(int featureID) {
		switch (featureID) {
			case TypesPackage.TMETHOD__DECLARED_FINAL:
				return declaredFinal != DECLARED_FINAL_EDEFAULT;
			case TypesPackage.TMETHOD__DECLARED_STATIC:
				return declaredStatic != DECLARED_STATIC_EDEFAULT;
			case TypesPackage.TMETHOD__DECLARED_OVERRIDE:
				return declaredOverride != DECLARED_OVERRIDE_EDEFAULT;
			case TypesPackage.TMETHOD__HAS_COMPUTED_NAME:
				return hasComputedName != HAS_COMPUTED_NAME_EDEFAULT;
<<<<<<< HEAD
			case TypesPackage.TMETHOD__CONSTITUENT_MEMBERS:
				return constituentMembers != null && !constituentMembers.isEmpty();
=======
			case TypesPackage.TMETHOD__COMPOSED:
				return composed != COMPOSED_EDEFAULT;
>>>>>>> b2e85984
			case TypesPackage.TMETHOD__HAS_NO_BODY:
				return hasNoBody != HAS_NO_BODY_EDEFAULT;
			case TypesPackage.TMETHOD__DECLARED_MEMBER_ACCESS_MODIFIER:
				return declaredMemberAccessModifier != DECLARED_MEMBER_ACCESS_MODIFIER_EDEFAULT;
			case TypesPackage.TMETHOD__DECLARED_ABSTRACT:
				return declaredAbstract != DECLARED_ABSTRACT_EDEFAULT;
			case TypesPackage.TMETHOD__LACKS_THIS_OR_SUPER_USAGE:
				return lacksThisOrSuperUsage != LACKS_THIS_OR_SUPER_USAGE_EDEFAULT;
		}
		return super.eIsSet(featureID);
	}

	/**
	 * <!-- begin-user-doc -->
	 * <!-- end-user-doc -->
	 * @generated
	 */
	@Override
	public int eBaseStructuralFeatureID(int derivedFeatureID, Class<?> baseClass) {
		if (baseClass == TMember.class) {
			switch (derivedFeatureID) {
				case TypesPackage.TMETHOD__DECLARED_FINAL: return TypesPackage.TMEMBER__DECLARED_FINAL;
				case TypesPackage.TMETHOD__DECLARED_STATIC: return TypesPackage.TMEMBER__DECLARED_STATIC;
				case TypesPackage.TMETHOD__DECLARED_OVERRIDE: return TypesPackage.TMEMBER__DECLARED_OVERRIDE;
				case TypesPackage.TMETHOD__HAS_COMPUTED_NAME: return TypesPackage.TMEMBER__HAS_COMPUTED_NAME;
<<<<<<< HEAD
				case TypesPackage.TMETHOD__CONSTITUENT_MEMBERS: return TypesPackage.TMEMBER__CONSTITUENT_MEMBERS;
=======
				case TypesPackage.TMETHOD__COMPOSED: return TypesPackage.TMEMBER__COMPOSED;
>>>>>>> b2e85984
				default: return -1;
			}
		}
		if (baseClass == TMemberWithAccessModifier.class) {
			switch (derivedFeatureID) {
				case TypesPackage.TMETHOD__HAS_NO_BODY: return TypesPackage.TMEMBER_WITH_ACCESS_MODIFIER__HAS_NO_BODY;
				case TypesPackage.TMETHOD__DECLARED_MEMBER_ACCESS_MODIFIER: return TypesPackage.TMEMBER_WITH_ACCESS_MODIFIER__DECLARED_MEMBER_ACCESS_MODIFIER;
				default: return -1;
			}
		}
		return super.eBaseStructuralFeatureID(derivedFeatureID, baseClass);
	}

	/**
	 * <!-- begin-user-doc -->
	 * <!-- end-user-doc -->
	 * @generated
	 */
	@Override
	public int eDerivedStructuralFeatureID(int baseFeatureID, Class<?> baseClass) {
		if (baseClass == TMember.class) {
			switch (baseFeatureID) {
				case TypesPackage.TMEMBER__DECLARED_FINAL: return TypesPackage.TMETHOD__DECLARED_FINAL;
				case TypesPackage.TMEMBER__DECLARED_STATIC: return TypesPackage.TMETHOD__DECLARED_STATIC;
				case TypesPackage.TMEMBER__DECLARED_OVERRIDE: return TypesPackage.TMETHOD__DECLARED_OVERRIDE;
				case TypesPackage.TMEMBER__HAS_COMPUTED_NAME: return TypesPackage.TMETHOD__HAS_COMPUTED_NAME;
<<<<<<< HEAD
				case TypesPackage.TMEMBER__CONSTITUENT_MEMBERS: return TypesPackage.TMETHOD__CONSTITUENT_MEMBERS;
=======
				case TypesPackage.TMEMBER__COMPOSED: return TypesPackage.TMETHOD__COMPOSED;
>>>>>>> b2e85984
				default: return -1;
			}
		}
		if (baseClass == TMemberWithAccessModifier.class) {
			switch (baseFeatureID) {
				case TypesPackage.TMEMBER_WITH_ACCESS_MODIFIER__HAS_NO_BODY: return TypesPackage.TMETHOD__HAS_NO_BODY;
				case TypesPackage.TMEMBER_WITH_ACCESS_MODIFIER__DECLARED_MEMBER_ACCESS_MODIFIER: return TypesPackage.TMETHOD__DECLARED_MEMBER_ACCESS_MODIFIER;
				default: return -1;
			}
		}
		return super.eDerivedStructuralFeatureID(baseFeatureID, baseClass);
	}

	/**
	 * <!-- begin-user-doc -->
	 * <!-- end-user-doc -->
	 * @generated
	 */
	@Override
	public int eDerivedOperationID(int baseOperationID, Class<?> baseClass) {
		if (baseClass == Type.class) {
			switch (baseOperationID) {
				case TypesPackage.TYPE___IS_FINAL: return TypesPackage.TMETHOD___IS_FINAL;
				default: return super.eDerivedOperationID(baseOperationID, baseClass);
			}
		}
		if (baseClass == TFunction.class) {
			switch (baseOperationID) {
				case TypesPackage.TFUNCTION___GET_FUNCTION_AS_STRING: return TypesPackage.TMETHOD___GET_FUNCTION_AS_STRING;
				case TypesPackage.TFUNCTION___IS_FINAL: return TypesPackage.TMETHOD___IS_FINAL;
				default: return super.eDerivedOperationID(baseOperationID, baseClass);
			}
		}
		if (baseClass == TMember.class) {
			switch (baseOperationID) {
				case TypesPackage.TMEMBER___GET_CONTAINING_TYPE: return TypesPackage.TMETHOD___GET_CONTAINING_TYPE;
				case TypesPackage.TMEMBER___GET_MEMBER_ACCESS_MODIFIER: return TypesPackage.TMETHOD___GET_MEMBER_ACCESS_MODIFIER;
				case TypesPackage.TMEMBER___GET_MEMBER_TYPE: return TypesPackage.TMETHOD___GET_MEMBER_TYPE;
				case TypesPackage.TMEMBER___IS_FIELD: return TypesPackage.TMETHOD___IS_FIELD;
				case TypesPackage.TMEMBER___IS_GETTER: return TypesPackage.TMETHOD___IS_GETTER;
				case TypesPackage.TMEMBER___IS_SETTER: return TypesPackage.TMETHOD___IS_SETTER;
				case TypesPackage.TMEMBER___IS_ACCESSOR: return TypesPackage.TMETHOD___IS_ACCESSOR;
				case TypesPackage.TMEMBER___IS_METHOD: return TypesPackage.TMETHOD___IS_METHOD;
				case TypesPackage.TMEMBER___IS_CONSTRUCTOR: return TypesPackage.TMETHOD___IS_CONSTRUCTOR;
				case TypesPackage.TMEMBER___IS_OPTIONAL: return TypesPackage.TMETHOD___IS_OPTIONAL;
				case TypesPackage.TMEMBER___IS_ABSTRACT: return TypesPackage.TMETHOD___IS_ABSTRACT;
				case TypesPackage.TMEMBER___IS_READABLE: return TypesPackage.TMETHOD___IS_READABLE;
				case TypesPackage.TMEMBER___IS_WRITEABLE: return TypesPackage.TMETHOD___IS_WRITEABLE;
				case TypesPackage.TMEMBER___GET_MEMBER_AS_STRING: return TypesPackage.TMETHOD___GET_MEMBER_AS_STRING;
				case TypesPackage.TMEMBER___IS_FINAL: return TypesPackage.TMETHOD___IS_FINAL;
				case TypesPackage.TMEMBER___IS_STATIC: return TypesPackage.TMETHOD___IS_STATIC;
				case TypesPackage.TMEMBER___IS_POLYFILLED: return TypesPackage.TMETHOD___IS_POLYFILLED;
				default: return -1;
			}
		}
		if (baseClass == TMemberWithAccessModifier.class) {
			switch (baseOperationID) {
				case TypesPackage.TMEMBER_WITH_ACCESS_MODIFIER___GET_MEMBER_ACCESS_MODIFIER: return TypesPackage.TMETHOD___GET_MEMBER_ACCESS_MODIFIER;
				default: return -1;
			}
		}
		return super.eDerivedOperationID(baseOperationID, baseClass);
	}

	/**
	 * <!-- begin-user-doc -->
	 * <!-- end-user-doc -->
	 * @generated
	 */
	@Override
	public Object eInvoke(int operationID, EList<?> arguments) throws InvocationTargetException {
		switch (operationID) {
			case TypesPackage.TMETHOD___IS_ABSTRACT:
				return isAbstract();
			case TypesPackage.TMETHOD___GET_MEMBER_TYPE:
				return getMemberType();
			case TypesPackage.TMETHOD___IS_CONSTRUCTOR:
				return isConstructor();
			case TypesPackage.TMETHOD___GET_FUNCTION_AS_STRING:
				return getFunctionAsString();
			case TypesPackage.TMETHOD___GET_MEMBER_AS_STRING:
				return getMemberAsString();
			case TypesPackage.TMETHOD___GET_MEMBER_ACCESS_MODIFIER:
				return getMemberAccessModifier();
			case TypesPackage.TMETHOD___GET_CONTAINING_TYPE:
				return getContainingType();
			case TypesPackage.TMETHOD___IS_FIELD:
				return isField();
			case TypesPackage.TMETHOD___IS_GETTER:
				return isGetter();
			case TypesPackage.TMETHOD___IS_SETTER:
				return isSetter();
			case TypesPackage.TMETHOD___IS_ACCESSOR:
				return isAccessor();
			case TypesPackage.TMETHOD___IS_METHOD:
				return isMethod();
			case TypesPackage.TMETHOD___IS_OPTIONAL:
				return isOptional();
			case TypesPackage.TMETHOD___IS_READABLE:
				return isReadable();
			case TypesPackage.TMETHOD___IS_WRITEABLE:
				return isWriteable();
			case TypesPackage.TMETHOD___IS_FINAL:
				return isFinal();
			case TypesPackage.TMETHOD___IS_STATIC:
				return isStatic();
			case TypesPackage.TMETHOD___IS_POLYFILLED:
				return isPolyfilled();
		}
		return super.eInvoke(operationID, arguments);
	}

	/**
	 * <!-- begin-user-doc -->
	 * <!-- end-user-doc -->
	 * @generated
	 */
	@Override
	public String toString() {
		if (eIsProxy()) return super.toString();

		StringBuffer result = new StringBuffer(super.toString());
		result.append(" (declaredFinal: ");
		result.append(declaredFinal);
		result.append(", declaredStatic: ");
		result.append(declaredStatic);
		result.append(", declaredOverride: ");
		result.append(declaredOverride);
		result.append(", hasComputedName: ");
		result.append(hasComputedName);
		result.append(", composed: ");
		result.append(composed);
		result.append(", hasNoBody: ");
		result.append(hasNoBody);
		result.append(", declaredMemberAccessModifier: ");
		result.append(declaredMemberAccessModifier);
		result.append(", declaredAbstract: ");
		result.append(declaredAbstract);
		result.append(", lacksThisOrSuperUsage: ");
		result.append(lacksThisOrSuperUsage);
		result.append(')');
		return result.toString();
	}

} //TMethodImpl<|MERGE_RESOLUTION|>--- conflicted
+++ resolved
@@ -62,11 +62,8 @@
  *   <li>{@link org.eclipse.n4js.ts.types.impl.TMethodImpl#isDeclaredStatic <em>Declared Static</em>}</li>
  *   <li>{@link org.eclipse.n4js.ts.types.impl.TMethodImpl#isDeclaredOverride <em>Declared Override</em>}</li>
  *   <li>{@link org.eclipse.n4js.ts.types.impl.TMethodImpl#isHasComputedName <em>Has Computed Name</em>}</li>
-<<<<<<< HEAD
  *   <li>{@link org.eclipse.n4js.ts.types.impl.TMethodImpl#getConstituentMembers <em>Constituent Members</em>}</li>
-=======
  *   <li>{@link org.eclipse.n4js.ts.types.impl.TMethodImpl#isComposed <em>Composed</em>}</li>
->>>>>>> b2e85984
  *   <li>{@link org.eclipse.n4js.ts.types.impl.TMethodImpl#isHasNoBody <em>Has No Body</em>}</li>
  *   <li>{@link org.eclipse.n4js.ts.types.impl.TMethodImpl#getDeclaredMemberAccessModifier <em>Declared Member Access Modifier</em>}</li>
  *   <li>{@link org.eclipse.n4js.ts.types.impl.TMethodImpl#isDeclaredAbstract <em>Declared Abstract</em>}</li>
@@ -157,7 +154,6 @@
 	protected boolean hasComputedName = HAS_COMPUTED_NAME_EDEFAULT;
 
 	/**
-<<<<<<< HEAD
 	 * The cached value of the '{@link #getConstituentMembers() <em>Constituent Members</em>}' reference list.
 	 * <!-- begin-user-doc -->
 	 * <!-- end-user-doc -->
@@ -166,7 +162,8 @@
 	 * @ordered
 	 */
 	protected EList<TMember> constituentMembers;
-=======
+
+	/**
 	 * The default value of the '{@link #isComposed() <em>Composed</em>}' attribute.
 	 * <!-- begin-user-doc -->
 	 * <!-- end-user-doc -->
@@ -185,7 +182,6 @@
 	 * @ordered
 	 */
 	protected boolean composed = COMPOSED_EDEFAULT;
->>>>>>> b2e85984
 
 	/**
 	 * The default value of the '{@link #isHasNoBody() <em>Has No Body</em>}' attribute.
@@ -375,13 +371,18 @@
 	 * <!-- end-user-doc -->
 	 * @generated
 	 */
-<<<<<<< HEAD
 	public EList<TMember> getConstituentMembers() {
 		if (constituentMembers == null) {
 			constituentMembers = new EObjectResolvingEList<TMember>(TMember.class, this, TypesPackage.TMETHOD__CONSTITUENT_MEMBERS);
 		}
 		return constituentMembers;
-=======
+	}
+
+	/**
+	 * <!-- begin-user-doc -->
+	 * <!-- end-user-doc -->
+	 * @generated
+	 */
 	public boolean isComposed() {
 		return composed;
 	}
@@ -396,7 +397,6 @@
 		composed = newComposed;
 		if (eNotificationRequired())
 			eNotify(new ENotificationImpl(this, Notification.SET, TypesPackage.TMETHOD__COMPOSED, oldComposed, composed));
->>>>>>> b2e85984
 	}
 
 	/**
@@ -718,13 +718,10 @@
 				return isDeclaredOverride();
 			case TypesPackage.TMETHOD__HAS_COMPUTED_NAME:
 				return isHasComputedName();
-<<<<<<< HEAD
 			case TypesPackage.TMETHOD__CONSTITUENT_MEMBERS:
 				return getConstituentMembers();
-=======
 			case TypesPackage.TMETHOD__COMPOSED:
 				return isComposed();
->>>>>>> b2e85984
 			case TypesPackage.TMETHOD__HAS_NO_BODY:
 				return isHasNoBody();
 			case TypesPackage.TMETHOD__DECLARED_MEMBER_ACCESS_MODIFIER:
@@ -758,14 +755,12 @@
 			case TypesPackage.TMETHOD__HAS_COMPUTED_NAME:
 				setHasComputedName((Boolean)newValue);
 				return;
-<<<<<<< HEAD
 			case TypesPackage.TMETHOD__CONSTITUENT_MEMBERS:
 				getConstituentMembers().clear();
 				getConstituentMembers().addAll((Collection<? extends TMember>)newValue);
-=======
+				return;
 			case TypesPackage.TMETHOD__COMPOSED:
 				setComposed((Boolean)newValue);
->>>>>>> b2e85984
 				return;
 			case TypesPackage.TMETHOD__HAS_NO_BODY:
 				setHasNoBody((Boolean)newValue);
@@ -803,13 +798,11 @@
 			case TypesPackage.TMETHOD__HAS_COMPUTED_NAME:
 				setHasComputedName(HAS_COMPUTED_NAME_EDEFAULT);
 				return;
-<<<<<<< HEAD
 			case TypesPackage.TMETHOD__CONSTITUENT_MEMBERS:
 				getConstituentMembers().clear();
-=======
+				return;
 			case TypesPackage.TMETHOD__COMPOSED:
 				setComposed(COMPOSED_EDEFAULT);
->>>>>>> b2e85984
 				return;
 			case TypesPackage.TMETHOD__HAS_NO_BODY:
 				setHasNoBody(HAS_NO_BODY_EDEFAULT);
@@ -843,13 +836,10 @@
 				return declaredOverride != DECLARED_OVERRIDE_EDEFAULT;
 			case TypesPackage.TMETHOD__HAS_COMPUTED_NAME:
 				return hasComputedName != HAS_COMPUTED_NAME_EDEFAULT;
-<<<<<<< HEAD
 			case TypesPackage.TMETHOD__CONSTITUENT_MEMBERS:
 				return constituentMembers != null && !constituentMembers.isEmpty();
-=======
 			case TypesPackage.TMETHOD__COMPOSED:
 				return composed != COMPOSED_EDEFAULT;
->>>>>>> b2e85984
 			case TypesPackage.TMETHOD__HAS_NO_BODY:
 				return hasNoBody != HAS_NO_BODY_EDEFAULT;
 			case TypesPackage.TMETHOD__DECLARED_MEMBER_ACCESS_MODIFIER:
@@ -875,11 +865,8 @@
 				case TypesPackage.TMETHOD__DECLARED_STATIC: return TypesPackage.TMEMBER__DECLARED_STATIC;
 				case TypesPackage.TMETHOD__DECLARED_OVERRIDE: return TypesPackage.TMEMBER__DECLARED_OVERRIDE;
 				case TypesPackage.TMETHOD__HAS_COMPUTED_NAME: return TypesPackage.TMEMBER__HAS_COMPUTED_NAME;
-<<<<<<< HEAD
 				case TypesPackage.TMETHOD__CONSTITUENT_MEMBERS: return TypesPackage.TMEMBER__CONSTITUENT_MEMBERS;
-=======
 				case TypesPackage.TMETHOD__COMPOSED: return TypesPackage.TMEMBER__COMPOSED;
->>>>>>> b2e85984
 				default: return -1;
 			}
 		}
@@ -906,11 +893,8 @@
 				case TypesPackage.TMEMBER__DECLARED_STATIC: return TypesPackage.TMETHOD__DECLARED_STATIC;
 				case TypesPackage.TMEMBER__DECLARED_OVERRIDE: return TypesPackage.TMETHOD__DECLARED_OVERRIDE;
 				case TypesPackage.TMEMBER__HAS_COMPUTED_NAME: return TypesPackage.TMETHOD__HAS_COMPUTED_NAME;
-<<<<<<< HEAD
 				case TypesPackage.TMEMBER__CONSTITUENT_MEMBERS: return TypesPackage.TMETHOD__CONSTITUENT_MEMBERS;
-=======
 				case TypesPackage.TMEMBER__COMPOSED: return TypesPackage.TMETHOD__COMPOSED;
->>>>>>> b2e85984
 				default: return -1;
 			}
 		}
