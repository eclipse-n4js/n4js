/**
 * Copyright (c) 2016 NumberFour AG.
 * All rights reserved. This program and the accompanying materials
 * are made available under the terms of the Eclipse Public License v1.0
 * which accompanies this distribution, and is available at
 * http://www.eclipse.org/legal/epl-v10.html
 * 
 * Contributors:
 *   NumberFour AG - Initial API and implementation
 */
package org.eclipse.n4js.ts.types.impl;

import com.google.common.base.Objects;

import java.lang.reflect.InvocationTargetException;

import java.util.Collection;

import org.eclipse.emf.common.notify.Notification;
import org.eclipse.emf.common.notify.NotificationChain;

import org.eclipse.emf.common.util.EList;

import org.eclipse.emf.ecore.EClass;
import org.eclipse.emf.ecore.EObject;
import org.eclipse.emf.ecore.InternalEObject;

import org.eclipse.emf.ecore.impl.ENotificationImpl;

import org.eclipse.emf.ecore.util.EObjectContainmentEList;
import org.eclipse.emf.ecore.util.EObjectResolvingEList;
import org.eclipse.emf.ecore.util.InternalEList;

import org.eclipse.n4js.ts.types.ContainerType;
import org.eclipse.n4js.ts.types.MemberAccessModifier;
import org.eclipse.n4js.ts.types.MemberType;
import org.eclipse.n4js.ts.types.SyntaxRelatedTElement;
import org.eclipse.n4js.ts.types.TAnnotableElement;
import org.eclipse.n4js.ts.types.TAnnotation;
import org.eclipse.n4js.ts.types.TMember;
import org.eclipse.n4js.ts.types.TypesPackage;

/**
 * <!-- begin-user-doc -->
 * An implementation of the model object '<em><b>TMember</b></em>'.
 * <!-- end-user-doc -->
 * <p>
 * The following features are implemented:
 * </p>
 * <ul>
 *   <li>{@link org.eclipse.n4js.ts.types.impl.TMemberImpl#getAnnotations <em>Annotations</em>}</li>
 *   <li>{@link org.eclipse.n4js.ts.types.impl.TMemberImpl#getAstElement <em>Ast Element</em>}</li>
 *   <li>{@link org.eclipse.n4js.ts.types.impl.TMemberImpl#isDeclaredFinal <em>Declared Final</em>}</li>
 *   <li>{@link org.eclipse.n4js.ts.types.impl.TMemberImpl#isDeclaredStatic <em>Declared Static</em>}</li>
 *   <li>{@link org.eclipse.n4js.ts.types.impl.TMemberImpl#isDeclaredOverride <em>Declared Override</em>}</li>
 *   <li>{@link org.eclipse.n4js.ts.types.impl.TMemberImpl#isHasComputedName <em>Has Computed Name</em>}</li>
<<<<<<< HEAD
 *   <li>{@link org.eclipse.n4js.ts.types.impl.TMemberImpl#getConstituentMembers <em>Constituent Members</em>}</li>
=======
 *   <li>{@link org.eclipse.n4js.ts.types.impl.TMemberImpl#isComposed <em>Composed</em>}</li>
>>>>>>> b2e85984
 * </ul>
 *
 * @generated
 */
public abstract class TMemberImpl extends IdentifiableElementImpl implements TMember {
	/**
	 * The cached value of the '{@link #getAnnotations() <em>Annotations</em>}' containment reference list.
	 * <!-- begin-user-doc -->
	 * <!-- end-user-doc -->
	 * @see #getAnnotations()
	 * @generated
	 * @ordered
	 */
	protected EList<TAnnotation> annotations;

	/**
	 * The cached value of the '{@link #getAstElement() <em>Ast Element</em>}' reference.
	 * <!-- begin-user-doc -->
	 * <!-- end-user-doc -->
	 * @see #getAstElement()
	 * @generated
	 * @ordered
	 */
	protected EObject astElement;

	/**
	 * The default value of the '{@link #isDeclaredFinal() <em>Declared Final</em>}' attribute.
	 * <!-- begin-user-doc -->
	 * <!-- end-user-doc -->
	 * @see #isDeclaredFinal()
	 * @generated
	 * @ordered
	 */
	protected static final boolean DECLARED_FINAL_EDEFAULT = false;

	/**
	 * The cached value of the '{@link #isDeclaredFinal() <em>Declared Final</em>}' attribute.
	 * <!-- begin-user-doc -->
	 * <!-- end-user-doc -->
	 * @see #isDeclaredFinal()
	 * @generated
	 * @ordered
	 */
	protected boolean declaredFinal = DECLARED_FINAL_EDEFAULT;

	/**
	 * The default value of the '{@link #isDeclaredStatic() <em>Declared Static</em>}' attribute.
	 * <!-- begin-user-doc -->
	 * <!-- end-user-doc -->
	 * @see #isDeclaredStatic()
	 * @generated
	 * @ordered
	 */
	protected static final boolean DECLARED_STATIC_EDEFAULT = false;

	/**
	 * The cached value of the '{@link #isDeclaredStatic() <em>Declared Static</em>}' attribute.
	 * <!-- begin-user-doc -->
	 * <!-- end-user-doc -->
	 * @see #isDeclaredStatic()
	 * @generated
	 * @ordered
	 */
	protected boolean declaredStatic = DECLARED_STATIC_EDEFAULT;

	/**
	 * The default value of the '{@link #isDeclaredOverride() <em>Declared Override</em>}' attribute.
	 * <!-- begin-user-doc -->
	 * <!-- end-user-doc -->
	 * @see #isDeclaredOverride()
	 * @generated
	 * @ordered
	 */
	protected static final boolean DECLARED_OVERRIDE_EDEFAULT = false;

	/**
	 * The cached value of the '{@link #isDeclaredOverride() <em>Declared Override</em>}' attribute.
	 * <!-- begin-user-doc -->
	 * <!-- end-user-doc -->
	 * @see #isDeclaredOverride()
	 * @generated
	 * @ordered
	 */
	protected boolean declaredOverride = DECLARED_OVERRIDE_EDEFAULT;

	/**
	 * The default value of the '{@link #isHasComputedName() <em>Has Computed Name</em>}' attribute.
	 * <!-- begin-user-doc -->
	 * <!-- end-user-doc -->
	 * @see #isHasComputedName()
	 * @generated
	 * @ordered
	 */
	protected static final boolean HAS_COMPUTED_NAME_EDEFAULT = false;

	/**
	 * The cached value of the '{@link #isHasComputedName() <em>Has Computed Name</em>}' attribute.
	 * <!-- begin-user-doc -->
	 * <!-- end-user-doc -->
	 * @see #isHasComputedName()
	 * @generated
	 * @ordered
	 */
	protected boolean hasComputedName = HAS_COMPUTED_NAME_EDEFAULT;

	/**
<<<<<<< HEAD
	 * The cached value of the '{@link #getConstituentMembers() <em>Constituent Members</em>}' reference list.
	 * <!-- begin-user-doc -->
	 * <!-- end-user-doc -->
	 * @see #getConstituentMembers()
	 * @generated
	 * @ordered
	 */
	protected EList<TMember> constituentMembers;
=======
	 * The default value of the '{@link #isComposed() <em>Composed</em>}' attribute.
	 * <!-- begin-user-doc -->
	 * <!-- end-user-doc -->
	 * @see #isComposed()
	 * @generated
	 * @ordered
	 */
	protected static final boolean COMPOSED_EDEFAULT = false;

	/**
	 * The cached value of the '{@link #isComposed() <em>Composed</em>}' attribute.
	 * <!-- begin-user-doc -->
	 * <!-- end-user-doc -->
	 * @see #isComposed()
	 * @generated
	 * @ordered
	 */
	protected boolean composed = COMPOSED_EDEFAULT;
>>>>>>> b2e85984

	/**
	 * <!-- begin-user-doc -->
	 * <!-- end-user-doc -->
	 * @generated
	 */
	protected TMemberImpl() {
		super();
	}

	/**
	 * <!-- begin-user-doc -->
	 * <!-- end-user-doc -->
	 * @generated
	 */
	@Override
	protected EClass eStaticClass() {
		return TypesPackage.Literals.TMEMBER;
	}

	/**
	 * <!-- begin-user-doc -->
	 * <!-- end-user-doc -->
	 * @generated
	 */
	public EList<TAnnotation> getAnnotations() {
		if (annotations == null) {
			annotations = new EObjectContainmentEList<TAnnotation>(TAnnotation.class, this, TypesPackage.TMEMBER__ANNOTATIONS);
		}
		return annotations;
	}

	/**
	 * <!-- begin-user-doc -->
	 * <!-- end-user-doc -->
	 * @generated
	 */
	public EObject getAstElement() {
		if (astElement != null && astElement.eIsProxy()) {
			InternalEObject oldAstElement = (InternalEObject)astElement;
			astElement = eResolveProxy(oldAstElement);
			if (astElement != oldAstElement) {
				if (eNotificationRequired())
					eNotify(new ENotificationImpl(this, Notification.RESOLVE, TypesPackage.TMEMBER__AST_ELEMENT, oldAstElement, astElement));
			}
		}
		return astElement;
	}

	/**
	 * <!-- begin-user-doc -->
	 * <!-- end-user-doc -->
	 * @generated
	 */
	public EObject basicGetAstElement() {
		return astElement;
	}

	/**
	 * <!-- begin-user-doc -->
	 * <!-- end-user-doc -->
	 * @generated
	 */
	public void setAstElement(EObject newAstElement) {
		EObject oldAstElement = astElement;
		astElement = newAstElement;
		if (eNotificationRequired())
			eNotify(new ENotificationImpl(this, Notification.SET, TypesPackage.TMEMBER__AST_ELEMENT, oldAstElement, astElement));
	}

	/**
	 * <!-- begin-user-doc -->
	 * <!-- end-user-doc -->
	 * @generated
	 */
	public boolean isDeclaredFinal() {
		return declaredFinal;
	}

	/**
	 * <!-- begin-user-doc -->
	 * <!-- end-user-doc -->
	 * @generated
	 */
	public void setDeclaredFinal(boolean newDeclaredFinal) {
		boolean oldDeclaredFinal = declaredFinal;
		declaredFinal = newDeclaredFinal;
		if (eNotificationRequired())
			eNotify(new ENotificationImpl(this, Notification.SET, TypesPackage.TMEMBER__DECLARED_FINAL, oldDeclaredFinal, declaredFinal));
	}

	/**
	 * <!-- begin-user-doc -->
	 * <!-- end-user-doc -->
	 * @generated
	 */
	public boolean isDeclaredStatic() {
		return declaredStatic;
	}

	/**
	 * <!-- begin-user-doc -->
	 * <!-- end-user-doc -->
	 * @generated
	 */
	public void setDeclaredStatic(boolean newDeclaredStatic) {
		boolean oldDeclaredStatic = declaredStatic;
		declaredStatic = newDeclaredStatic;
		if (eNotificationRequired())
			eNotify(new ENotificationImpl(this, Notification.SET, TypesPackage.TMEMBER__DECLARED_STATIC, oldDeclaredStatic, declaredStatic));
	}

	/**
	 * <!-- begin-user-doc -->
	 * <!-- end-user-doc -->
	 * @generated
	 */
	public boolean isDeclaredOverride() {
		return declaredOverride;
	}

	/**
	 * <!-- begin-user-doc -->
	 * <!-- end-user-doc -->
	 * @generated
	 */
	public void setDeclaredOverride(boolean newDeclaredOverride) {
		boolean oldDeclaredOverride = declaredOverride;
		declaredOverride = newDeclaredOverride;
		if (eNotificationRequired())
			eNotify(new ENotificationImpl(this, Notification.SET, TypesPackage.TMEMBER__DECLARED_OVERRIDE, oldDeclaredOverride, declaredOverride));
	}

	/**
	 * <!-- begin-user-doc -->
	 * <!-- end-user-doc -->
	 * @generated
	 */
	public boolean isHasComputedName() {
		return hasComputedName;
	}

	/**
	 * <!-- begin-user-doc -->
	 * <!-- end-user-doc -->
	 * @generated
	 */
	public void setHasComputedName(boolean newHasComputedName) {
		boolean oldHasComputedName = hasComputedName;
		hasComputedName = newHasComputedName;
		if (eNotificationRequired())
			eNotify(new ENotificationImpl(this, Notification.SET, TypesPackage.TMEMBER__HAS_COMPUTED_NAME, oldHasComputedName, hasComputedName));
	}

	/**
	 * <!-- begin-user-doc -->
	 * <!-- end-user-doc -->
	 * @generated
	 */
<<<<<<< HEAD
	public EList<TMember> getConstituentMembers() {
		if (constituentMembers == null) {
			constituentMembers = new EObjectResolvingEList<TMember>(TMember.class, this, TypesPackage.TMEMBER__CONSTITUENT_MEMBERS);
		}
		return constituentMembers;
=======
	public boolean isComposed() {
		return composed;
	}

	/**
	 * <!-- begin-user-doc -->
	 * <!-- end-user-doc -->
	 * @generated
	 */
	public void setComposed(boolean newComposed) {
		boolean oldComposed = composed;
		composed = newComposed;
		if (eNotificationRequired())
			eNotify(new ENotificationImpl(this, Notification.SET, TypesPackage.TMEMBER__COMPOSED, oldComposed, composed));
>>>>>>> b2e85984
	}

	/**
	 * <!-- begin-user-doc -->
	 * <!-- end-user-doc -->
	 * @generated
	 */
	public ContainerType<?> getContainingType() {
		final EObject myContainer = this.eContainer();
		ContainerType<?> _xifexpression = null;
		if ((myContainer instanceof ContainerType<?>)) {
			_xifexpression = ((ContainerType<?>)myContainer);
		}
		else {
			_xifexpression = null;
		}
		return _xifexpression;
	}

	/**
	 * <!-- begin-user-doc -->
	 * <!-- end-user-doc -->
	 * @generated
	 */
	public MemberAccessModifier getMemberAccessModifier() {
		// TODO: implement this method
		// Ensure that you remove @generated or mark it @generated NOT
		throw new UnsupportedOperationException();
	}

	/**
	 * <!-- begin-user-doc -->
	 * <!-- end-user-doc -->
	 * @generated
	 */
	public MemberType getMemberType() {
		// TODO: implement this method
		// Ensure that you remove @generated or mark it @generated NOT
		throw new UnsupportedOperationException();
	}

	/**
	 * <!-- begin-user-doc -->
	 * <!-- end-user-doc -->
	 * @generated
	 */
	public boolean isField() {
		MemberType _memberType = this.getMemberType();
		return Objects.equal(_memberType, MemberType.FIELD);
	}

	/**
	 * <!-- begin-user-doc -->
	 * <!-- end-user-doc -->
	 * @generated
	 */
	public boolean isGetter() {
		MemberType _memberType = this.getMemberType();
		return Objects.equal(_memberType, MemberType.GETTER);
	}

	/**
	 * <!-- begin-user-doc -->
	 * <!-- end-user-doc -->
	 * @generated
	 */
	public boolean isSetter() {
		MemberType _memberType = this.getMemberType();
		return Objects.equal(_memberType, MemberType.SETTER);
	}

	/**
	 * <!-- begin-user-doc -->
	 * <!-- end-user-doc -->
	 * @generated
	 */
	public boolean isAccessor() {
		return (Objects.equal(this.getMemberType(), MemberType.SETTER) || Objects.equal(this.getMemberType(), MemberType.GETTER));
	}

	/**
	 * <!-- begin-user-doc -->
	 * <!-- end-user-doc -->
	 * @generated
	 */
	public boolean isMethod() {
		MemberType _memberType = this.getMemberType();
		return Objects.equal(_memberType, MemberType.METHOD);
	}

	/**
	 * <!-- begin-user-doc -->
	 * <!-- end-user-doc -->
	 * @generated
	 */
	public boolean isConstructor() {
		return false;
	}

	/**
	 * <!-- begin-user-doc -->
	 * <!-- end-user-doc -->
	 * @generated
	 */
	public boolean isOptional() {
		return false;
	}

	/**
	 * <!-- begin-user-doc -->
	 * <!-- end-user-doc -->
	 * @generated
	 */
	public boolean isAbstract() {
		return false;
	}

	/**
	 * <!-- begin-user-doc -->
	 * <!-- end-user-doc -->
	 * @generated
	 */
	public boolean isReadable() {
		return true;
	}

	/**
	 * <!-- begin-user-doc -->
	 * <!-- end-user-doc -->
	 * @generated
	 */
	public boolean isWriteable() {
		return false;
	}

	/**
	 * <!-- begin-user-doc -->
	 * <!-- end-user-doc -->
	 * @generated
	 */
	public String getMemberAsString() {
		return this.getName();
	}

	/**
	 * <!-- begin-user-doc -->
	 * <!-- end-user-doc -->
	 * @generated
	 */
	public boolean isFinal() {
		return this.isDeclaredFinal();
	}

	/**
	 * <!-- begin-user-doc -->
	 * <!-- end-user-doc -->
	 * @generated
	 */
	public boolean isStatic() {
		return this.isDeclaredStatic();
	}

	/**
	 * <!-- begin-user-doc -->
	 * <!-- end-user-doc -->
	 * @generated
	 */
	public boolean isPolyfilled() {
		final ContainerType<?> containingType = this.getContainingType();
		if ((containingType == null)) {
			return false;
		}
		return (containingType.isPolyfill() || containingType.isStaticPolyfill());
	}

	/**
	 * <!-- begin-user-doc -->
	 * <!-- end-user-doc -->
	 * @generated
	 */
	@Override
	public NotificationChain eInverseRemove(InternalEObject otherEnd, int featureID, NotificationChain msgs) {
		switch (featureID) {
			case TypesPackage.TMEMBER__ANNOTATIONS:
				return ((InternalEList<?>)getAnnotations()).basicRemove(otherEnd, msgs);
		}
		return super.eInverseRemove(otherEnd, featureID, msgs);
	}

	/**
	 * <!-- begin-user-doc -->
	 * <!-- end-user-doc -->
	 * @generated
	 */
	@Override
	public Object eGet(int featureID, boolean resolve, boolean coreType) {
		switch (featureID) {
			case TypesPackage.TMEMBER__ANNOTATIONS:
				return getAnnotations();
			case TypesPackage.TMEMBER__AST_ELEMENT:
				if (resolve) return getAstElement();
				return basicGetAstElement();
			case TypesPackage.TMEMBER__DECLARED_FINAL:
				return isDeclaredFinal();
			case TypesPackage.TMEMBER__DECLARED_STATIC:
				return isDeclaredStatic();
			case TypesPackage.TMEMBER__DECLARED_OVERRIDE:
				return isDeclaredOverride();
			case TypesPackage.TMEMBER__HAS_COMPUTED_NAME:
				return isHasComputedName();
<<<<<<< HEAD
			case TypesPackage.TMEMBER__CONSTITUENT_MEMBERS:
				return getConstituentMembers();
=======
			case TypesPackage.TMEMBER__COMPOSED:
				return isComposed();
>>>>>>> b2e85984
		}
		return super.eGet(featureID, resolve, coreType);
	}

	/**
	 * <!-- begin-user-doc -->
	 * <!-- end-user-doc -->
	 * @generated
	 */
	@SuppressWarnings("unchecked")
	@Override
	public void eSet(int featureID, Object newValue) {
		switch (featureID) {
			case TypesPackage.TMEMBER__ANNOTATIONS:
				getAnnotations().clear();
				getAnnotations().addAll((Collection<? extends TAnnotation>)newValue);
				return;
			case TypesPackage.TMEMBER__AST_ELEMENT:
				setAstElement((EObject)newValue);
				return;
			case TypesPackage.TMEMBER__DECLARED_FINAL:
				setDeclaredFinal((Boolean)newValue);
				return;
			case TypesPackage.TMEMBER__DECLARED_STATIC:
				setDeclaredStatic((Boolean)newValue);
				return;
			case TypesPackage.TMEMBER__DECLARED_OVERRIDE:
				setDeclaredOverride((Boolean)newValue);
				return;
			case TypesPackage.TMEMBER__HAS_COMPUTED_NAME:
				setHasComputedName((Boolean)newValue);
				return;
<<<<<<< HEAD
			case TypesPackage.TMEMBER__CONSTITUENT_MEMBERS:
				getConstituentMembers().clear();
				getConstituentMembers().addAll((Collection<? extends TMember>)newValue);
=======
			case TypesPackage.TMEMBER__COMPOSED:
				setComposed((Boolean)newValue);
>>>>>>> b2e85984
				return;
		}
		super.eSet(featureID, newValue);
	}

	/**
	 * <!-- begin-user-doc -->
	 * <!-- end-user-doc -->
	 * @generated
	 */
	@Override
	public void eUnset(int featureID) {
		switch (featureID) {
			case TypesPackage.TMEMBER__ANNOTATIONS:
				getAnnotations().clear();
				return;
			case TypesPackage.TMEMBER__AST_ELEMENT:
				setAstElement((EObject)null);
				return;
			case TypesPackage.TMEMBER__DECLARED_FINAL:
				setDeclaredFinal(DECLARED_FINAL_EDEFAULT);
				return;
			case TypesPackage.TMEMBER__DECLARED_STATIC:
				setDeclaredStatic(DECLARED_STATIC_EDEFAULT);
				return;
			case TypesPackage.TMEMBER__DECLARED_OVERRIDE:
				setDeclaredOverride(DECLARED_OVERRIDE_EDEFAULT);
				return;
			case TypesPackage.TMEMBER__HAS_COMPUTED_NAME:
				setHasComputedName(HAS_COMPUTED_NAME_EDEFAULT);
				return;
<<<<<<< HEAD
			case TypesPackage.TMEMBER__CONSTITUENT_MEMBERS:
				getConstituentMembers().clear();
=======
			case TypesPackage.TMEMBER__COMPOSED:
				setComposed(COMPOSED_EDEFAULT);
>>>>>>> b2e85984
				return;
		}
		super.eUnset(featureID);
	}

	/**
	 * <!-- begin-user-doc -->
	 * <!-- end-user-doc -->
	 * @generated
	 */
	@Override
	public boolean eIsSet(int featureID) {
		switch (featureID) {
			case TypesPackage.TMEMBER__ANNOTATIONS:
				return annotations != null && !annotations.isEmpty();
			case TypesPackage.TMEMBER__AST_ELEMENT:
				return astElement != null;
			case TypesPackage.TMEMBER__DECLARED_FINAL:
				return declaredFinal != DECLARED_FINAL_EDEFAULT;
			case TypesPackage.TMEMBER__DECLARED_STATIC:
				return declaredStatic != DECLARED_STATIC_EDEFAULT;
			case TypesPackage.TMEMBER__DECLARED_OVERRIDE:
				return declaredOverride != DECLARED_OVERRIDE_EDEFAULT;
			case TypesPackage.TMEMBER__HAS_COMPUTED_NAME:
				return hasComputedName != HAS_COMPUTED_NAME_EDEFAULT;
<<<<<<< HEAD
			case TypesPackage.TMEMBER__CONSTITUENT_MEMBERS:
				return constituentMembers != null && !constituentMembers.isEmpty();
=======
			case TypesPackage.TMEMBER__COMPOSED:
				return composed != COMPOSED_EDEFAULT;
>>>>>>> b2e85984
		}
		return super.eIsSet(featureID);
	}

	/**
	 * <!-- begin-user-doc -->
	 * <!-- end-user-doc -->
	 * @generated
	 */
	@Override
	public int eBaseStructuralFeatureID(int derivedFeatureID, Class<?> baseClass) {
		if (baseClass == TAnnotableElement.class) {
			switch (derivedFeatureID) {
				case TypesPackage.TMEMBER__ANNOTATIONS: return TypesPackage.TANNOTABLE_ELEMENT__ANNOTATIONS;
				default: return -1;
			}
		}
		if (baseClass == SyntaxRelatedTElement.class) {
			switch (derivedFeatureID) {
				case TypesPackage.TMEMBER__AST_ELEMENT: return TypesPackage.SYNTAX_RELATED_TELEMENT__AST_ELEMENT;
				default: return -1;
			}
		}
		return super.eBaseStructuralFeatureID(derivedFeatureID, baseClass);
	}

	/**
	 * <!-- begin-user-doc -->
	 * <!-- end-user-doc -->
	 * @generated
	 */
	@Override
	public int eDerivedStructuralFeatureID(int baseFeatureID, Class<?> baseClass) {
		if (baseClass == TAnnotableElement.class) {
			switch (baseFeatureID) {
				case TypesPackage.TANNOTABLE_ELEMENT__ANNOTATIONS: return TypesPackage.TMEMBER__ANNOTATIONS;
				default: return -1;
			}
		}
		if (baseClass == SyntaxRelatedTElement.class) {
			switch (baseFeatureID) {
				case TypesPackage.SYNTAX_RELATED_TELEMENT__AST_ELEMENT: return TypesPackage.TMEMBER__AST_ELEMENT;
				default: return -1;
			}
		}
		return super.eDerivedStructuralFeatureID(baseFeatureID, baseClass);
	}

	/**
	 * <!-- begin-user-doc -->
	 * <!-- end-user-doc -->
	 * @generated
	 */
	@Override
	public Object eInvoke(int operationID, EList<?> arguments) throws InvocationTargetException {
		switch (operationID) {
			case TypesPackage.TMEMBER___GET_CONTAINING_TYPE:
				return getContainingType();
			case TypesPackage.TMEMBER___GET_MEMBER_ACCESS_MODIFIER:
				return getMemberAccessModifier();
			case TypesPackage.TMEMBER___GET_MEMBER_TYPE:
				return getMemberType();
			case TypesPackage.TMEMBER___IS_FIELD:
				return isField();
			case TypesPackage.TMEMBER___IS_GETTER:
				return isGetter();
			case TypesPackage.TMEMBER___IS_SETTER:
				return isSetter();
			case TypesPackage.TMEMBER___IS_ACCESSOR:
				return isAccessor();
			case TypesPackage.TMEMBER___IS_METHOD:
				return isMethod();
			case TypesPackage.TMEMBER___IS_CONSTRUCTOR:
				return isConstructor();
			case TypesPackage.TMEMBER___IS_OPTIONAL:
				return isOptional();
			case TypesPackage.TMEMBER___IS_ABSTRACT:
				return isAbstract();
			case TypesPackage.TMEMBER___IS_READABLE:
				return isReadable();
			case TypesPackage.TMEMBER___IS_WRITEABLE:
				return isWriteable();
			case TypesPackage.TMEMBER___GET_MEMBER_AS_STRING:
				return getMemberAsString();
			case TypesPackage.TMEMBER___IS_FINAL:
				return isFinal();
			case TypesPackage.TMEMBER___IS_STATIC:
				return isStatic();
			case TypesPackage.TMEMBER___IS_POLYFILLED:
				return isPolyfilled();
		}
		return super.eInvoke(operationID, arguments);
	}

	/**
	 * <!-- begin-user-doc -->
	 * <!-- end-user-doc -->
	 * @generated
	 */
	@Override
	public String toString() {
		if (eIsProxy()) return super.toString();

		StringBuffer result = new StringBuffer(super.toString());
		result.append(" (declaredFinal: ");
		result.append(declaredFinal);
		result.append(", declaredStatic: ");
		result.append(declaredStatic);
		result.append(", declaredOverride: ");
		result.append(declaredOverride);
		result.append(", hasComputedName: ");
		result.append(hasComputedName);
		result.append(", composed: ");
		result.append(composed);
		result.append(')');
		return result.toString();
	}

} //TMemberImpl<|MERGE_RESOLUTION|>--- conflicted
+++ resolved
@@ -54,11 +54,8 @@
  *   <li>{@link org.eclipse.n4js.ts.types.impl.TMemberImpl#isDeclaredStatic <em>Declared Static</em>}</li>
  *   <li>{@link org.eclipse.n4js.ts.types.impl.TMemberImpl#isDeclaredOverride <em>Declared Override</em>}</li>
  *   <li>{@link org.eclipse.n4js.ts.types.impl.TMemberImpl#isHasComputedName <em>Has Computed Name</em>}</li>
-<<<<<<< HEAD
  *   <li>{@link org.eclipse.n4js.ts.types.impl.TMemberImpl#getConstituentMembers <em>Constituent Members</em>}</li>
-=======
  *   <li>{@link org.eclipse.n4js.ts.types.impl.TMemberImpl#isComposed <em>Composed</em>}</li>
->>>>>>> b2e85984
  * </ul>
  *
  * @generated
@@ -165,7 +162,6 @@
 	protected boolean hasComputedName = HAS_COMPUTED_NAME_EDEFAULT;
 
 	/**
-<<<<<<< HEAD
 	 * The cached value of the '{@link #getConstituentMembers() <em>Constituent Members</em>}' reference list.
 	 * <!-- begin-user-doc -->
 	 * <!-- end-user-doc -->
@@ -174,7 +170,8 @@
 	 * @ordered
 	 */
 	protected EList<TMember> constituentMembers;
-=======
+
+	/**
 	 * The default value of the '{@link #isComposed() <em>Composed</em>}' attribute.
 	 * <!-- begin-user-doc -->
 	 * <!-- end-user-doc -->
@@ -193,7 +190,6 @@
 	 * @ordered
 	 */
 	protected boolean composed = COMPOSED_EDEFAULT;
->>>>>>> b2e85984
 
 	/**
 	 * <!-- begin-user-doc -->
@@ -353,13 +349,18 @@
 	 * <!-- end-user-doc -->
 	 * @generated
 	 */
-<<<<<<< HEAD
 	public EList<TMember> getConstituentMembers() {
 		if (constituentMembers == null) {
 			constituentMembers = new EObjectResolvingEList<TMember>(TMember.class, this, TypesPackage.TMEMBER__CONSTITUENT_MEMBERS);
 		}
 		return constituentMembers;
-=======
+	}
+
+	/**
+	 * <!-- begin-user-doc -->
+	 * <!-- end-user-doc -->
+	 * @generated
+	 */
 	public boolean isComposed() {
 		return composed;
 	}
@@ -374,7 +375,6 @@
 		composed = newComposed;
 		if (eNotificationRequired())
 			eNotify(new ENotificationImpl(this, Notification.SET, TypesPackage.TMEMBER__COMPOSED, oldComposed, composed));
->>>>>>> b2e85984
 	}
 
 	/**
@@ -585,13 +585,10 @@
 				return isDeclaredOverride();
 			case TypesPackage.TMEMBER__HAS_COMPUTED_NAME:
 				return isHasComputedName();
-<<<<<<< HEAD
 			case TypesPackage.TMEMBER__CONSTITUENT_MEMBERS:
 				return getConstituentMembers();
-=======
 			case TypesPackage.TMEMBER__COMPOSED:
 				return isComposed();
->>>>>>> b2e85984
 		}
 		return super.eGet(featureID, resolve, coreType);
 	}
@@ -624,14 +621,12 @@
 			case TypesPackage.TMEMBER__HAS_COMPUTED_NAME:
 				setHasComputedName((Boolean)newValue);
 				return;
-<<<<<<< HEAD
 			case TypesPackage.TMEMBER__CONSTITUENT_MEMBERS:
 				getConstituentMembers().clear();
 				getConstituentMembers().addAll((Collection<? extends TMember>)newValue);
-=======
+				return;
 			case TypesPackage.TMEMBER__COMPOSED:
 				setComposed((Boolean)newValue);
->>>>>>> b2e85984
 				return;
 		}
 		super.eSet(featureID, newValue);
@@ -663,13 +658,11 @@
 			case TypesPackage.TMEMBER__HAS_COMPUTED_NAME:
 				setHasComputedName(HAS_COMPUTED_NAME_EDEFAULT);
 				return;
-<<<<<<< HEAD
 			case TypesPackage.TMEMBER__CONSTITUENT_MEMBERS:
 				getConstituentMembers().clear();
-=======
+				return;
 			case TypesPackage.TMEMBER__COMPOSED:
 				setComposed(COMPOSED_EDEFAULT);
->>>>>>> b2e85984
 				return;
 		}
 		super.eUnset(featureID);
@@ -695,13 +688,10 @@
 				return declaredOverride != DECLARED_OVERRIDE_EDEFAULT;
 			case TypesPackage.TMEMBER__HAS_COMPUTED_NAME:
 				return hasComputedName != HAS_COMPUTED_NAME_EDEFAULT;
-<<<<<<< HEAD
 			case TypesPackage.TMEMBER__CONSTITUENT_MEMBERS:
 				return constituentMembers != null && !constituentMembers.isEmpty();
-=======
 			case TypesPackage.TMEMBER__COMPOSED:
 				return composed != COMPOSED_EDEFAULT;
->>>>>>> b2e85984
 		}
 		return super.eIsSet(featureID);
 	}
