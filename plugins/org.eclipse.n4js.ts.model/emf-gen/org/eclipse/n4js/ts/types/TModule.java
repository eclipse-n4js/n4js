/**
 * Copyright (c) 2016 NumberFour AG.
 * All rights reserved. This program and the accompanying materials
 * are made available under the terms of the Eclipse Public License v1.0
 * which accompanies this distribution, and is available at
 * http://www.eclipse.org/legal/epl-v10.html
 * 
 * Contributors:
 *   NumberFour AG - Initial API and implementation
 */
package org.eclipse.n4js.ts.types;

import org.eclipse.emf.common.util.EList;

/**
 * <!-- begin-user-doc -->
 * A representation of the model object '<em><b>TModule</b></em>'.
 * <!-- end-user-doc -->
 *
 * <!-- begin-model-doc -->
 * *
 * The TModule is the representation of the script on the type level.
 * <!-- end-model-doc -->
 *
 * <p>
 * The following features are supported:
 * </p>
 * <ul>
 *   <li>{@link org.eclipse.n4js.ts.types.TModule#getQualifiedName <em>Qualified Name</em>}</li>
 *   <li>{@link org.eclipse.n4js.ts.types.TModule#getProjectId <em>Project Id</em>}</li>
 *   <li>{@link org.eclipse.n4js.ts.types.TModule#getVendorID <em>Vendor ID</em>}</li>
 *   <li>{@link org.eclipse.n4js.ts.types.TModule#getModuleLoader <em>Module Loader</em>}</li>
 *   <li>{@link org.eclipse.n4js.ts.types.TModule#isN4jsdModule <em>N4jsd Module</em>}</li>
 *   <li>{@link org.eclipse.n4js.ts.types.TModule#isStaticPolyfillModule <em>Static Polyfill Module</em>}</li>
 *   <li>{@link org.eclipse.n4js.ts.types.TModule#isStaticPolyfillAware <em>Static Polyfill Aware</em>}</li>
 *   <li>{@link org.eclipse.n4js.ts.types.TModule#isMainModule <em>Main Module</em>}</li>
 *   <li>{@link org.eclipse.n4js.ts.types.TModule#isPreLinkingPhase <em>Pre Linking Phase</em>}</li>
 *   <li>{@link org.eclipse.n4js.ts.types.TModule#getTopLevelTypes <em>Top Level Types</em>}</li>
 *   <li>{@link org.eclipse.n4js.ts.types.TModule#getVariables <em>Variables</em>}</li>
 *   <li>{@link org.eclipse.n4js.ts.types.TModule#getInternalTypes <em>Internal Types</em>}</li>
 *   <li>{@link org.eclipse.n4js.ts.types.TModule#getExposedInternalTypes <em>Exposed Internal Types</em>}</li>
<<<<<<< HEAD
 *   <li>{@link org.eclipse.n4js.ts.types.TModule#getAstMD5 <em>Ast MD5</em>}</li>
=======
 *   <li>{@link org.eclipse.n4js.ts.types.TModule#getComposedMemberCaches <em>Composed Member Caches</em>}</li>
>>>>>>> 3a758850
 *   <li>{@link org.eclipse.n4js.ts.types.TModule#getModuleSpecifier <em>Module Specifier</em>}</li>
 * </ul>
 *
 * @see org.eclipse.n4js.ts.types.TypesPackage#getTModule()
 * @model
 * @generated
 */
public interface TModule extends SyntaxRelatedTElement, TAnnotableElement {
	/**
	 * Returns the value of the '<em><b>Qualified Name</b></em>' attribute.
	 * <!-- begin-user-doc -->
	 * <!-- end-user-doc -->
	 * <!-- begin-model-doc -->
	 * *
	 * The qualified name of the module, which is derived from the file name.
	 * <!-- end-model-doc -->
	 * @return the value of the '<em>Qualified Name</em>' attribute.
	 * @see #setQualifiedName(String)
	 * @see org.eclipse.n4js.ts.types.TypesPackage#getTModule_QualifiedName()
	 * @model unique="false"
	 * @generated
	 */
	String getQualifiedName();

	/**
	 * Sets the value of the '{@link org.eclipse.n4js.ts.types.TModule#getQualifiedName <em>Qualified Name</em>}' attribute.
	 * <!-- begin-user-doc -->
	 * <!-- end-user-doc -->
	 * @param value the new value of the '<em>Qualified Name</em>' attribute.
	 * @see #getQualifiedName()
	 * @generated
	 */
	void setQualifiedName(String value);

	/**
	 * Returns the value of the '<em><b>Project Id</b></em>' attribute.
	 * <!-- begin-user-doc -->
	 * <!-- end-user-doc -->
	 * <!-- begin-model-doc -->
	 * *
	 * The projectId of the project containing this module.
	 * <!-- end-model-doc -->
	 * @return the value of the '<em>Project Id</em>' attribute.
	 * @see #setProjectId(String)
	 * @see org.eclipse.n4js.ts.types.TypesPackage#getTModule_ProjectId()
	 * @model unique="false"
	 * @generated
	 */
	String getProjectId();

	/**
	 * Sets the value of the '{@link org.eclipse.n4js.ts.types.TModule#getProjectId <em>Project Id</em>}' attribute.
	 * <!-- begin-user-doc -->
	 * <!-- end-user-doc -->
	 * @param value the new value of the '<em>Project Id</em>' attribute.
	 * @see #getProjectId()
	 * @generated
	 */
	void setProjectId(String value);

	/**
	 * Returns the value of the '<em><b>Vendor ID</b></em>' attribute.
	 * <!-- begin-user-doc -->
	 * <!-- end-user-doc -->
	 * <!-- begin-model-doc -->
	 * *
	 * The vendorId of the project containing this module.
	 * <!-- end-model-doc -->
	 * @return the value of the '<em>Vendor ID</em>' attribute.
	 * @see #setVendorID(String)
	 * @see org.eclipse.n4js.ts.types.TypesPackage#getTModule_VendorID()
	 * @model unique="false"
	 * @generated
	 */
	String getVendorID();

	/**
	 * Sets the value of the '{@link org.eclipse.n4js.ts.types.TModule#getVendorID <em>Vendor ID</em>}' attribute.
	 * <!-- begin-user-doc -->
	 * <!-- end-user-doc -->
	 * @param value the new value of the '<em>Vendor ID</em>' attribute.
	 * @see #getVendorID()
	 * @generated
	 */
	void setVendorID(String value);

	/**
	 * Returns the value of the '<em><b>Module Loader</b></em>' attribute.
	 * <!-- begin-user-doc -->
	 * <!-- end-user-doc -->
	 * <!-- begin-model-doc -->
	 * *
	 * The module loader supported by this module as defined in the containing project's manifest.
	 * Value will be an EMF enum literal, i.e. something like <code>org.eclipse.n4js.n4mf.ModuleLoader.COMMONJS.getLiteral()</code>.
	 * <!-- end-model-doc -->
	 * @return the value of the '<em>Module Loader</em>' attribute.
	 * @see #setModuleLoader(String)
	 * @see org.eclipse.n4js.ts.types.TypesPackage#getTModule_ModuleLoader()
	 * @model unique="false"
	 * @generated
	 */
	String getModuleLoader();

	/**
	 * Sets the value of the '{@link org.eclipse.n4js.ts.types.TModule#getModuleLoader <em>Module Loader</em>}' attribute.
	 * <!-- begin-user-doc -->
	 * <!-- end-user-doc -->
	 * @param value the new value of the '<em>Module Loader</em>' attribute.
	 * @see #getModuleLoader()
	 * @generated
	 */
	void setModuleLoader(String value);

	/**
	 * Returns the value of the '<em><b>N4jsd Module</b></em>' attribute.
	 * <!-- begin-user-doc -->
	 * <!-- end-user-doc -->
	 * <!-- begin-model-doc -->
	 * *
	 * Flag indicating a module defined in an <code>.n4jsd</code> file.
	 * <!-- end-model-doc -->
	 * @return the value of the '<em>N4jsd Module</em>' attribute.
	 * @see #setN4jsdModule(boolean)
	 * @see org.eclipse.n4js.ts.types.TypesPackage#getTModule_N4jsdModule()
	 * @model unique="false"
	 * @generated
	 */
	boolean isN4jsdModule();

	/**
	 * Sets the value of the '{@link org.eclipse.n4js.ts.types.TModule#isN4jsdModule <em>N4jsd Module</em>}' attribute.
	 * <!-- begin-user-doc -->
	 * <!-- end-user-doc -->
	 * @param value the new value of the '<em>N4jsd Module</em>' attribute.
	 * @see #isN4jsdModule()
	 * @generated
	 */
	void setN4jsdModule(boolean value);

	/**
	 * Returns the value of the '<em><b>Static Polyfill Module</b></em>' attribute.
	 * <!-- begin-user-doc -->
	 * <!-- end-user-doc -->
	 * <!-- begin-model-doc -->
	 * *
	 * Flag indicating a static-polyfilling (not a standalone) module.
	 * <!-- end-model-doc -->
	 * @return the value of the '<em>Static Polyfill Module</em>' attribute.
	 * @see #setStaticPolyfillModule(boolean)
	 * @see org.eclipse.n4js.ts.types.TypesPackage#getTModule_StaticPolyfillModule()
	 * @model unique="false"
	 * @generated
	 */
	boolean isStaticPolyfillModule();

	/**
	 * Sets the value of the '{@link org.eclipse.n4js.ts.types.TModule#isStaticPolyfillModule <em>Static Polyfill Module</em>}' attribute.
	 * <!-- begin-user-doc -->
	 * <!-- end-user-doc -->
	 * @param value the new value of the '<em>Static Polyfill Module</em>' attribute.
	 * @see #isStaticPolyfillModule()
	 * @generated
	 */
	void setStaticPolyfillModule(boolean value);

	/**
	 * Returns the value of the '<em><b>Static Polyfill Aware</b></em>' attribute.
	 * <!-- begin-user-doc -->
	 * <!-- end-user-doc -->
	 * <!-- begin-model-doc -->
	 * *
	 * Flag indicating a target of static-polyfilling (possibly a generated) module.
	 * Only one of {@code #staticPolyfillModule} of {@code staticPolyfillAware} can be {@code true}
	 * <!-- end-model-doc -->
	 * @return the value of the '<em>Static Polyfill Aware</em>' attribute.
	 * @see #setStaticPolyfillAware(boolean)
	 * @see org.eclipse.n4js.ts.types.TypesPackage#getTModule_StaticPolyfillAware()
	 * @model unique="false"
	 * @generated
	 */
	boolean isStaticPolyfillAware();

	/**
	 * Sets the value of the '{@link org.eclipse.n4js.ts.types.TModule#isStaticPolyfillAware <em>Static Polyfill Aware</em>}' attribute.
	 * <!-- begin-user-doc -->
	 * <!-- end-user-doc -->
	 * @param value the new value of the '<em>Static Polyfill Aware</em>' attribute.
	 * @see #isStaticPolyfillAware()
	 * @generated
	 */
	void setStaticPolyfillAware(boolean value);

	/**
	 * Returns the value of the '<em><b>Main Module</b></em>' attribute.
	 * <!-- begin-user-doc -->
	 * <!-- end-user-doc -->
	 * <!-- begin-model-doc -->
	 * *
	 * Flag indicating a MainModule (see org.eclipse.n4js.n4mf.ProjectDescription#mainModule)
	 * Used in scoping to adjust shadowing rules for the project imports (see org.eclipse.n4js.scoping.utils.ProjectImportEnablingScope).
	 * <!-- end-model-doc -->
	 * @return the value of the '<em>Main Module</em>' attribute.
	 * @see #setMainModule(boolean)
	 * @see org.eclipse.n4js.ts.types.TypesPackage#getTModule_MainModule()
	 * @model unique="false"
	 * @generated
	 */
	boolean isMainModule();

	/**
	 * Sets the value of the '{@link org.eclipse.n4js.ts.types.TModule#isMainModule <em>Main Module</em>}' attribute.
	 * <!-- begin-user-doc -->
	 * <!-- end-user-doc -->
	 * @param value the new value of the '<em>Main Module</em>' attribute.
	 * @see #isMainModule()
	 * @generated
	 */
	void setMainModule(boolean value);

	/**
	 * Returns the value of the '<em><b>Pre Linking Phase</b></em>' attribute.
	 * <!-- begin-user-doc -->
	 * <!-- end-user-doc -->
	 * <!-- begin-model-doc -->
	 * *
	 * True iff this TModule was created during pre-linking phase.
	 * <!-- end-model-doc -->
	 * @return the value of the '<em>Pre Linking Phase</em>' attribute.
	 * @see #setPreLinkingPhase(boolean)
	 * @see org.eclipse.n4js.ts.types.TypesPackage#getTModule_PreLinkingPhase()
	 * @model unique="false" transient="true"
	 * @generated
	 */
	boolean isPreLinkingPhase();

	/**
	 * Sets the value of the '{@link org.eclipse.n4js.ts.types.TModule#isPreLinkingPhase <em>Pre Linking Phase</em>}' attribute.
	 * <!-- begin-user-doc -->
	 * <!-- end-user-doc -->
	 * @param value the new value of the '<em>Pre Linking Phase</em>' attribute.
	 * @see #isPreLinkingPhase()
	 * @generated
	 */
	void setPreLinkingPhase(boolean value);

	/**
	 * Returns the value of the '<em><b>Top Level Types</b></em>' containment reference list.
	 * The list contents are of type {@link org.eclipse.n4js.ts.types.Type}.
	 * <!-- begin-user-doc -->
	 * <!-- end-user-doc -->
	 * <!-- begin-model-doc -->
	 * A list of all types declarations in the script on the top level.
	 * These include the exported classes, interfaces, function as well
	 * as the types inferred from type defining elements that are not marked as exported.
	 * This allows for better validation messages and diagnostics in later stages
	 * of the processing.
	 * <!-- end-model-doc -->
	 * @return the value of the '<em>Top Level Types</em>' containment reference list.
	 * @see org.eclipse.n4js.ts.types.TypesPackage#getTModule_TopLevelTypes()
	 * @model containment="true"
	 * @generated
	 */
	EList<Type> getTopLevelTypes();

	/**
	 * Returns the value of the '<em><b>Variables</b></em>' containment reference list.
	 * The list contents are of type {@link org.eclipse.n4js.ts.types.TVariable}.
	 * <!-- begin-user-doc -->
	 * <!-- end-user-doc -->
	 * <!-- begin-model-doc -->
	 * A list of all top level variables in the script.
	 * These include the exported variables as well as the internal variables.
	 * Similar to #topLevelTypes, this allows for better validation messages and diagnostics.
	 * <!-- end-model-doc -->
	 * @return the value of the '<em>Variables</em>' containment reference list.
	 * @see org.eclipse.n4js.ts.types.TypesPackage#getTModule_Variables()
	 * @model containment="true"
	 * @generated
	 */
	EList<TVariable> getVariables();

	/**
	 * Returns the value of the '<em><b>Internal Types</b></em>' containment reference list.
	 * The list contents are of type {@link org.eclipse.n4js.ts.types.Type}.
	 * <!-- begin-user-doc -->
	 * <!-- end-user-doc -->
	 * <!-- begin-model-doc -->
	 * Internal types may be populated incrementally by the type checker. Typically these
	 * are types derived from nested structures of the AST.
	 * <p>
	 * An anonymous, internal function may be assigned to a variable and we have
	 * to compute the type of that variable. Therefore the type has to be contained somewhere in
	 * the resource. Even worse, a named internal function can be called by name, thus it would
	 * have to become an IdentifiableElement which opens another can of worms. To avoid that, the
	 * internal function defines a type which in turn is the identifiable element. EMF constrains
	 * us to provide a container for that type, which is this containment reference.
	 * It is not persisted in the index.
	 * <!-- end-model-doc -->
	 * @return the value of the '<em>Internal Types</em>' containment reference list.
	 * @see org.eclipse.n4js.ts.types.TypesPackage#getTModule_InternalTypes()
	 * @model containment="true" transient="true"
	 * @generated
	 */
	EList<Type> getInternalTypes();

	/**
	 * Returns the value of the '<em><b>Exposed Internal Types</b></em>' containment reference list.
	 * The list contents are of type {@link org.eclipse.n4js.ts.types.Type}.
	 * <!-- begin-user-doc -->
	 * <!-- end-user-doc -->
	 * <!-- begin-model-doc -->
	 * Sometimes, internal types are referenced by exported types, e.g. as the type of an exported
	 * variable or a field of a class. The fact that internal types are not serialized would
	 * lead to unresolved reference exceptions upon deserialization. Therefore, these internal
	 * types are serialized by moving them from 'internalTypes' to this containment reference.
	 * <p>
	 * These are not directly referable from the outside but may specify the types of exported
	 * variables, etc. Anonymous types of a script 'A' do not become visible to a script 'B' that
	 * imports 'A'. To access those, the referring {@link #variables variable} has to be used.
	 * <!-- end-model-doc -->
	 * @return the value of the '<em>Exposed Internal Types</em>' containment reference list.
	 * @see org.eclipse.n4js.ts.types.TypesPackage#getTModule_ExposedInternalTypes()
	 * @model containment="true"
	 * @generated
	 */
	EList<Type> getExposedInternalTypes();

	/**
<<<<<<< HEAD
	 * Returns the value of the '<em><b>Ast MD5</b></em>' attribute.
=======
	 * Returns the value of the '<em><b>Composed Member Caches</b></em>' containment reference list.
	 * The list contents are of type {@link org.eclipse.n4js.ts.types.ComposedMemberCache}.
>>>>>>> 3a758850
	 * <!-- begin-user-doc -->
	 * <!-- end-user-doc -->
	 * <!-- begin-model-doc -->
	 * *
<<<<<<< HEAD
	 * MD5 hash (hex) of the AST from which this type model was created. This can be used to quickly
	 * compare two type models created from -- maybe -- different versions of the same AST.
	 * <p>
	 * The MD5 is used since this is the fastest and easiest solution to compare the AST. More elegant
	 * methods may would use the AST (in order to ignore comments and whitespaces), however this
	 * is rather complicated to implement: No proxies must be resolved and the hash must be stable between
	 * different runs (and between different machines to enable stable tests). This is rather hard to
	 * achieve with traversing the AST.
	 * 
	 * @see org.eclipse.n4js.typesbuilder.N4JSTypesBuilder.md5Hex(String)
	 * <!-- end-model-doc -->
	 * @return the value of the '<em>Ast MD5</em>' attribute.
	 * @see #setAstMD5(String)
	 * @see org.eclipse.n4js.ts.types.TypesPackage#getTModule_AstMD5()
	 * @model unique="false"
	 * @generated
	 */
	String getAstMD5();

	/**
	 * Sets the value of the '{@link org.eclipse.n4js.ts.types.TModule#getAstMD5 <em>Ast MD5</em>}' attribute.
	 * <!-- begin-user-doc -->
	 * <!-- end-user-doc -->
	 * @param value the new value of the '<em>Ast MD5</em>' attribute.
	 * @see #getAstMD5()
	 * @generated
	 */
	void setAstMD5(String value);
=======
	 * Caches for composed members. Not serialized to the Xtext index.
	 * See {@link ComposedTypeRef#composedMemberCache()} for details.
	 * <!-- end-model-doc -->
	 * @return the value of the '<em>Composed Member Caches</em>' containment reference list.
	 * @see org.eclipse.n4js.ts.types.TypesPackage#getTModule_ComposedMemberCaches()
	 * @model containment="true" transient="true"
	 * @generated
	 */
	EList<ComposedMemberCache> getComposedMemberCaches();
>>>>>>> 3a758850

	/**
	 * Returns the value of the '<em><b>Module Specifier</b></em>' attribute.
	 * <!-- begin-user-doc -->
	 * <!-- end-user-doc -->
	 * <!-- begin-model-doc -->
	 * *
	 * Returns the qualified module name as a file path, using '/' as a segment delimiter. No file extension is added,
	 * though.
	 * <p>
	 * TODO Since we changed the delimiter for our internal qualified names from '.' to '/', this is no longer required.
	 * However, qualified names will soon be revisited in IDE-2227 and this might change again, so we keep this method.
	 * Also see method <code>QualifiedNameComputer#getFullyQualifiedTypeName_WITH_LEGACY_SUPPORT(Type)</code>.
	 * <!-- end-model-doc -->
	 * @return the value of the '<em>Module Specifier</em>' attribute.
	 * @see org.eclipse.n4js.ts.types.TypesPackage#getTModule_ModuleSpecifier()
	 * @model unique="false" transient="true" changeable="false" volatile="true" derived="true"
	 *        annotation="http://www.eclipse.org/emf/2002/GenModel get='return this.getQualifiedName();'"
	 * @generated
	 */
	String getModuleSpecifier();

} // TModule<|MERGE_RESOLUTION|>--- conflicted
+++ resolved
@@ -39,11 +39,8 @@
  *   <li>{@link org.eclipse.n4js.ts.types.TModule#getVariables <em>Variables</em>}</li>
  *   <li>{@link org.eclipse.n4js.ts.types.TModule#getInternalTypes <em>Internal Types</em>}</li>
  *   <li>{@link org.eclipse.n4js.ts.types.TModule#getExposedInternalTypes <em>Exposed Internal Types</em>}</li>
-<<<<<<< HEAD
  *   <li>{@link org.eclipse.n4js.ts.types.TModule#getAstMD5 <em>Ast MD5</em>}</li>
-=======
  *   <li>{@link org.eclipse.n4js.ts.types.TModule#getComposedMemberCaches <em>Composed Member Caches</em>}</li>
->>>>>>> 3a758850
  *   <li>{@link org.eclipse.n4js.ts.types.TModule#getModuleSpecifier <em>Module Specifier</em>}</li>
  * </ul>
  *
@@ -372,17 +369,11 @@
 	EList<Type> getExposedInternalTypes();
 
 	/**
-<<<<<<< HEAD
 	 * Returns the value of the '<em><b>Ast MD5</b></em>' attribute.
-=======
-	 * Returns the value of the '<em><b>Composed Member Caches</b></em>' containment reference list.
-	 * The list contents are of type {@link org.eclipse.n4js.ts.types.ComposedMemberCache}.
->>>>>>> 3a758850
-	 * <!-- begin-user-doc -->
-	 * <!-- end-user-doc -->
-	 * <!-- begin-model-doc -->
-	 * *
-<<<<<<< HEAD
+	 * <!-- begin-user-doc -->
+	 * <!-- end-user-doc -->
+	 * <!-- begin-model-doc -->
+	 * *
 	 * MD5 hash (hex) of the AST from which this type model was created. This can be used to quickly
 	 * compare two type models created from -- maybe -- different versions of the same AST.
 	 * <p>
@@ -411,7 +402,14 @@
 	 * @generated
 	 */
 	void setAstMD5(String value);
-=======
+
+	/**
+	 * Returns the value of the '<em><b>Composed Member Caches</b></em>' containment reference list.
+	 * The list contents are of type {@link org.eclipse.n4js.ts.types.ComposedMemberCache}.
+	 * <!-- begin-user-doc -->
+	 * <!-- end-user-doc -->
+	 * <!-- begin-model-doc -->
+	 * *
 	 * Caches for composed members. Not serialized to the Xtext index.
 	 * See {@link ComposedTypeRef#composedMemberCache()} for details.
 	 * <!-- end-model-doc -->
@@ -421,7 +419,6 @@
 	 * @generated
 	 */
 	EList<ComposedMemberCache> getComposedMemberCaches();
->>>>>>> 3a758850
 
 	/**
 	 * Returns the value of the '<em><b>Module Specifier</b></em>' attribute.
