/**
 * Copyright (c) 2016 NumberFour AG.
 * All rights reserved. This program and the accompanying materials
 * are made available under the terms of the Eclipse Public License v1.0
 * which accompanies this distribution, and is available at
 * http://www.eclipse.org/legal/epl-v10.html
 * 
 * Contributors:
 *   NumberFour AG - Initial API and implementation
 */
package org.eclipse.n4js.ts.types.impl;

import java.util.Collection;

import org.eclipse.emf.common.notify.Notification;
import org.eclipse.emf.common.notify.NotificationChain;

import org.eclipse.emf.common.util.EList;

import org.eclipse.emf.ecore.EClass;
import org.eclipse.emf.ecore.InternalEObject;

import org.eclipse.emf.ecore.impl.ENotificationImpl;

import org.eclipse.emf.ecore.util.EObjectContainmentEList;
import org.eclipse.emf.ecore.util.InternalEList;

import org.eclipse.n4js.ts.types.ComposedMemberCache;
import org.eclipse.n4js.ts.types.TAnnotableElement;
import org.eclipse.n4js.ts.types.TAnnotation;
import org.eclipse.n4js.ts.types.TModule;
import org.eclipse.n4js.ts.types.TVariable;
import org.eclipse.n4js.ts.types.Type;
import org.eclipse.n4js.ts.types.TypesPackage;

/**
 * <!-- begin-user-doc -->
 * An implementation of the model object '<em><b>TModule</b></em>'.
 * <!-- end-user-doc -->
 * <p>
 * The following features are implemented:
 * </p>
 * <ul>
 *   <li>{@link org.eclipse.n4js.ts.types.impl.TModuleImpl#getAnnotations <em>Annotations</em>}</li>
 *   <li>{@link org.eclipse.n4js.ts.types.impl.TModuleImpl#getQualifiedName <em>Qualified Name</em>}</li>
 *   <li>{@link org.eclipse.n4js.ts.types.impl.TModuleImpl#getProjectId <em>Project Id</em>}</li>
 *   <li>{@link org.eclipse.n4js.ts.types.impl.TModuleImpl#getVendorID <em>Vendor ID</em>}</li>
 *   <li>{@link org.eclipse.n4js.ts.types.impl.TModuleImpl#getModuleLoader <em>Module Loader</em>}</li>
 *   <li>{@link org.eclipse.n4js.ts.types.impl.TModuleImpl#isN4jsdModule <em>N4jsd Module</em>}</li>
 *   <li>{@link org.eclipse.n4js.ts.types.impl.TModuleImpl#isStaticPolyfillModule <em>Static Polyfill Module</em>}</li>
 *   <li>{@link org.eclipse.n4js.ts.types.impl.TModuleImpl#isStaticPolyfillAware <em>Static Polyfill Aware</em>}</li>
 *   <li>{@link org.eclipse.n4js.ts.types.impl.TModuleImpl#isMainModule <em>Main Module</em>}</li>
 *   <li>{@link org.eclipse.n4js.ts.types.impl.TModuleImpl#isPreLinkingPhase <em>Pre Linking Phase</em>}</li>
 *   <li>{@link org.eclipse.n4js.ts.types.impl.TModuleImpl#getTopLevelTypes <em>Top Level Types</em>}</li>
 *   <li>{@link org.eclipse.n4js.ts.types.impl.TModuleImpl#getVariables <em>Variables</em>}</li>
 *   <li>{@link org.eclipse.n4js.ts.types.impl.TModuleImpl#getInternalTypes <em>Internal Types</em>}</li>
 *   <li>{@link org.eclipse.n4js.ts.types.impl.TModuleImpl#getExposedInternalTypes <em>Exposed Internal Types</em>}</li>
<<<<<<< HEAD
 *   <li>{@link org.eclipse.n4js.ts.types.impl.TModuleImpl#getAstMD5 <em>Ast MD5</em>}</li>
=======
 *   <li>{@link org.eclipse.n4js.ts.types.impl.TModuleImpl#getComposedMemberCaches <em>Composed Member Caches</em>}</li>
>>>>>>> 3a758850
 *   <li>{@link org.eclipse.n4js.ts.types.impl.TModuleImpl#getModuleSpecifier <em>Module Specifier</em>}</li>
 * </ul>
 *
 * @generated
 */
public class TModuleImpl extends SyntaxRelatedTElementImpl implements TModule {
	/**
	 * The cached value of the '{@link #getAnnotations() <em>Annotations</em>}' containment reference list.
	 * <!-- begin-user-doc -->
	 * <!-- end-user-doc -->
	 * @see #getAnnotations()
	 * @generated
	 * @ordered
	 */
	protected EList<TAnnotation> annotations;

	/**
	 * The default value of the '{@link #getQualifiedName() <em>Qualified Name</em>}' attribute.
	 * <!-- begin-user-doc -->
	 * <!-- end-user-doc -->
	 * @see #getQualifiedName()
	 * @generated
	 * @ordered
	 */
	protected static final String QUALIFIED_NAME_EDEFAULT = null;

	/**
	 * The cached value of the '{@link #getQualifiedName() <em>Qualified Name</em>}' attribute.
	 * <!-- begin-user-doc -->
	 * <!-- end-user-doc -->
	 * @see #getQualifiedName()
	 * @generated
	 * @ordered
	 */
	protected String qualifiedName = QUALIFIED_NAME_EDEFAULT;

	/**
	 * The default value of the '{@link #getProjectId() <em>Project Id</em>}' attribute.
	 * <!-- begin-user-doc -->
	 * <!-- end-user-doc -->
	 * @see #getProjectId()
	 * @generated
	 * @ordered
	 */
	protected static final String PROJECT_ID_EDEFAULT = null;

	/**
	 * The cached value of the '{@link #getProjectId() <em>Project Id</em>}' attribute.
	 * <!-- begin-user-doc -->
	 * <!-- end-user-doc -->
	 * @see #getProjectId()
	 * @generated
	 * @ordered
	 */
	protected String projectId = PROJECT_ID_EDEFAULT;

	/**
	 * The default value of the '{@link #getVendorID() <em>Vendor ID</em>}' attribute.
	 * <!-- begin-user-doc -->
	 * <!-- end-user-doc -->
	 * @see #getVendorID()
	 * @generated
	 * @ordered
	 */
	protected static final String VENDOR_ID_EDEFAULT = null;

	/**
	 * The cached value of the '{@link #getVendorID() <em>Vendor ID</em>}' attribute.
	 * <!-- begin-user-doc -->
	 * <!-- end-user-doc -->
	 * @see #getVendorID()
	 * @generated
	 * @ordered
	 */
	protected String vendorID = VENDOR_ID_EDEFAULT;

	/**
	 * The default value of the '{@link #getModuleLoader() <em>Module Loader</em>}' attribute.
	 * <!-- begin-user-doc -->
	 * <!-- end-user-doc -->
	 * @see #getModuleLoader()
	 * @generated
	 * @ordered
	 */
	protected static final String MODULE_LOADER_EDEFAULT = null;

	/**
	 * The cached value of the '{@link #getModuleLoader() <em>Module Loader</em>}' attribute.
	 * <!-- begin-user-doc -->
	 * <!-- end-user-doc -->
	 * @see #getModuleLoader()
	 * @generated
	 * @ordered
	 */
	protected String moduleLoader = MODULE_LOADER_EDEFAULT;

	/**
	 * The default value of the '{@link #isN4jsdModule() <em>N4jsd Module</em>}' attribute.
	 * <!-- begin-user-doc -->
	 * <!-- end-user-doc -->
	 * @see #isN4jsdModule()
	 * @generated
	 * @ordered
	 */
	protected static final boolean N4JSD_MODULE_EDEFAULT = false;

	/**
	 * The cached value of the '{@link #isN4jsdModule() <em>N4jsd Module</em>}' attribute.
	 * <!-- begin-user-doc -->
	 * <!-- end-user-doc -->
	 * @see #isN4jsdModule()
	 * @generated
	 * @ordered
	 */
	protected boolean n4jsdModule = N4JSD_MODULE_EDEFAULT;

	/**
	 * The default value of the '{@link #isStaticPolyfillModule() <em>Static Polyfill Module</em>}' attribute.
	 * <!-- begin-user-doc -->
	 * <!-- end-user-doc -->
	 * @see #isStaticPolyfillModule()
	 * @generated
	 * @ordered
	 */
	protected static final boolean STATIC_POLYFILL_MODULE_EDEFAULT = false;

	/**
	 * The cached value of the '{@link #isStaticPolyfillModule() <em>Static Polyfill Module</em>}' attribute.
	 * <!-- begin-user-doc -->
	 * <!-- end-user-doc -->
	 * @see #isStaticPolyfillModule()
	 * @generated
	 * @ordered
	 */
	protected boolean staticPolyfillModule = STATIC_POLYFILL_MODULE_EDEFAULT;

	/**
	 * The default value of the '{@link #isStaticPolyfillAware() <em>Static Polyfill Aware</em>}' attribute.
	 * <!-- begin-user-doc -->
	 * <!-- end-user-doc -->
	 * @see #isStaticPolyfillAware()
	 * @generated
	 * @ordered
	 */
	protected static final boolean STATIC_POLYFILL_AWARE_EDEFAULT = false;

	/**
	 * The cached value of the '{@link #isStaticPolyfillAware() <em>Static Polyfill Aware</em>}' attribute.
	 * <!-- begin-user-doc -->
	 * <!-- end-user-doc -->
	 * @see #isStaticPolyfillAware()
	 * @generated
	 * @ordered
	 */
	protected boolean staticPolyfillAware = STATIC_POLYFILL_AWARE_EDEFAULT;

	/**
	 * The default value of the '{@link #isMainModule() <em>Main Module</em>}' attribute.
	 * <!-- begin-user-doc -->
	 * <!-- end-user-doc -->
	 * @see #isMainModule()
	 * @generated
	 * @ordered
	 */
	protected static final boolean MAIN_MODULE_EDEFAULT = false;

	/**
	 * The cached value of the '{@link #isMainModule() <em>Main Module</em>}' attribute.
	 * <!-- begin-user-doc -->
	 * <!-- end-user-doc -->
	 * @see #isMainModule()
	 * @generated
	 * @ordered
	 */
	protected boolean mainModule = MAIN_MODULE_EDEFAULT;

	/**
	 * The default value of the '{@link #isPreLinkingPhase() <em>Pre Linking Phase</em>}' attribute.
	 * <!-- begin-user-doc -->
	 * <!-- end-user-doc -->
	 * @see #isPreLinkingPhase()
	 * @generated
	 * @ordered
	 */
	protected static final boolean PRE_LINKING_PHASE_EDEFAULT = false;

	/**
	 * The cached value of the '{@link #isPreLinkingPhase() <em>Pre Linking Phase</em>}' attribute.
	 * <!-- begin-user-doc -->
	 * <!-- end-user-doc -->
	 * @see #isPreLinkingPhase()
	 * @generated
	 * @ordered
	 */
	protected boolean preLinkingPhase = PRE_LINKING_PHASE_EDEFAULT;

	/**
	 * The cached value of the '{@link #getTopLevelTypes() <em>Top Level Types</em>}' containment reference list.
	 * <!-- begin-user-doc -->
	 * <!-- end-user-doc -->
	 * @see #getTopLevelTypes()
	 * @generated
	 * @ordered
	 */
	protected EList<Type> topLevelTypes;

	/**
	 * The cached value of the '{@link #getVariables() <em>Variables</em>}' containment reference list.
	 * <!-- begin-user-doc -->
	 * <!-- end-user-doc -->
	 * @see #getVariables()
	 * @generated
	 * @ordered
	 */
	protected EList<TVariable> variables;

	/**
	 * The cached value of the '{@link #getInternalTypes() <em>Internal Types</em>}' containment reference list.
	 * <!-- begin-user-doc -->
	 * <!-- end-user-doc -->
	 * @see #getInternalTypes()
	 * @generated
	 * @ordered
	 */
	protected EList<Type> internalTypes;

	/**
	 * The cached value of the '{@link #getExposedInternalTypes() <em>Exposed Internal Types</em>}' containment reference list.
	 * <!-- begin-user-doc -->
	 * <!-- end-user-doc -->
	 * @see #getExposedInternalTypes()
	 * @generated
	 * @ordered
	 */
	protected EList<Type> exposedInternalTypes;

	/**
<<<<<<< HEAD
	 * The default value of the '{@link #getAstMD5() <em>Ast MD5</em>}' attribute.
	 * <!-- begin-user-doc -->
	 * <!-- end-user-doc -->
	 * @see #getAstMD5()
	 * @generated
	 * @ordered
	 */
	protected static final String AST_MD5_EDEFAULT = null;

	/**
	 * The cached value of the '{@link #getAstMD5() <em>Ast MD5</em>}' attribute.
	 * <!-- begin-user-doc -->
	 * <!-- end-user-doc -->
	 * @see #getAstMD5()
	 * @generated
	 * @ordered
	 */
	protected String astMD5 = AST_MD5_EDEFAULT;
=======
	 * The cached value of the '{@link #getComposedMemberCaches() <em>Composed Member Caches</em>}' containment reference list.
	 * <!-- begin-user-doc -->
	 * <!-- end-user-doc -->
	 * @see #getComposedMemberCaches()
	 * @generated
	 * @ordered
	 */
	protected EList<ComposedMemberCache> composedMemberCaches;
>>>>>>> 3a758850

	/**
	 * The default value of the '{@link #getModuleSpecifier() <em>Module Specifier</em>}' attribute.
	 * <!-- begin-user-doc -->
	 * <!-- end-user-doc -->
	 * @see #getModuleSpecifier()
	 * @generated
	 * @ordered
	 */
	protected static final String MODULE_SPECIFIER_EDEFAULT = null;

	/**
	 * <!-- begin-user-doc -->
	 * <!-- end-user-doc -->
	 * @generated
	 */
	protected TModuleImpl() {
		super();
	}

	/**
	 * <!-- begin-user-doc -->
	 * <!-- end-user-doc -->
	 * @generated
	 */
	@Override
	protected EClass eStaticClass() {
		return TypesPackage.Literals.TMODULE;
	}

	/**
	 * <!-- begin-user-doc -->
	 * <!-- end-user-doc -->
	 * @generated
	 */
	public EList<TAnnotation> getAnnotations() {
		if (annotations == null) {
			annotations = new EObjectContainmentEList<TAnnotation>(TAnnotation.class, this, TypesPackage.TMODULE__ANNOTATIONS);
		}
		return annotations;
	}

	/**
	 * <!-- begin-user-doc -->
	 * <!-- end-user-doc -->
	 * @generated
	 */
	public String getQualifiedName() {
		return qualifiedName;
	}

	/**
	 * <!-- begin-user-doc -->
	 * <!-- end-user-doc -->
	 * @generated
	 */
	public void setQualifiedName(String newQualifiedName) {
		String oldQualifiedName = qualifiedName;
		qualifiedName = newQualifiedName;
		if (eNotificationRequired())
			eNotify(new ENotificationImpl(this, Notification.SET, TypesPackage.TMODULE__QUALIFIED_NAME, oldQualifiedName, qualifiedName));
	}

	/**
	 * <!-- begin-user-doc -->
	 * <!-- end-user-doc -->
	 * @generated
	 */
	public String getProjectId() {
		return projectId;
	}

	/**
	 * <!-- begin-user-doc -->
	 * <!-- end-user-doc -->
	 * @generated
	 */
	public void setProjectId(String newProjectId) {
		String oldProjectId = projectId;
		projectId = newProjectId;
		if (eNotificationRequired())
			eNotify(new ENotificationImpl(this, Notification.SET, TypesPackage.TMODULE__PROJECT_ID, oldProjectId, projectId));
	}

	/**
	 * <!-- begin-user-doc -->
	 * <!-- end-user-doc -->
	 * @generated
	 */
	public String getVendorID() {
		return vendorID;
	}

	/**
	 * <!-- begin-user-doc -->
	 * <!-- end-user-doc -->
	 * @generated
	 */
	public void setVendorID(String newVendorID) {
		String oldVendorID = vendorID;
		vendorID = newVendorID;
		if (eNotificationRequired())
			eNotify(new ENotificationImpl(this, Notification.SET, TypesPackage.TMODULE__VENDOR_ID, oldVendorID, vendorID));
	}

	/**
	 * <!-- begin-user-doc -->
	 * <!-- end-user-doc -->
	 * @generated
	 */
	public String getModuleLoader() {
		return moduleLoader;
	}

	/**
	 * <!-- begin-user-doc -->
	 * <!-- end-user-doc -->
	 * @generated
	 */
	public void setModuleLoader(String newModuleLoader) {
		String oldModuleLoader = moduleLoader;
		moduleLoader = newModuleLoader;
		if (eNotificationRequired())
			eNotify(new ENotificationImpl(this, Notification.SET, TypesPackage.TMODULE__MODULE_LOADER, oldModuleLoader, moduleLoader));
	}

	/**
	 * <!-- begin-user-doc -->
	 * <!-- end-user-doc -->
	 * @generated
	 */
	public boolean isN4jsdModule() {
		return n4jsdModule;
	}

	/**
	 * <!-- begin-user-doc -->
	 * <!-- end-user-doc -->
	 * @generated
	 */
	public void setN4jsdModule(boolean newN4jsdModule) {
		boolean oldN4jsdModule = n4jsdModule;
		n4jsdModule = newN4jsdModule;
		if (eNotificationRequired())
			eNotify(new ENotificationImpl(this, Notification.SET, TypesPackage.TMODULE__N4JSD_MODULE, oldN4jsdModule, n4jsdModule));
	}

	/**
	 * <!-- begin-user-doc -->
	 * <!-- end-user-doc -->
	 * @generated
	 */
	public boolean isStaticPolyfillModule() {
		return staticPolyfillModule;
	}

	/**
	 * <!-- begin-user-doc -->
	 * <!-- end-user-doc -->
	 * @generated
	 */
	public void setStaticPolyfillModule(boolean newStaticPolyfillModule) {
		boolean oldStaticPolyfillModule = staticPolyfillModule;
		staticPolyfillModule = newStaticPolyfillModule;
		if (eNotificationRequired())
			eNotify(new ENotificationImpl(this, Notification.SET, TypesPackage.TMODULE__STATIC_POLYFILL_MODULE, oldStaticPolyfillModule, staticPolyfillModule));
	}

	/**
	 * <!-- begin-user-doc -->
	 * <!-- end-user-doc -->
	 * @generated
	 */
	public boolean isStaticPolyfillAware() {
		return staticPolyfillAware;
	}

	/**
	 * <!-- begin-user-doc -->
	 * <!-- end-user-doc -->
	 * @generated
	 */
	public void setStaticPolyfillAware(boolean newStaticPolyfillAware) {
		boolean oldStaticPolyfillAware = staticPolyfillAware;
		staticPolyfillAware = newStaticPolyfillAware;
		if (eNotificationRequired())
			eNotify(new ENotificationImpl(this, Notification.SET, TypesPackage.TMODULE__STATIC_POLYFILL_AWARE, oldStaticPolyfillAware, staticPolyfillAware));
	}

	/**
	 * <!-- begin-user-doc -->
	 * <!-- end-user-doc -->
	 * @generated
	 */
	public boolean isMainModule() {
		return mainModule;
	}

	/**
	 * <!-- begin-user-doc -->
	 * <!-- end-user-doc -->
	 * @generated
	 */
	public void setMainModule(boolean newMainModule) {
		boolean oldMainModule = mainModule;
		mainModule = newMainModule;
		if (eNotificationRequired())
			eNotify(new ENotificationImpl(this, Notification.SET, TypesPackage.TMODULE__MAIN_MODULE, oldMainModule, mainModule));
	}

	/**
	 * <!-- begin-user-doc -->
	 * <!-- end-user-doc -->
	 * @generated
	 */
	public boolean isPreLinkingPhase() {
		return preLinkingPhase;
	}

	/**
	 * <!-- begin-user-doc -->
	 * <!-- end-user-doc -->
	 * @generated
	 */
	public void setPreLinkingPhase(boolean newPreLinkingPhase) {
		boolean oldPreLinkingPhase = preLinkingPhase;
		preLinkingPhase = newPreLinkingPhase;
		if (eNotificationRequired())
			eNotify(new ENotificationImpl(this, Notification.SET, TypesPackage.TMODULE__PRE_LINKING_PHASE, oldPreLinkingPhase, preLinkingPhase));
	}

	/**
	 * <!-- begin-user-doc -->
	 * <!-- end-user-doc -->
	 * @generated
	 */
	public EList<Type> getTopLevelTypes() {
		if (topLevelTypes == null) {
			topLevelTypes = new EObjectContainmentEList<Type>(Type.class, this, TypesPackage.TMODULE__TOP_LEVEL_TYPES);
		}
		return topLevelTypes;
	}

	/**
	 * <!-- begin-user-doc -->
	 * <!-- end-user-doc -->
	 * @generated
	 */
	public EList<TVariable> getVariables() {
		if (variables == null) {
			variables = new EObjectContainmentEList<TVariable>(TVariable.class, this, TypesPackage.TMODULE__VARIABLES);
		}
		return variables;
	}

	/**
	 * <!-- begin-user-doc -->
	 * <!-- end-user-doc -->
	 * @generated
	 */
	public EList<Type> getInternalTypes() {
		if (internalTypes == null) {
			internalTypes = new EObjectContainmentEList<Type>(Type.class, this, TypesPackage.TMODULE__INTERNAL_TYPES);
		}
		return internalTypes;
	}

	/**
	 * <!-- begin-user-doc -->
	 * <!-- end-user-doc -->
	 * @generated
	 */
	public EList<Type> getExposedInternalTypes() {
		if (exposedInternalTypes == null) {
			exposedInternalTypes = new EObjectContainmentEList<Type>(Type.class, this, TypesPackage.TMODULE__EXPOSED_INTERNAL_TYPES);
		}
		return exposedInternalTypes;
	}

	/**
	 * <!-- begin-user-doc -->
	 * <!-- end-user-doc -->
	 * @generated
	 */
<<<<<<< HEAD
	public String getAstMD5() {
		return astMD5;
	}

	/**
	 * <!-- begin-user-doc -->
	 * <!-- end-user-doc -->
	 * @generated
	 */
	public void setAstMD5(String newAstMD5) {
		String oldAstMD5 = astMD5;
		astMD5 = newAstMD5;
		if (eNotificationRequired())
			eNotify(new ENotificationImpl(this, Notification.SET, TypesPackage.TMODULE__AST_MD5, oldAstMD5, astMD5));
=======
	public EList<ComposedMemberCache> getComposedMemberCaches() {
		if (composedMemberCaches == null) {
			composedMemberCaches = new EObjectContainmentEList<ComposedMemberCache>(ComposedMemberCache.class, this, TypesPackage.TMODULE__COMPOSED_MEMBER_CACHES);
		}
		return composedMemberCaches;
>>>>>>> 3a758850
	}

	/**
	 * <!-- begin-user-doc -->
	 * <!-- end-user-doc -->
	 * @generated
	 */
	public String getModuleSpecifier() {
		return this.getQualifiedName();
	}

	/**
	 * <!-- begin-user-doc -->
	 * <!-- end-user-doc -->
	 * @generated
	 */
	@Override
	public NotificationChain eInverseRemove(InternalEObject otherEnd, int featureID, NotificationChain msgs) {
		switch (featureID) {
			case TypesPackage.TMODULE__ANNOTATIONS:
				return ((InternalEList<?>)getAnnotations()).basicRemove(otherEnd, msgs);
			case TypesPackage.TMODULE__TOP_LEVEL_TYPES:
				return ((InternalEList<?>)getTopLevelTypes()).basicRemove(otherEnd, msgs);
			case TypesPackage.TMODULE__VARIABLES:
				return ((InternalEList<?>)getVariables()).basicRemove(otherEnd, msgs);
			case TypesPackage.TMODULE__INTERNAL_TYPES:
				return ((InternalEList<?>)getInternalTypes()).basicRemove(otherEnd, msgs);
			case TypesPackage.TMODULE__EXPOSED_INTERNAL_TYPES:
				return ((InternalEList<?>)getExposedInternalTypes()).basicRemove(otherEnd, msgs);
			case TypesPackage.TMODULE__COMPOSED_MEMBER_CACHES:
				return ((InternalEList<?>)getComposedMemberCaches()).basicRemove(otherEnd, msgs);
		}
		return super.eInverseRemove(otherEnd, featureID, msgs);
	}

	/**
	 * <!-- begin-user-doc -->
	 * <!-- end-user-doc -->
	 * @generated
	 */
	@Override
	public Object eGet(int featureID, boolean resolve, boolean coreType) {
		switch (featureID) {
			case TypesPackage.TMODULE__ANNOTATIONS:
				return getAnnotations();
			case TypesPackage.TMODULE__QUALIFIED_NAME:
				return getQualifiedName();
			case TypesPackage.TMODULE__PROJECT_ID:
				return getProjectId();
			case TypesPackage.TMODULE__VENDOR_ID:
				return getVendorID();
			case TypesPackage.TMODULE__MODULE_LOADER:
				return getModuleLoader();
			case TypesPackage.TMODULE__N4JSD_MODULE:
				return isN4jsdModule();
			case TypesPackage.TMODULE__STATIC_POLYFILL_MODULE:
				return isStaticPolyfillModule();
			case TypesPackage.TMODULE__STATIC_POLYFILL_AWARE:
				return isStaticPolyfillAware();
			case TypesPackage.TMODULE__MAIN_MODULE:
				return isMainModule();
			case TypesPackage.TMODULE__PRE_LINKING_PHASE:
				return isPreLinkingPhase();
			case TypesPackage.TMODULE__TOP_LEVEL_TYPES:
				return getTopLevelTypes();
			case TypesPackage.TMODULE__VARIABLES:
				return getVariables();
			case TypesPackage.TMODULE__INTERNAL_TYPES:
				return getInternalTypes();
			case TypesPackage.TMODULE__EXPOSED_INTERNAL_TYPES:
				return getExposedInternalTypes();
<<<<<<< HEAD
			case TypesPackage.TMODULE__AST_MD5:
				return getAstMD5();
=======
			case TypesPackage.TMODULE__COMPOSED_MEMBER_CACHES:
				return getComposedMemberCaches();
>>>>>>> 3a758850
			case TypesPackage.TMODULE__MODULE_SPECIFIER:
				return getModuleSpecifier();
		}
		return super.eGet(featureID, resolve, coreType);
	}

	/**
	 * <!-- begin-user-doc -->
	 * <!-- end-user-doc -->
	 * @generated
	 */
	@SuppressWarnings("unchecked")
	@Override
	public void eSet(int featureID, Object newValue) {
		switch (featureID) {
			case TypesPackage.TMODULE__ANNOTATIONS:
				getAnnotations().clear();
				getAnnotations().addAll((Collection<? extends TAnnotation>)newValue);
				return;
			case TypesPackage.TMODULE__QUALIFIED_NAME:
				setQualifiedName((String)newValue);
				return;
			case TypesPackage.TMODULE__PROJECT_ID:
				setProjectId((String)newValue);
				return;
			case TypesPackage.TMODULE__VENDOR_ID:
				setVendorID((String)newValue);
				return;
			case TypesPackage.TMODULE__MODULE_LOADER:
				setModuleLoader((String)newValue);
				return;
			case TypesPackage.TMODULE__N4JSD_MODULE:
				setN4jsdModule((Boolean)newValue);
				return;
			case TypesPackage.TMODULE__STATIC_POLYFILL_MODULE:
				setStaticPolyfillModule((Boolean)newValue);
				return;
			case TypesPackage.TMODULE__STATIC_POLYFILL_AWARE:
				setStaticPolyfillAware((Boolean)newValue);
				return;
			case TypesPackage.TMODULE__MAIN_MODULE:
				setMainModule((Boolean)newValue);
				return;
			case TypesPackage.TMODULE__PRE_LINKING_PHASE:
				setPreLinkingPhase((Boolean)newValue);
				return;
			case TypesPackage.TMODULE__TOP_LEVEL_TYPES:
				getTopLevelTypes().clear();
				getTopLevelTypes().addAll((Collection<? extends Type>)newValue);
				return;
			case TypesPackage.TMODULE__VARIABLES:
				getVariables().clear();
				getVariables().addAll((Collection<? extends TVariable>)newValue);
				return;
			case TypesPackage.TMODULE__INTERNAL_TYPES:
				getInternalTypes().clear();
				getInternalTypes().addAll((Collection<? extends Type>)newValue);
				return;
			case TypesPackage.TMODULE__EXPOSED_INTERNAL_TYPES:
				getExposedInternalTypes().clear();
				getExposedInternalTypes().addAll((Collection<? extends Type>)newValue);
				return;
<<<<<<< HEAD
			case TypesPackage.TMODULE__AST_MD5:
				setAstMD5((String)newValue);
=======
			case TypesPackage.TMODULE__COMPOSED_MEMBER_CACHES:
				getComposedMemberCaches().clear();
				getComposedMemberCaches().addAll((Collection<? extends ComposedMemberCache>)newValue);
>>>>>>> 3a758850
				return;
		}
		super.eSet(featureID, newValue);
	}

	/**
	 * <!-- begin-user-doc -->
	 * <!-- end-user-doc -->
	 * @generated
	 */
	@Override
	public void eUnset(int featureID) {
		switch (featureID) {
			case TypesPackage.TMODULE__ANNOTATIONS:
				getAnnotations().clear();
				return;
			case TypesPackage.TMODULE__QUALIFIED_NAME:
				setQualifiedName(QUALIFIED_NAME_EDEFAULT);
				return;
			case TypesPackage.TMODULE__PROJECT_ID:
				setProjectId(PROJECT_ID_EDEFAULT);
				return;
			case TypesPackage.TMODULE__VENDOR_ID:
				setVendorID(VENDOR_ID_EDEFAULT);
				return;
			case TypesPackage.TMODULE__MODULE_LOADER:
				setModuleLoader(MODULE_LOADER_EDEFAULT);
				return;
			case TypesPackage.TMODULE__N4JSD_MODULE:
				setN4jsdModule(N4JSD_MODULE_EDEFAULT);
				return;
			case TypesPackage.TMODULE__STATIC_POLYFILL_MODULE:
				setStaticPolyfillModule(STATIC_POLYFILL_MODULE_EDEFAULT);
				return;
			case TypesPackage.TMODULE__STATIC_POLYFILL_AWARE:
				setStaticPolyfillAware(STATIC_POLYFILL_AWARE_EDEFAULT);
				return;
			case TypesPackage.TMODULE__MAIN_MODULE:
				setMainModule(MAIN_MODULE_EDEFAULT);
				return;
			case TypesPackage.TMODULE__PRE_LINKING_PHASE:
				setPreLinkingPhase(PRE_LINKING_PHASE_EDEFAULT);
				return;
			case TypesPackage.TMODULE__TOP_LEVEL_TYPES:
				getTopLevelTypes().clear();
				return;
			case TypesPackage.TMODULE__VARIABLES:
				getVariables().clear();
				return;
			case TypesPackage.TMODULE__INTERNAL_TYPES:
				getInternalTypes().clear();
				return;
			case TypesPackage.TMODULE__EXPOSED_INTERNAL_TYPES:
				getExposedInternalTypes().clear();
				return;
<<<<<<< HEAD
			case TypesPackage.TMODULE__AST_MD5:
				setAstMD5(AST_MD5_EDEFAULT);
=======
			case TypesPackage.TMODULE__COMPOSED_MEMBER_CACHES:
				getComposedMemberCaches().clear();
>>>>>>> 3a758850
				return;
		}
		super.eUnset(featureID);
	}

	/**
	 * <!-- begin-user-doc -->
	 * <!-- end-user-doc -->
	 * @generated
	 */
	@Override
	public boolean eIsSet(int featureID) {
		switch (featureID) {
			case TypesPackage.TMODULE__ANNOTATIONS:
				return annotations != null && !annotations.isEmpty();
			case TypesPackage.TMODULE__QUALIFIED_NAME:
				return QUALIFIED_NAME_EDEFAULT == null ? qualifiedName != null : !QUALIFIED_NAME_EDEFAULT.equals(qualifiedName);
			case TypesPackage.TMODULE__PROJECT_ID:
				return PROJECT_ID_EDEFAULT == null ? projectId != null : !PROJECT_ID_EDEFAULT.equals(projectId);
			case TypesPackage.TMODULE__VENDOR_ID:
				return VENDOR_ID_EDEFAULT == null ? vendorID != null : !VENDOR_ID_EDEFAULT.equals(vendorID);
			case TypesPackage.TMODULE__MODULE_LOADER:
				return MODULE_LOADER_EDEFAULT == null ? moduleLoader != null : !MODULE_LOADER_EDEFAULT.equals(moduleLoader);
			case TypesPackage.TMODULE__N4JSD_MODULE:
				return n4jsdModule != N4JSD_MODULE_EDEFAULT;
			case TypesPackage.TMODULE__STATIC_POLYFILL_MODULE:
				return staticPolyfillModule != STATIC_POLYFILL_MODULE_EDEFAULT;
			case TypesPackage.TMODULE__STATIC_POLYFILL_AWARE:
				return staticPolyfillAware != STATIC_POLYFILL_AWARE_EDEFAULT;
			case TypesPackage.TMODULE__MAIN_MODULE:
				return mainModule != MAIN_MODULE_EDEFAULT;
			case TypesPackage.TMODULE__PRE_LINKING_PHASE:
				return preLinkingPhase != PRE_LINKING_PHASE_EDEFAULT;
			case TypesPackage.TMODULE__TOP_LEVEL_TYPES:
				return topLevelTypes != null && !topLevelTypes.isEmpty();
			case TypesPackage.TMODULE__VARIABLES:
				return variables != null && !variables.isEmpty();
			case TypesPackage.TMODULE__INTERNAL_TYPES:
				return internalTypes != null && !internalTypes.isEmpty();
			case TypesPackage.TMODULE__EXPOSED_INTERNAL_TYPES:
				return exposedInternalTypes != null && !exposedInternalTypes.isEmpty();
<<<<<<< HEAD
			case TypesPackage.TMODULE__AST_MD5:
				return AST_MD5_EDEFAULT == null ? astMD5 != null : !AST_MD5_EDEFAULT.equals(astMD5);
=======
			case TypesPackage.TMODULE__COMPOSED_MEMBER_CACHES:
				return composedMemberCaches != null && !composedMemberCaches.isEmpty();
>>>>>>> 3a758850
			case TypesPackage.TMODULE__MODULE_SPECIFIER:
				return MODULE_SPECIFIER_EDEFAULT == null ? getModuleSpecifier() != null : !MODULE_SPECIFIER_EDEFAULT.equals(getModuleSpecifier());
		}
		return super.eIsSet(featureID);
	}

	/**
	 * <!-- begin-user-doc -->
	 * <!-- end-user-doc -->
	 * @generated
	 */
	@Override
	public int eBaseStructuralFeatureID(int derivedFeatureID, Class<?> baseClass) {
		if (baseClass == TAnnotableElement.class) {
			switch (derivedFeatureID) {
				case TypesPackage.TMODULE__ANNOTATIONS: return TypesPackage.TANNOTABLE_ELEMENT__ANNOTATIONS;
				default: return -1;
			}
		}
		return super.eBaseStructuralFeatureID(derivedFeatureID, baseClass);
	}

	/**
	 * <!-- begin-user-doc -->
	 * <!-- end-user-doc -->
	 * @generated
	 */
	@Override
	public int eDerivedStructuralFeatureID(int baseFeatureID, Class<?> baseClass) {
		if (baseClass == TAnnotableElement.class) {
			switch (baseFeatureID) {
				case TypesPackage.TANNOTABLE_ELEMENT__ANNOTATIONS: return TypesPackage.TMODULE__ANNOTATIONS;
				default: return -1;
			}
		}
		return super.eDerivedStructuralFeatureID(baseFeatureID, baseClass);
	}

	/**
	 * <!-- begin-user-doc -->
	 * <!-- end-user-doc -->
	 * @generated
	 */
	@Override
	public String toString() {
		if (eIsProxy()) return super.toString();

		StringBuffer result = new StringBuffer(super.toString());
		result.append(" (qualifiedName: ");
		result.append(qualifiedName);
		result.append(", projectId: ");
		result.append(projectId);
		result.append(", vendorID: ");
		result.append(vendorID);
		result.append(", moduleLoader: ");
		result.append(moduleLoader);
		result.append(", n4jsdModule: ");
		result.append(n4jsdModule);
		result.append(", staticPolyfillModule: ");
		result.append(staticPolyfillModule);
		result.append(", staticPolyfillAware: ");
		result.append(staticPolyfillAware);
		result.append(", mainModule: ");
		result.append(mainModule);
		result.append(", preLinkingPhase: ");
		result.append(preLinkingPhase);
		result.append(", astMD5: ");
		result.append(astMD5);
		result.append(')');
		return result.toString();
	}

} //TModuleImpl<|MERGE_RESOLUTION|>--- conflicted
+++ resolved
@@ -55,11 +55,8 @@
  *   <li>{@link org.eclipse.n4js.ts.types.impl.TModuleImpl#getVariables <em>Variables</em>}</li>
  *   <li>{@link org.eclipse.n4js.ts.types.impl.TModuleImpl#getInternalTypes <em>Internal Types</em>}</li>
  *   <li>{@link org.eclipse.n4js.ts.types.impl.TModuleImpl#getExposedInternalTypes <em>Exposed Internal Types</em>}</li>
-<<<<<<< HEAD
  *   <li>{@link org.eclipse.n4js.ts.types.impl.TModuleImpl#getAstMD5 <em>Ast MD5</em>}</li>
-=======
  *   <li>{@link org.eclipse.n4js.ts.types.impl.TModuleImpl#getComposedMemberCaches <em>Composed Member Caches</em>}</li>
->>>>>>> 3a758850
  *   <li>{@link org.eclipse.n4js.ts.types.impl.TModuleImpl#getModuleSpecifier <em>Module Specifier</em>}</li>
  * </ul>
  *
@@ -297,7 +294,6 @@
 	protected EList<Type> exposedInternalTypes;
 
 	/**
-<<<<<<< HEAD
 	 * The default value of the '{@link #getAstMD5() <em>Ast MD5</em>}' attribute.
 	 * <!-- begin-user-doc -->
 	 * <!-- end-user-doc -->
@@ -316,7 +312,8 @@
 	 * @ordered
 	 */
 	protected String astMD5 = AST_MD5_EDEFAULT;
-=======
+
+	/**
 	 * The cached value of the '{@link #getComposedMemberCaches() <em>Composed Member Caches</em>}' containment reference list.
 	 * <!-- begin-user-doc -->
 	 * <!-- end-user-doc -->
@@ -325,7 +322,6 @@
 	 * @ordered
 	 */
 	protected EList<ComposedMemberCache> composedMemberCaches;
->>>>>>> 3a758850
 
 	/**
 	 * The default value of the '{@link #getModuleSpecifier() <em>Module Specifier</em>}' attribute.
@@ -610,7 +606,6 @@
 	 * <!-- end-user-doc -->
 	 * @generated
 	 */
-<<<<<<< HEAD
 	public String getAstMD5() {
 		return astMD5;
 	}
@@ -625,13 +620,18 @@
 		astMD5 = newAstMD5;
 		if (eNotificationRequired())
 			eNotify(new ENotificationImpl(this, Notification.SET, TypesPackage.TMODULE__AST_MD5, oldAstMD5, astMD5));
-=======
+	}
+
+	/**
+	 * <!-- begin-user-doc -->
+	 * <!-- end-user-doc -->
+	 * @generated
+	 */
 	public EList<ComposedMemberCache> getComposedMemberCaches() {
 		if (composedMemberCaches == null) {
 			composedMemberCaches = new EObjectContainmentEList<ComposedMemberCache>(ComposedMemberCache.class, this, TypesPackage.TMODULE__COMPOSED_MEMBER_CACHES);
 		}
 		return composedMemberCaches;
->>>>>>> 3a758850
 	}
 
 	/**
@@ -703,13 +703,10 @@
 				return getInternalTypes();
 			case TypesPackage.TMODULE__EXPOSED_INTERNAL_TYPES:
 				return getExposedInternalTypes();
-<<<<<<< HEAD
 			case TypesPackage.TMODULE__AST_MD5:
 				return getAstMD5();
-=======
 			case TypesPackage.TMODULE__COMPOSED_MEMBER_CACHES:
 				return getComposedMemberCaches();
->>>>>>> 3a758850
 			case TypesPackage.TMODULE__MODULE_SPECIFIER:
 				return getModuleSpecifier();
 		}
@@ -772,14 +769,12 @@
 				getExposedInternalTypes().clear();
 				getExposedInternalTypes().addAll((Collection<? extends Type>)newValue);
 				return;
-<<<<<<< HEAD
 			case TypesPackage.TMODULE__AST_MD5:
 				setAstMD5((String)newValue);
-=======
+				return;
 			case TypesPackage.TMODULE__COMPOSED_MEMBER_CACHES:
 				getComposedMemberCaches().clear();
 				getComposedMemberCaches().addAll((Collection<? extends ComposedMemberCache>)newValue);
->>>>>>> 3a758850
 				return;
 		}
 		super.eSet(featureID, newValue);
@@ -835,13 +830,11 @@
 			case TypesPackage.TMODULE__EXPOSED_INTERNAL_TYPES:
 				getExposedInternalTypes().clear();
 				return;
-<<<<<<< HEAD
 			case TypesPackage.TMODULE__AST_MD5:
 				setAstMD5(AST_MD5_EDEFAULT);
-=======
+				return;
 			case TypesPackage.TMODULE__COMPOSED_MEMBER_CACHES:
 				getComposedMemberCaches().clear();
->>>>>>> 3a758850
 				return;
 		}
 		super.eUnset(featureID);
@@ -883,13 +876,10 @@
 				return internalTypes != null && !internalTypes.isEmpty();
 			case TypesPackage.TMODULE__EXPOSED_INTERNAL_TYPES:
 				return exposedInternalTypes != null && !exposedInternalTypes.isEmpty();
-<<<<<<< HEAD
 			case TypesPackage.TMODULE__AST_MD5:
 				return AST_MD5_EDEFAULT == null ? astMD5 != null : !AST_MD5_EDEFAULT.equals(astMD5);
-=======
 			case TypesPackage.TMODULE__COMPOSED_MEMBER_CACHES:
 				return composedMemberCaches != null && !composedMemberCaches.isEmpty();
->>>>>>> 3a758850
 			case TypesPackage.TMODULE__MODULE_SPECIFIER:
 				return MODULE_SPECIFIER_EDEFAULT == null ? getModuleSpecifier() != null : !MODULE_SPECIFIER_EDEFAULT.equals(getModuleSpecifier());
 		}
