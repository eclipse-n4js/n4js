--- conflicted
+++ resolved
@@ -5752,7 +5752,7 @@
 	 * <!-- end-user-doc -->
 	 * @generated
 	 */
-<<<<<<< HEAD
+	@Override
 	public EOperation getGenericDeclaration__IsGeneric() {
 		return genericDeclarationEClass.getEOperations().get(0);
 	}
@@ -5762,9 +5762,7 @@
 	 * <!-- end-user-doc -->
 	 * @generated
 	 */
-=======
-	@Override
->>>>>>> 6811b0c3
+	@Override
 	public EClass getN4TypeDefinition() {
 		return n4TypeDefinitionEClass;
 	}
