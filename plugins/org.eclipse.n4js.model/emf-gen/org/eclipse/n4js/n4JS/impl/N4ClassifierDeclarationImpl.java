/**
 * Copyright (c) 2016 NumberFour AG.
 * All rights reserved. This program and the accompanying materials
 * are made available under the terms of the Eclipse Public License v1.0
 * which accompanies this distribution, and is available at
 * http://www.eclipse.org/legal/epl-v10.html
 * 
 * Contributors:
 *   NumberFour AG - Initial API and implementation
 */
package org.eclipse.n4js.n4JS.impl;

import com.google.common.collect.Iterables;

import java.lang.reflect.InvocationTargetException;

import java.util.Collection;
import java.util.Collections;
import java.util.List;

import org.eclipse.emf.common.notify.Notification;
import org.eclipse.emf.common.notify.NotificationChain;

import org.eclipse.emf.common.util.BasicEList;
import org.eclipse.emf.common.util.EList;

import org.eclipse.emf.ecore.EClass;
import org.eclipse.emf.ecore.InternalEObject;

import org.eclipse.emf.ecore.impl.ENotificationImpl;

import org.eclipse.emf.ecore.util.EObjectContainmentEList;
import org.eclipse.emf.ecore.util.EObjectContainmentWithInverseEList;
import org.eclipse.emf.ecore.util.InternalEList;

import org.eclipse.n4js.n4JS.GenericDeclaration;
import org.eclipse.n4js.n4JS.N4ClassifierDeclaration;
import org.eclipse.n4js.n4JS.N4ClassifierDefinition;
import org.eclipse.n4js.n4JS.N4FieldDeclaration;
import org.eclipse.n4js.n4JS.N4GetterDeclaration;
import org.eclipse.n4js.n4JS.N4JSPackage;
import org.eclipse.n4js.n4JS.N4MemberDeclaration;
import org.eclipse.n4js.n4JS.N4MethodDeclaration;
import org.eclipse.n4js.n4JS.N4SetterDeclaration;
import org.eclipse.n4js.n4JS.ThisTarget;

import org.eclipse.n4js.ts.typeRefs.ParameterizedTypeRef;

import org.eclipse.n4js.ts.types.TypeVariable;
import org.eclipse.n4js.ts.types.TypingStrategy;

import org.eclipse.xtext.xbase.lib.Functions.Function1;

import org.eclipse.xtext.xbase.lib.IterableExtensions;

/**
 * <!-- begin-user-doc -->
 * An implementation of the model object '<em><b>N4 Classifier Declaration</b></em>'.
 * <!-- end-user-doc -->
 * <p>
 * The following features are implemented:
 * </p>
 * <ul>
 *   <li>{@link org.eclipse.n4js.n4JS.impl.N4ClassifierDeclarationImpl#getOwnedMembersRaw <em>Owned Members Raw</em>}</li>
 *   <li>{@link org.eclipse.n4js.n4JS.impl.N4ClassifierDeclarationImpl#getTypeVars <em>Type Vars</em>}</li>
 *   <li>{@link org.eclipse.n4js.n4JS.impl.N4ClassifierDeclarationImpl#getTypingStrategy <em>Typing Strategy</em>}</li>
 * </ul>
 *
 * @generated
 */
public abstract class N4ClassifierDeclarationImpl extends N4TypeDeclarationImpl implements N4ClassifierDeclaration {
	/**
	 * The cached value of the '{@link #getOwnedMembersRaw() <em>Owned Members Raw</em>}' containment reference list.
	 * <!-- begin-user-doc -->
	 * <!-- end-user-doc -->
	 * @see #getOwnedMembersRaw()
	 * @generated
	 * @ordered
	 */
	protected EList<N4MemberDeclaration> ownedMembersRaw;

	/**
	 * The cached value of the '{@link #getTypeVars() <em>Type Vars</em>}' containment reference list.
	 * <!-- begin-user-doc -->
	 * <!-- end-user-doc -->
	 * @see #getTypeVars()
	 * @generated
	 * @ordered
	 */
	protected EList<TypeVariable> typeVars;

	/**
	 * The default value of the '{@link #getTypingStrategy() <em>Typing Strategy</em>}' attribute.
	 * <!-- begin-user-doc -->
	 * <!-- end-user-doc -->
	 * @see #getTypingStrategy()
	 * @generated
	 * @ordered
	 */
	protected static final TypingStrategy TYPING_STRATEGY_EDEFAULT = TypingStrategy.DEFAULT;

	/**
	 * The cached value of the '{@link #getTypingStrategy() <em>Typing Strategy</em>}' attribute.
	 * <!-- begin-user-doc -->
	 * <!-- end-user-doc -->
	 * @see #getTypingStrategy()
	 * @generated
	 * @ordered
	 */
	protected TypingStrategy typingStrategy = TYPING_STRATEGY_EDEFAULT;

	/**
	 * <!-- begin-user-doc -->
	 * <!-- end-user-doc -->
	 * @generated
	 */
	protected N4ClassifierDeclarationImpl() {
		super();
	}

	/**
	 * <!-- begin-user-doc -->
	 * <!-- end-user-doc -->
	 * @generated
	 */
	@Override
	protected EClass eStaticClass() {
		return N4JSPackage.Literals.N4_CLASSIFIER_DECLARATION;
	}

	/**
	 * <!-- begin-user-doc -->
	 * <!-- end-user-doc -->
	 * @generated
	 */
	@Override
	public EList<N4MemberDeclaration> getOwnedMembersRaw() {
		if (ownedMembersRaw == null) {
			ownedMembersRaw = new EObjectContainmentWithInverseEList<N4MemberDeclaration>(N4MemberDeclaration.class, this, N4JSPackage.N4_CLASSIFIER_DECLARATION__OWNED_MEMBERS_RAW, N4JSPackage.N4_MEMBER_DECLARATION__OWNER);
		}
		return ownedMembersRaw;
	}

	/**
	 * <!-- begin-user-doc -->
	 * <!-- end-user-doc -->
	 * @generated
	 */
	@Override
	public EList<TypeVariable> getTypeVars() {
		if (typeVars == null) {
			typeVars = new EObjectContainmentEList<TypeVariable>(TypeVariable.class, this, N4JSPackage.N4_CLASSIFIER_DECLARATION__TYPE_VARS);
		}
		return typeVars;
	}

	/**
	 * <!-- begin-user-doc -->
	 * <!-- end-user-doc -->
	 * @generated
	 */
	@Override
	public TypingStrategy getTypingStrategy() {
		return typingStrategy;
	}

	/**
	 * <!-- begin-user-doc -->
	 * <!-- end-user-doc -->
	 * @generated
	 */
	@Override
	public void setTypingStrategy(TypingStrategy newTypingStrategy) {
		TypingStrategy oldTypingStrategy = typingStrategy;
		typingStrategy = newTypingStrategy == null ? TYPING_STRATEGY_EDEFAULT : newTypingStrategy;
		if (eNotificationRequired())
			eNotify(new ENotificationImpl(this, Notification.SET, N4JSPackage.N4_CLASSIFIER_DECLARATION__TYPING_STRATEGY, oldTypingStrategy, typingStrategy));
	}

	/**
	 * <!-- begin-user-doc -->
	 * <!-- end-user-doc -->
	 * @generated
	 */
<<<<<<< HEAD
	public boolean isGeneric() {
		boolean _isEmpty = this.getTypeVars().isEmpty();
		return (!_isEmpty);
	}

	/**
	 * <!-- begin-user-doc -->
	 * <!-- end-user-doc -->
	 * @generated
	 */
=======
	@Override
>>>>>>> 6811b0c3
	public EList<N4MemberDeclaration> getOwnedMembers() {
		final Function1<N4MemberDeclaration, Boolean> _function = new Function1<N4MemberDeclaration, Boolean>() {
			public Boolean apply(final N4MemberDeclaration it) {
				boolean _isCallableConstructor = it.isCallableConstructor();
				return Boolean.valueOf((!_isCallableConstructor));
			}
		};
		final Iterable<N4MemberDeclaration> methods = IterableExtensions.<N4MemberDeclaration>filter(Iterables.<N4MemberDeclaration>filter(this.getOwnedMembersRaw(), N4MemberDeclaration.class), _function);
		List<N4MemberDeclaration> _list = IterableExtensions.<N4MemberDeclaration>toList(methods);
		return new BasicEList<N4MemberDeclaration>(_list);
	}

	/**
	 * <!-- begin-user-doc -->
	 * <!-- end-user-doc -->
	 * @generated
	 */
	@Override
	public N4MethodDeclaration getOwnedCtor() {
		final Function1<N4MethodDeclaration, Boolean> _function = new Function1<N4MethodDeclaration, Boolean>() {
			public Boolean apply(final N4MethodDeclaration it) {
				return Boolean.valueOf(it.isConstructor());
			}
		};
		return IterableExtensions.<N4MethodDeclaration>findFirst(Iterables.<N4MethodDeclaration>filter(this.getOwnedMembersRaw(), N4MethodDeclaration.class), _function);
	}

	/**
	 * <!-- begin-user-doc -->
	 * <!-- end-user-doc -->
	 * @generated
	 */
	@Override
	public N4MethodDeclaration getOwnedCallableCtor() {
		final Function1<N4MethodDeclaration, Boolean> _function = new Function1<N4MethodDeclaration, Boolean>() {
			public Boolean apply(final N4MethodDeclaration it) {
				return Boolean.valueOf(it.isCallableConstructor());
			}
		};
		return IterableExtensions.<N4MethodDeclaration>findFirst(Iterables.<N4MethodDeclaration>filter(this.getOwnedMembersRaw(), N4MethodDeclaration.class), _function);
	}

	/**
	 * <!-- begin-user-doc -->
	 * <!-- end-user-doc -->
	 * @generated
	 */
	@Override
	public EList<N4MethodDeclaration> getOwnedMethods() {
		final Function1<N4MethodDeclaration, Boolean> _function = new Function1<N4MethodDeclaration, Boolean>() {
			public Boolean apply(final N4MethodDeclaration it) {
				return Boolean.valueOf(((!it.isConstructor()) && (!it.isCallableConstructor())));
			}
		};
		final Iterable<N4MethodDeclaration> methods = IterableExtensions.<N4MethodDeclaration>filter(Iterables.<N4MethodDeclaration>filter(this.getOwnedMembersRaw(), N4MethodDeclaration.class), _function);
		List<N4MethodDeclaration> _list = IterableExtensions.<N4MethodDeclaration>toList(methods);
		return new BasicEList<N4MethodDeclaration>(_list);
	}

	/**
	 * <!-- begin-user-doc -->
	 * <!-- end-user-doc -->
	 * @generated
	 */
	@Override
	public EList<N4FieldDeclaration> getOwnedFields() {
		final Iterable<N4FieldDeclaration> fields = Iterables.<N4FieldDeclaration>filter(this.getOwnedMembersRaw(), N4FieldDeclaration.class);
		List<N4FieldDeclaration> _list = IterableExtensions.<N4FieldDeclaration>toList(fields);
		return new BasicEList<N4FieldDeclaration>(_list);
	}

	/**
	 * <!-- begin-user-doc -->
	 * <!-- end-user-doc -->
	 * @generated
	 */
	@Override
	public EList<N4GetterDeclaration> getOwnedGetters() {
		final Iterable<N4GetterDeclaration> getters = Iterables.<N4GetterDeclaration>filter(this.getOwnedMembersRaw(), N4GetterDeclaration.class);
		List<N4GetterDeclaration> _list = IterableExtensions.<N4GetterDeclaration>toList(getters);
		return new BasicEList<N4GetterDeclaration>(_list);
	}

	/**
	 * <!-- begin-user-doc -->
	 * <!-- end-user-doc -->
	 * @generated
	 */
	@Override
	public EList<N4SetterDeclaration> getOwnedSetters() {
		final Iterable<N4SetterDeclaration> setters = Iterables.<N4SetterDeclaration>filter(this.getOwnedMembersRaw(), N4SetterDeclaration.class);
		List<N4SetterDeclaration> _list = IterableExtensions.<N4SetterDeclaration>toList(setters);
		return new BasicEList<N4SetterDeclaration>(_list);
	}

	/**
	 * <!-- begin-user-doc -->
	 * <!-- end-user-doc -->
	 * @generated
	 */
	@Override
	public Iterable<ParameterizedTypeRef> getSuperClassifierRefs() {
		return Collections.<ParameterizedTypeRef>emptyList();
	}

	/**
	 * <!-- begin-user-doc -->
	 * <!-- end-user-doc -->
	 * @generated
	 */
	@Override
	public Iterable<ParameterizedTypeRef> getImplementedOrExtendedInterfaceRefs() {
		return Collections.<ParameterizedTypeRef>emptyList();
	}

	/**
	 * <!-- begin-user-doc -->
	 * <!-- end-user-doc -->
	 * @generated
	 */
	@SuppressWarnings("unchecked")
	@Override
	public NotificationChain eInverseAdd(InternalEObject otherEnd, int featureID, NotificationChain msgs) {
		switch (featureID) {
			case N4JSPackage.N4_CLASSIFIER_DECLARATION__OWNED_MEMBERS_RAW:
				return ((InternalEList<InternalEObject>)(InternalEList<?>)getOwnedMembersRaw()).basicAdd(otherEnd, msgs);
		}
		return super.eInverseAdd(otherEnd, featureID, msgs);
	}

	/**
	 * <!-- begin-user-doc -->
	 * <!-- end-user-doc -->
	 * @generated
	 */
	@Override
	public NotificationChain eInverseRemove(InternalEObject otherEnd, int featureID, NotificationChain msgs) {
		switch (featureID) {
			case N4JSPackage.N4_CLASSIFIER_DECLARATION__OWNED_MEMBERS_RAW:
				return ((InternalEList<?>)getOwnedMembersRaw()).basicRemove(otherEnd, msgs);
			case N4JSPackage.N4_CLASSIFIER_DECLARATION__TYPE_VARS:
				return ((InternalEList<?>)getTypeVars()).basicRemove(otherEnd, msgs);
		}
		return super.eInverseRemove(otherEnd, featureID, msgs);
	}

	/**
	 * <!-- begin-user-doc -->
	 * <!-- end-user-doc -->
	 * @generated
	 */
	@Override
	public Object eGet(int featureID, boolean resolve, boolean coreType) {
		switch (featureID) {
			case N4JSPackage.N4_CLASSIFIER_DECLARATION__OWNED_MEMBERS_RAW:
				return getOwnedMembersRaw();
			case N4JSPackage.N4_CLASSIFIER_DECLARATION__TYPE_VARS:
				return getTypeVars();
			case N4JSPackage.N4_CLASSIFIER_DECLARATION__TYPING_STRATEGY:
				return getTypingStrategy();
		}
		return super.eGet(featureID, resolve, coreType);
	}

	/**
	 * <!-- begin-user-doc -->
	 * <!-- end-user-doc -->
	 * @generated
	 */
	@SuppressWarnings("unchecked")
	@Override
	public void eSet(int featureID, Object newValue) {
		switch (featureID) {
			case N4JSPackage.N4_CLASSIFIER_DECLARATION__OWNED_MEMBERS_RAW:
				getOwnedMembersRaw().clear();
				getOwnedMembersRaw().addAll((Collection<? extends N4MemberDeclaration>)newValue);
				return;
			case N4JSPackage.N4_CLASSIFIER_DECLARATION__TYPE_VARS:
				getTypeVars().clear();
				getTypeVars().addAll((Collection<? extends TypeVariable>)newValue);
				return;
			case N4JSPackage.N4_CLASSIFIER_DECLARATION__TYPING_STRATEGY:
				setTypingStrategy((TypingStrategy)newValue);
				return;
		}
		super.eSet(featureID, newValue);
	}

	/**
	 * <!-- begin-user-doc -->
	 * <!-- end-user-doc -->
	 * @generated
	 */
	@Override
	public void eUnset(int featureID) {
		switch (featureID) {
			case N4JSPackage.N4_CLASSIFIER_DECLARATION__OWNED_MEMBERS_RAW:
				getOwnedMembersRaw().clear();
				return;
			case N4JSPackage.N4_CLASSIFIER_DECLARATION__TYPE_VARS:
				getTypeVars().clear();
				return;
			case N4JSPackage.N4_CLASSIFIER_DECLARATION__TYPING_STRATEGY:
				setTypingStrategy(TYPING_STRATEGY_EDEFAULT);
				return;
		}
		super.eUnset(featureID);
	}

	/**
	 * <!-- begin-user-doc -->
	 * <!-- end-user-doc -->
	 * @generated
	 */
	@Override
	public boolean eIsSet(int featureID) {
		switch (featureID) {
			case N4JSPackage.N4_CLASSIFIER_DECLARATION__OWNED_MEMBERS_RAW:
				return ownedMembersRaw != null && !ownedMembersRaw.isEmpty();
			case N4JSPackage.N4_CLASSIFIER_DECLARATION__TYPE_VARS:
				return typeVars != null && !typeVars.isEmpty();
			case N4JSPackage.N4_CLASSIFIER_DECLARATION__TYPING_STRATEGY:
				return typingStrategy != TYPING_STRATEGY_EDEFAULT;
		}
		return super.eIsSet(featureID);
	}

	/**
	 * <!-- begin-user-doc -->
	 * <!-- end-user-doc -->
	 * @generated
	 */
	@Override
	public int eBaseStructuralFeatureID(int derivedFeatureID, Class<?> baseClass) {
		if (baseClass == N4ClassifierDefinition.class) {
			switch (derivedFeatureID) {
				case N4JSPackage.N4_CLASSIFIER_DECLARATION__OWNED_MEMBERS_RAW: return N4JSPackage.N4_CLASSIFIER_DEFINITION__OWNED_MEMBERS_RAW;
				default: return -1;
			}
		}
		if (baseClass == GenericDeclaration.class) {
			switch (derivedFeatureID) {
				case N4JSPackage.N4_CLASSIFIER_DECLARATION__TYPE_VARS: return N4JSPackage.GENERIC_DECLARATION__TYPE_VARS;
				default: return -1;
			}
		}
		if (baseClass == ThisTarget.class) {
			switch (derivedFeatureID) {
				default: return -1;
			}
		}
		return super.eBaseStructuralFeatureID(derivedFeatureID, baseClass);
	}

	/**
	 * <!-- begin-user-doc -->
	 * <!-- end-user-doc -->
	 * @generated
	 */
	@Override
	public int eDerivedStructuralFeatureID(int baseFeatureID, Class<?> baseClass) {
		if (baseClass == N4ClassifierDefinition.class) {
			switch (baseFeatureID) {
				case N4JSPackage.N4_CLASSIFIER_DEFINITION__OWNED_MEMBERS_RAW: return N4JSPackage.N4_CLASSIFIER_DECLARATION__OWNED_MEMBERS_RAW;
				default: return -1;
			}
		}
		if (baseClass == GenericDeclaration.class) {
			switch (baseFeatureID) {
				case N4JSPackage.GENERIC_DECLARATION__TYPE_VARS: return N4JSPackage.N4_CLASSIFIER_DECLARATION__TYPE_VARS;
				default: return -1;
			}
		}
		if (baseClass == ThisTarget.class) {
			switch (baseFeatureID) {
				default: return -1;
			}
		}
		return super.eDerivedStructuralFeatureID(baseFeatureID, baseClass);
	}

	/**
	 * <!-- begin-user-doc -->
	 * <!-- end-user-doc -->
	 * @generated
	 */
	@Override
	public int eDerivedOperationID(int baseOperationID, Class<?> baseClass) {
		if (baseClass == N4ClassifierDefinition.class) {
			switch (baseOperationID) {
				case N4JSPackage.N4_CLASSIFIER_DEFINITION___GET_OWNED_MEMBERS: return N4JSPackage.N4_CLASSIFIER_DECLARATION___GET_OWNED_MEMBERS;
				case N4JSPackage.N4_CLASSIFIER_DEFINITION___GET_OWNED_CTOR: return N4JSPackage.N4_CLASSIFIER_DECLARATION___GET_OWNED_CTOR;
				case N4JSPackage.N4_CLASSIFIER_DEFINITION___GET_OWNED_CALLABLE_CTOR: return N4JSPackage.N4_CLASSIFIER_DECLARATION___GET_OWNED_CALLABLE_CTOR;
				case N4JSPackage.N4_CLASSIFIER_DEFINITION___GET_OWNED_METHODS: return N4JSPackage.N4_CLASSIFIER_DECLARATION___GET_OWNED_METHODS;
				case N4JSPackage.N4_CLASSIFIER_DEFINITION___GET_OWNED_FIELDS: return N4JSPackage.N4_CLASSIFIER_DECLARATION___GET_OWNED_FIELDS;
				case N4JSPackage.N4_CLASSIFIER_DEFINITION___GET_OWNED_GETTERS: return N4JSPackage.N4_CLASSIFIER_DECLARATION___GET_OWNED_GETTERS;
				case N4JSPackage.N4_CLASSIFIER_DEFINITION___GET_OWNED_SETTERS: return N4JSPackage.N4_CLASSIFIER_DECLARATION___GET_OWNED_SETTERS;
				case N4JSPackage.N4_CLASSIFIER_DEFINITION___GET_SUPER_CLASSIFIER_REFS: return N4JSPackage.N4_CLASSIFIER_DECLARATION___GET_SUPER_CLASSIFIER_REFS;
				case N4JSPackage.N4_CLASSIFIER_DEFINITION___GET_IMPLEMENTED_OR_EXTENDED_INTERFACE_REFS: return N4JSPackage.N4_CLASSIFIER_DECLARATION___GET_IMPLEMENTED_OR_EXTENDED_INTERFACE_REFS;
				default: return -1;
			}
		}
		if (baseClass == GenericDeclaration.class) {
			switch (baseOperationID) {
				case N4JSPackage.GENERIC_DECLARATION___IS_GENERIC: return N4JSPackage.N4_CLASSIFIER_DECLARATION___IS_GENERIC;
				default: return -1;
			}
		}
		if (baseClass == ThisTarget.class) {
			switch (baseOperationID) {
				default: return -1;
			}
		}
		return super.eDerivedOperationID(baseOperationID, baseClass);
	}

	/**
	 * <!-- begin-user-doc -->
	 * <!-- end-user-doc -->
	 * @generated
	 */
	@Override
	public Object eInvoke(int operationID, EList<?> arguments) throws InvocationTargetException {
		switch (operationID) {
			case N4JSPackage.N4_CLASSIFIER_DECLARATION___IS_GENERIC:
				return isGeneric();
			case N4JSPackage.N4_CLASSIFIER_DECLARATION___GET_OWNED_MEMBERS:
				return getOwnedMembers();
			case N4JSPackage.N4_CLASSIFIER_DECLARATION___GET_OWNED_CTOR:
				return getOwnedCtor();
			case N4JSPackage.N4_CLASSIFIER_DECLARATION___GET_OWNED_CALLABLE_CTOR:
				return getOwnedCallableCtor();
			case N4JSPackage.N4_CLASSIFIER_DECLARATION___GET_OWNED_METHODS:
				return getOwnedMethods();
			case N4JSPackage.N4_CLASSIFIER_DECLARATION___GET_OWNED_FIELDS:
				return getOwnedFields();
			case N4JSPackage.N4_CLASSIFIER_DECLARATION___GET_OWNED_GETTERS:
				return getOwnedGetters();
			case N4JSPackage.N4_CLASSIFIER_DECLARATION___GET_OWNED_SETTERS:
				return getOwnedSetters();
			case N4JSPackage.N4_CLASSIFIER_DECLARATION___GET_SUPER_CLASSIFIER_REFS:
				return getSuperClassifierRefs();
			case N4JSPackage.N4_CLASSIFIER_DECLARATION___GET_IMPLEMENTED_OR_EXTENDED_INTERFACE_REFS:
				return getImplementedOrExtendedInterfaceRefs();
		}
		return super.eInvoke(operationID, arguments);
	}

	/**
	 * <!-- begin-user-doc -->
	 * <!-- end-user-doc -->
	 * @generated
	 */
	@Override
	public String toString() {
		if (eIsProxy()) return super.toString();

		StringBuilder result = new StringBuilder(super.toString());
		result.append(" (typingStrategy: ");
		result.append(typingStrategy);
		result.append(')');
		return result.toString();
	}

} //N4ClassifierDeclarationImpl<|MERGE_RESOLUTION|>--- conflicted
+++ resolved
@@ -182,7 +182,7 @@
 	 * <!-- end-user-doc -->
 	 * @generated
 	 */
-<<<<<<< HEAD
+	@Override
 	public boolean isGeneric() {
 		boolean _isEmpty = this.getTypeVars().isEmpty();
 		return (!_isEmpty);
@@ -193,9 +193,7 @@
 	 * <!-- end-user-doc -->
 	 * @generated
 	 */
-=======
-	@Override
->>>>>>> 6811b0c3
+	@Override
 	public EList<N4MemberDeclaration> getOwnedMembers() {
 		final Function1<N4MemberDeclaration, Boolean> _function = new Function1<N4MemberDeclaration, Boolean>() {
 			public Boolean apply(final N4MemberDeclaration it) {
