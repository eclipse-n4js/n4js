--- conflicted
+++ resolved
@@ -381,7 +381,7 @@
 	 * <!-- end-user-doc -->
 	 * @generated
 	 */
-<<<<<<< HEAD
+	@Override
 	public boolean isGeneric() {
 		boolean _isEmpty = this.getTypeVars().isEmpty();
 		return (!_isEmpty);
@@ -392,9 +392,7 @@
 	 * <!-- end-user-doc -->
 	 * @generated
 	 */
-=======
-	@Override
->>>>>>> 6811b0c3
+	@Override
 	public boolean isExternal() {
 		return this.getDeclaredModifiers().contains(N4Modifier.EXTERNAL);
 	}
