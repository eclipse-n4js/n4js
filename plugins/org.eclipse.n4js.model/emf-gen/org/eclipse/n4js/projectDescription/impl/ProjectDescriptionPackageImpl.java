/**
 * Copyright (c) 2016 NumberFour AG.
 * All rights reserved. This program and the accompanying materials
 * are made available under the terms of the Eclipse Public License v1.0
 * which accompanies this distribution, and is available at
 * http://www.eclipse.org/legal/epl-v10.html
 * 
 * Contributors:
 *   NumberFour AG - Initial API and implementation
 */
package org.eclipse.n4js.projectDescription.impl;

import org.eclipse.emf.ecore.EAttribute;
import org.eclipse.emf.ecore.EClass;
import org.eclipse.emf.ecore.EEnum;
import org.eclipse.emf.ecore.EPackage;
import org.eclipse.emf.ecore.EReference;
import org.eclipse.emf.ecore.EcorePackage;

import org.eclipse.emf.ecore.impl.EPackageImpl;

import org.eclipse.n4js.projectDescription.BootstrapModule;
import org.eclipse.n4js.projectDescription.DependencyType;
import org.eclipse.n4js.projectDescription.ModuleFilter;
import org.eclipse.n4js.projectDescription.ModuleFilterSpecifier;
import org.eclipse.n4js.projectDescription.ModuleFilterType;
import org.eclipse.n4js.projectDescription.ModuleLoader;
import org.eclipse.n4js.projectDescription.ProjectDependency;
import org.eclipse.n4js.projectDescription.ProjectDescription;
import org.eclipse.n4js.projectDescription.ProjectDescriptionFactory;
import org.eclipse.n4js.projectDescription.ProjectDescriptionPackage;
import org.eclipse.n4js.projectDescription.ProjectReference;
import org.eclipse.n4js.projectDescription.ProjectType;
import org.eclipse.n4js.projectDescription.SourceContainerDescription;
import org.eclipse.n4js.projectDescription.SourceContainerType;

import org.eclipse.n4js.semver.Semver.SemverPackage;

/**
 * <!-- begin-user-doc -->
 * An implementation of the model <b>Package</b>.
 * <!-- end-user-doc -->
 * @generated
 */
public class ProjectDescriptionPackageImpl extends EPackageImpl implements ProjectDescriptionPackage {
	/**
	 * <!-- begin-user-doc -->
	 * <!-- end-user-doc -->
	 * @generated
	 */
	private EClass projectDescriptionEClass = null;

	/**
	 * <!-- begin-user-doc -->
	 * <!-- end-user-doc -->
	 * @generated
	 */
	private EClass sourceContainerDescriptionEClass = null;

	/**
	 * <!-- begin-user-doc -->
	 * <!-- end-user-doc -->
	 * @generated
	 */
	private EClass projectReferenceEClass = null;

	/**
	 * <!-- begin-user-doc -->
	 * <!-- end-user-doc -->
	 * @generated
	 */
	private EClass projectDependencyEClass = null;

	/**
	 * <!-- begin-user-doc -->
	 * <!-- end-user-doc -->
	 * @generated
	 */
	private EClass moduleFilterEClass = null;

	/**
	 * <!-- begin-user-doc -->
	 * <!-- end-user-doc -->
	 * @generated
	 */
	private EClass moduleFilterSpecifierEClass = null;

	/**
	 * <!-- begin-user-doc -->
	 * <!-- end-user-doc -->
	 * @generated
	 */
	private EClass bootstrapModuleEClass = null;

	/**
	 * <!-- begin-user-doc -->
	 * <!-- end-user-doc -->
	 * @generated
	 */
	private EEnum projectTypeEEnum = null;

	/**
	 * <!-- begin-user-doc -->
	 * <!-- end-user-doc -->
	 * @generated
	 */
	private EEnum sourceContainerTypeEEnum = null;

	/**
	 * <!-- begin-user-doc -->
	 * <!-- end-user-doc -->
	 * @generated
	 */
	private EEnum moduleFilterTypeEEnum = null;

	/**
	 * <!-- begin-user-doc -->
	 * <!-- end-user-doc -->
	 * @generated
	 */
	private EEnum moduleLoaderEEnum = null;

	/**
	 * <!-- begin-user-doc -->
	 * <!-- end-user-doc -->
	 * @generated
	 */
	private EEnum dependencyTypeEEnum = null;

	/**
	 * Creates an instance of the model <b>Package</b>, registered with
	 * {@link org.eclipse.emf.ecore.EPackage.Registry EPackage.Registry} by the package
	 * package URI value.
	 * <p>Note: the correct way to create the package is via the static
	 * factory method {@link #init init()}, which also performs
	 * initialization of the package, or returns the registered package,
	 * if one already exists.
	 * <!-- begin-user-doc -->
	 * <!-- end-user-doc -->
	 * @see org.eclipse.emf.ecore.EPackage.Registry
	 * @see org.eclipse.n4js.projectDescription.ProjectDescriptionPackage#eNS_URI
	 * @see #init()
	 * @generated
	 */
	private ProjectDescriptionPackageImpl() {
		super(eNS_URI, ProjectDescriptionFactory.eINSTANCE);
	}

	/**
	 * <!-- begin-user-doc -->
	 * <!-- end-user-doc -->
	 * @generated
	 */
	private static boolean isInited = false;

	/**
	 * Creates, registers, and initializes the <b>Package</b> for this model, and for any others upon which it depends.
	 *
	 * <p>This method is used to initialize {@link ProjectDescriptionPackage#eINSTANCE} when that field is accessed.
	 * Clients should not invoke it directly. Instead, they should simply access that field to obtain the package.
	 * <!-- begin-user-doc -->
	 * <!-- end-user-doc -->
	 * @see #eNS_URI
	 * @see #createPackageContents()
	 * @see #initializePackageContents()
	 * @generated
	 */
	public static ProjectDescriptionPackage init() {
		if (isInited) return (ProjectDescriptionPackage)EPackage.Registry.INSTANCE.getEPackage(ProjectDescriptionPackage.eNS_URI);

		// Obtain or create and register package
		Object registeredProjectDescriptionPackage = EPackage.Registry.INSTANCE.get(eNS_URI);
		ProjectDescriptionPackageImpl theProjectDescriptionPackage = registeredProjectDescriptionPackage instanceof ProjectDescriptionPackageImpl ? (ProjectDescriptionPackageImpl)registeredProjectDescriptionPackage : new ProjectDescriptionPackageImpl();

		isInited = true;

		// Initialize simple dependencies
		EcorePackage.eINSTANCE.eClass();
		SemverPackage.eINSTANCE.eClass();

		// Create package meta-data objects
		theProjectDescriptionPackage.createPackageContents();

		// Initialize created meta-data
		theProjectDescriptionPackage.initializePackageContents();

		// Mark meta-data to indicate it can't be changed
		theProjectDescriptionPackage.freeze();

		// Update the registry and return the package
		EPackage.Registry.INSTANCE.put(ProjectDescriptionPackage.eNS_URI, theProjectDescriptionPackage);
		return theProjectDescriptionPackage;
	}

	/**
	 * <!-- begin-user-doc -->
	 * <!-- end-user-doc -->
	 * @generated
	 */
	@Override
	public EClass getProjectDescription() {
		return projectDescriptionEClass;
	}

	/**
	 * <!-- begin-user-doc -->
	 * <!-- end-user-doc -->
	 * @generated
	 */
	@Override
	public EAttribute getProjectDescription_ProjectName() {
		return (EAttribute)projectDescriptionEClass.getEStructuralFeatures().get(0);
	}

	/**
	 * <!-- begin-user-doc -->
	 * <!-- end-user-doc -->
	 * @generated
	 */
	@Override
	public EAttribute getProjectDescription_VendorId() {
		return (EAttribute)projectDescriptionEClass.getEStructuralFeatures().get(1);
	}

	/**
	 * <!-- begin-user-doc -->
	 * <!-- end-user-doc -->
	 * @generated
	 */
	@Override
	public EAttribute getProjectDescription_VendorName() {
		return (EAttribute)projectDescriptionEClass.getEStructuralFeatures().get(2);
	}

	/**
	 * <!-- begin-user-doc -->
	 * <!-- end-user-doc -->
	 * @generated
	 */
	@Override
	public EReference getProjectDescription_ProjectVersion() {
		return (EReference)projectDescriptionEClass.getEStructuralFeatures().get(3);
	}

	/**
	 * <!-- begin-user-doc -->
	 * <!-- end-user-doc -->
	 * @generated
	 */
	@Override
	public EAttribute getProjectDescription_ProjectType() {
		return (EAttribute)projectDescriptionEClass.getEStructuralFeatures().get(4);
	}

	/**
	 * <!-- begin-user-doc -->
	 * <!-- end-user-doc -->
	 * @generated
	 */
	@Override
	public EAttribute getProjectDescription_MainModule() {
		return (EAttribute)projectDescriptionEClass.getEStructuralFeatures().get(5);
	}

	/**
	 * <!-- begin-user-doc -->
	 * <!-- end-user-doc -->
	 * @generated
	 */
	@Override
	public EReference getProjectDescription_ExtendedRuntimeEnvironment() {
		return (EReference)projectDescriptionEClass.getEStructuralFeatures().get(6);
	}

	/**
	 * <!-- begin-user-doc -->
	 * <!-- end-user-doc -->
	 * @generated
	 */
	@Override
	public EReference getProjectDescription_ProvidedRuntimeLibraries() {
		return (EReference)projectDescriptionEClass.getEStructuralFeatures().get(7);
	}

	/**
	 * <!-- begin-user-doc -->
	 * <!-- end-user-doc -->
	 * @generated
	 */
	@Override
	public EReference getProjectDescription_RequiredRuntimeLibraries() {
		return (EReference)projectDescriptionEClass.getEStructuralFeatures().get(8);
	}

	/**
	 * <!-- begin-user-doc -->
	 * <!-- end-user-doc -->
	 * @generated
	 */
	@Override
	public EReference getProjectDescription_ProjectDependencies() {
		return (EReference)projectDescriptionEClass.getEStructuralFeatures().get(9);
	}

	/**
	 * <!-- begin-user-doc -->
	 * <!-- end-user-doc -->
	 * @generated
	 */
	@Override
	public EAttribute getProjectDescription_ImplementationId() {
		return (EAttribute)projectDescriptionEClass.getEStructuralFeatures().get(10);
	}

	/**
	 * <!-- begin-user-doc -->
	 * <!-- end-user-doc -->
	 * @generated
	 */
	@Override
	public EReference getProjectDescription_ImplementedProjects() {
		return (EReference)projectDescriptionEClass.getEStructuralFeatures().get(11);
	}

	/**
	 * <!-- begin-user-doc -->
	 * <!-- end-user-doc -->
	 * @generated
	 */
	@Override
	public EReference getProjectDescription_InitModules() {
		return (EReference)projectDescriptionEClass.getEStructuralFeatures().get(12);
	}

	/**
	 * <!-- begin-user-doc -->
	 * <!-- end-user-doc -->
	 * @generated
	 */
	@Override
	public EReference getProjectDescription_ExecModule() {
		return (EReference)projectDescriptionEClass.getEStructuralFeatures().get(13);
	}

	/**
	 * <!-- begin-user-doc -->
	 * <!-- end-user-doc -->
	 * @generated
	 */
	@Override
	public EAttribute getProjectDescription_OutputPath() {
		return (EAttribute)projectDescriptionEClass.getEStructuralFeatures().get(14);
	}

	/**
	 * <!-- begin-user-doc -->
	 * <!-- end-user-doc -->
	 * @generated
	 */
	@Override
	public EReference getProjectDescription_SourceContainers() {
		return (EReference)projectDescriptionEClass.getEStructuralFeatures().get(15);
	}

	/**
	 * <!-- begin-user-doc -->
	 * <!-- end-user-doc -->
	 * @generated
	 */
	@Override
	public EReference getProjectDescription_ModuleFilters() {
		return (EReference)projectDescriptionEClass.getEStructuralFeatures().get(16);
	}

	/**
	 * <!-- begin-user-doc -->
	 * <!-- end-user-doc -->
	 * @generated
	 */
	@Override
	public EReference getProjectDescription_TestedProjects() {
		return (EReference)projectDescriptionEClass.getEStructuralFeatures().get(17);
	}

	/**
	 * <!-- begin-user-doc -->
	 * <!-- end-user-doc -->
	 * @generated
	 */
	@Override
	public EAttribute getProjectDescription_ModuleLoader() {
		return (EAttribute)projectDescriptionEClass.getEStructuralFeatures().get(18);
	}

	/**
	 * <!-- begin-user-doc -->
	 * <!-- end-user-doc -->
	 * @generated
	 */
	@Override
	public EAttribute getProjectDescription_DefinesPackage() {
		return (EAttribute)projectDescriptionEClass.getEStructuralFeatures().get(19);
	}

	/**
	 * <!-- begin-user-doc -->
	 * <!-- end-user-doc -->
	 * @generated
	 */
	@Override
	public EAttribute getProjectDescription_HasNestedNodeModulesFolder() {
		return (EAttribute)projectDescriptionEClass.getEStructuralFeatures().get(20);
	}

	/**
	 * <!-- begin-user-doc -->
	 * <!-- end-user-doc -->
	 * @generated
	 */
	@Override
	public EAttribute getProjectDescription_HasN4JSNature() {
		return (EAttribute)projectDescriptionEClass.getEStructuralFeatures().get(21);
	}

	/**
	 * <!-- begin-user-doc -->
	 * <!-- end-user-doc -->
	 * @generated
	 */
<<<<<<< HEAD
	@Override
=======
	public EAttribute getProjectDescription_YarnWorkspaceRoot() {
		return (EAttribute)projectDescriptionEClass.getEStructuralFeatures().get(22);
	}

	/**
	 * <!-- begin-user-doc -->
	 * <!-- end-user-doc -->
	 * @generated
	 */
	public EAttribute getProjectDescription_Workspaces() {
		return (EAttribute)projectDescriptionEClass.getEStructuralFeatures().get(23);
	}

	/**
	 * <!-- begin-user-doc -->
	 * <!-- end-user-doc -->
	 * @generated
	 */
	public EAttribute getProjectDescription_UseES6Imports() {
		return (EAttribute)projectDescriptionEClass.getEStructuralFeatures().get(24);
	}

	/**
	 * <!-- begin-user-doc -->
	 * <!-- end-user-doc -->
	 * @generated
	 */
>>>>>>> f715912f
	public EClass getSourceContainerDescription() {
		return sourceContainerDescriptionEClass;
	}

	/**
	 * <!-- begin-user-doc -->
	 * <!-- end-user-doc -->
	 * @generated
	 */
	@Override
	public EAttribute getSourceContainerDescription_SourceContainerType() {
		return (EAttribute)sourceContainerDescriptionEClass.getEStructuralFeatures().get(0);
	}

	/**
	 * <!-- begin-user-doc -->
	 * <!-- end-user-doc -->
	 * @generated
	 */
	@Override
	public EAttribute getSourceContainerDescription_Paths() {
		return (EAttribute)sourceContainerDescriptionEClass.getEStructuralFeatures().get(1);
	}

	/**
	 * <!-- begin-user-doc -->
	 * <!-- end-user-doc -->
	 * @generated
	 */
	@Override
	public EClass getProjectReference() {
		return projectReferenceEClass;
	}

	/**
	 * <!-- begin-user-doc -->
	 * <!-- end-user-doc -->
	 * @generated
	 */
	@Override
	public EAttribute getProjectReference_ProjectName() {
		return (EAttribute)projectReferenceEClass.getEStructuralFeatures().get(0);
	}

	/**
	 * <!-- begin-user-doc -->
	 * <!-- end-user-doc -->
	 * @generated
	 */
	@Override
	public EClass getProjectDependency() {
		return projectDependencyEClass;
	}

	/**
	 * <!-- begin-user-doc -->
	 * <!-- end-user-doc -->
	 * @generated
	 */
	@Override
	public EAttribute getProjectDependency_Type() {
		return (EAttribute)projectDependencyEClass.getEStructuralFeatures().get(0);
	}

	/**
	 * <!-- begin-user-doc -->
	 * <!-- end-user-doc -->
	 * @generated
	 */
	@Override
	public EAttribute getProjectDependency_VersionRequirementString() {
		return (EAttribute)projectDependencyEClass.getEStructuralFeatures().get(1);
	}

	/**
	 * <!-- begin-user-doc -->
	 * <!-- end-user-doc -->
	 * @generated
	 */
	@Override
	public EReference getProjectDependency_VersionRequirement() {
		return (EReference)projectDependencyEClass.getEStructuralFeatures().get(2);
	}

	/**
	 * <!-- begin-user-doc -->
	 * <!-- end-user-doc -->
	 * @generated
	 */
	@Override
	public EClass getModuleFilter() {
		return moduleFilterEClass;
	}

	/**
	 * <!-- begin-user-doc -->
	 * <!-- end-user-doc -->
	 * @generated
	 */
	@Override
	public EAttribute getModuleFilter_ModuleFilterType() {
		return (EAttribute)moduleFilterEClass.getEStructuralFeatures().get(0);
	}

	/**
	 * <!-- begin-user-doc -->
	 * <!-- end-user-doc -->
	 * @generated
	 */
	@Override
	public EReference getModuleFilter_ModuleSpecifiers() {
		return (EReference)moduleFilterEClass.getEStructuralFeatures().get(1);
	}

	/**
	 * <!-- begin-user-doc -->
	 * <!-- end-user-doc -->
	 * @generated
	 */
	@Override
	public EClass getModuleFilterSpecifier() {
		return moduleFilterSpecifierEClass;
	}

	/**
	 * <!-- begin-user-doc -->
	 * <!-- end-user-doc -->
	 * @generated
	 */
	@Override
	public EAttribute getModuleFilterSpecifier_ModuleSpecifierWithWildcard() {
		return (EAttribute)moduleFilterSpecifierEClass.getEStructuralFeatures().get(0);
	}

	/**
	 * <!-- begin-user-doc -->
	 * <!-- end-user-doc -->
	 * @generated
	 */
	@Override
	public EAttribute getModuleFilterSpecifier_SourcePath() {
		return (EAttribute)moduleFilterSpecifierEClass.getEStructuralFeatures().get(1);
	}

	/**
	 * <!-- begin-user-doc -->
	 * <!-- end-user-doc -->
	 * @generated
	 */
	@Override
	public EClass getBootstrapModule() {
		return bootstrapModuleEClass;
	}

	/**
	 * <!-- begin-user-doc -->
	 * <!-- end-user-doc -->
	 * @generated
	 */
	@Override
	public EAttribute getBootstrapModule_ModuleSpecifier() {
		return (EAttribute)bootstrapModuleEClass.getEStructuralFeatures().get(0);
	}

	/**
	 * <!-- begin-user-doc -->
	 * <!-- end-user-doc -->
	 * @generated
	 */
	@Override
	public EEnum getProjectType() {
		return projectTypeEEnum;
	}

	/**
	 * <!-- begin-user-doc -->
	 * <!-- end-user-doc -->
	 * @generated
	 */
	@Override
	public EEnum getSourceContainerType() {
		return sourceContainerTypeEEnum;
	}

	/**
	 * <!-- begin-user-doc -->
	 * <!-- end-user-doc -->
	 * @generated
	 */
	@Override
	public EEnum getModuleFilterType() {
		return moduleFilterTypeEEnum;
	}

	/**
	 * <!-- begin-user-doc -->
	 * <!-- end-user-doc -->
	 * @generated
	 */
	@Override
	public EEnum getModuleLoader() {
		return moduleLoaderEEnum;
	}

	/**
	 * <!-- begin-user-doc -->
	 * <!-- end-user-doc -->
	 * @generated
	 */
	@Override
	public EEnum getDependencyType() {
		return dependencyTypeEEnum;
	}

	/**
	 * <!-- begin-user-doc -->
	 * <!-- end-user-doc -->
	 * @generated
	 */
	@Override
	public ProjectDescriptionFactory getProjectDescriptionFactory() {
		return (ProjectDescriptionFactory)getEFactoryInstance();
	}

	/**
	 * <!-- begin-user-doc -->
	 * <!-- end-user-doc -->
	 * @generated
	 */
	private boolean isCreated = false;

	/**
	 * Creates the meta-model objects for the package.  This method is
	 * guarded to have no affect on any invocation but its first.
	 * <!-- begin-user-doc -->
	 * <!-- end-user-doc -->
	 * @generated
	 */
	public void createPackageContents() {
		if (isCreated) return;
		isCreated = true;

		// Create classes and their features
		projectDescriptionEClass = createEClass(PROJECT_DESCRIPTION);
		createEAttribute(projectDescriptionEClass, PROJECT_DESCRIPTION__PROJECT_NAME);
		createEAttribute(projectDescriptionEClass, PROJECT_DESCRIPTION__VENDOR_ID);
		createEAttribute(projectDescriptionEClass, PROJECT_DESCRIPTION__VENDOR_NAME);
		createEReference(projectDescriptionEClass, PROJECT_DESCRIPTION__PROJECT_VERSION);
		createEAttribute(projectDescriptionEClass, PROJECT_DESCRIPTION__PROJECT_TYPE);
		createEAttribute(projectDescriptionEClass, PROJECT_DESCRIPTION__MAIN_MODULE);
		createEReference(projectDescriptionEClass, PROJECT_DESCRIPTION__EXTENDED_RUNTIME_ENVIRONMENT);
		createEReference(projectDescriptionEClass, PROJECT_DESCRIPTION__PROVIDED_RUNTIME_LIBRARIES);
		createEReference(projectDescriptionEClass, PROJECT_DESCRIPTION__REQUIRED_RUNTIME_LIBRARIES);
		createEReference(projectDescriptionEClass, PROJECT_DESCRIPTION__PROJECT_DEPENDENCIES);
		createEAttribute(projectDescriptionEClass, PROJECT_DESCRIPTION__IMPLEMENTATION_ID);
		createEReference(projectDescriptionEClass, PROJECT_DESCRIPTION__IMPLEMENTED_PROJECTS);
		createEReference(projectDescriptionEClass, PROJECT_DESCRIPTION__INIT_MODULES);
		createEReference(projectDescriptionEClass, PROJECT_DESCRIPTION__EXEC_MODULE);
		createEAttribute(projectDescriptionEClass, PROJECT_DESCRIPTION__OUTPUT_PATH);
		createEReference(projectDescriptionEClass, PROJECT_DESCRIPTION__SOURCE_CONTAINERS);
		createEReference(projectDescriptionEClass, PROJECT_DESCRIPTION__MODULE_FILTERS);
		createEReference(projectDescriptionEClass, PROJECT_DESCRIPTION__TESTED_PROJECTS);
		createEAttribute(projectDescriptionEClass, PROJECT_DESCRIPTION__MODULE_LOADER);
		createEAttribute(projectDescriptionEClass, PROJECT_DESCRIPTION__DEFINES_PACKAGE);
		createEAttribute(projectDescriptionEClass, PROJECT_DESCRIPTION__HAS_NESTED_NODE_MODULES_FOLDER);
		createEAttribute(projectDescriptionEClass, PROJECT_DESCRIPTION__HAS_N4JS_NATURE);
		createEAttribute(projectDescriptionEClass, PROJECT_DESCRIPTION__YARN_WORKSPACE_ROOT);
		createEAttribute(projectDescriptionEClass, PROJECT_DESCRIPTION__WORKSPACES);
		createEAttribute(projectDescriptionEClass, PROJECT_DESCRIPTION__USE_ES6_IMPORTS);

		sourceContainerDescriptionEClass = createEClass(SOURCE_CONTAINER_DESCRIPTION);
		createEAttribute(sourceContainerDescriptionEClass, SOURCE_CONTAINER_DESCRIPTION__SOURCE_CONTAINER_TYPE);
		createEAttribute(sourceContainerDescriptionEClass, SOURCE_CONTAINER_DESCRIPTION__PATHS);

		projectReferenceEClass = createEClass(PROJECT_REFERENCE);
		createEAttribute(projectReferenceEClass, PROJECT_REFERENCE__PROJECT_NAME);

		projectDependencyEClass = createEClass(PROJECT_DEPENDENCY);
		createEAttribute(projectDependencyEClass, PROJECT_DEPENDENCY__TYPE);
		createEAttribute(projectDependencyEClass, PROJECT_DEPENDENCY__VERSION_REQUIREMENT_STRING);
		createEReference(projectDependencyEClass, PROJECT_DEPENDENCY__VERSION_REQUIREMENT);

		moduleFilterEClass = createEClass(MODULE_FILTER);
		createEAttribute(moduleFilterEClass, MODULE_FILTER__MODULE_FILTER_TYPE);
		createEReference(moduleFilterEClass, MODULE_FILTER__MODULE_SPECIFIERS);

		moduleFilterSpecifierEClass = createEClass(MODULE_FILTER_SPECIFIER);
		createEAttribute(moduleFilterSpecifierEClass, MODULE_FILTER_SPECIFIER__MODULE_SPECIFIER_WITH_WILDCARD);
		createEAttribute(moduleFilterSpecifierEClass, MODULE_FILTER_SPECIFIER__SOURCE_PATH);

		bootstrapModuleEClass = createEClass(BOOTSTRAP_MODULE);
		createEAttribute(bootstrapModuleEClass, BOOTSTRAP_MODULE__MODULE_SPECIFIER);

		// Create enums
		projectTypeEEnum = createEEnum(PROJECT_TYPE);
		sourceContainerTypeEEnum = createEEnum(SOURCE_CONTAINER_TYPE);
		moduleFilterTypeEEnum = createEEnum(MODULE_FILTER_TYPE);
		moduleLoaderEEnum = createEEnum(MODULE_LOADER);
		dependencyTypeEEnum = createEEnum(DEPENDENCY_TYPE);
	}

	/**
	 * <!-- begin-user-doc -->
	 * <!-- end-user-doc -->
	 * @generated
	 */
	private boolean isInitialized = false;

	/**
	 * Complete the initialization of the package and its meta-model.  This
	 * method is guarded to have no affect on any invocation but its first.
	 * <!-- begin-user-doc -->
	 * <!-- end-user-doc -->
	 * @generated
	 */
	public void initializePackageContents() {
		if (isInitialized) return;
		isInitialized = true;

		// Initialize package
		setName(eNAME);
		setNsPrefix(eNS_PREFIX);
		setNsURI(eNS_URI);

		// Obtain other dependent packages
		EcorePackage theEcorePackage = (EcorePackage)EPackage.Registry.INSTANCE.getEPackage(EcorePackage.eNS_URI);
		SemverPackage theSemverPackage = (SemverPackage)EPackage.Registry.INSTANCE.getEPackage(SemverPackage.eNS_URI);

		// Create type parameters

		// Set bounds for type parameters

		// Add supertypes to classes
		projectDependencyEClass.getESuperTypes().add(this.getProjectReference());

		// Initialize classes, features, and operations; add parameters
		initEClass(projectDescriptionEClass, ProjectDescription.class, "ProjectDescription", !IS_ABSTRACT, !IS_INTERFACE, IS_GENERATED_INSTANCE_CLASS);
		initEAttribute(getProjectDescription_ProjectName(), theEcorePackage.getEString(), "projectName", null, 0, 1, ProjectDescription.class, !IS_TRANSIENT, !IS_VOLATILE, IS_CHANGEABLE, !IS_UNSETTABLE, !IS_ID, !IS_UNIQUE, !IS_DERIVED, IS_ORDERED);
		initEAttribute(getProjectDescription_VendorId(), theEcorePackage.getEString(), "vendorId", null, 0, 1, ProjectDescription.class, !IS_TRANSIENT, !IS_VOLATILE, IS_CHANGEABLE, !IS_UNSETTABLE, !IS_ID, !IS_UNIQUE, !IS_DERIVED, IS_ORDERED);
		initEAttribute(getProjectDescription_VendorName(), theEcorePackage.getEString(), "vendorName", null, 0, 1, ProjectDescription.class, !IS_TRANSIENT, !IS_VOLATILE, IS_CHANGEABLE, !IS_UNSETTABLE, !IS_ID, !IS_UNIQUE, !IS_DERIVED, IS_ORDERED);
		initEReference(getProjectDescription_ProjectVersion(), theSemverPackage.getVersionNumber(), null, "projectVersion", null, 0, 1, ProjectDescription.class, !IS_TRANSIENT, !IS_VOLATILE, IS_CHANGEABLE, IS_COMPOSITE, !IS_RESOLVE_PROXIES, !IS_UNSETTABLE, IS_UNIQUE, !IS_DERIVED, IS_ORDERED);
		initEAttribute(getProjectDescription_ProjectType(), this.getProjectType(), "projectType", null, 0, 1, ProjectDescription.class, !IS_TRANSIENT, !IS_VOLATILE, IS_CHANGEABLE, !IS_UNSETTABLE, !IS_ID, !IS_UNIQUE, !IS_DERIVED, IS_ORDERED);
		initEAttribute(getProjectDescription_MainModule(), theEcorePackage.getEString(), "mainModule", null, 0, 1, ProjectDescription.class, !IS_TRANSIENT, !IS_VOLATILE, IS_CHANGEABLE, !IS_UNSETTABLE, !IS_ID, !IS_UNIQUE, !IS_DERIVED, IS_ORDERED);
		initEReference(getProjectDescription_ExtendedRuntimeEnvironment(), this.getProjectReference(), null, "extendedRuntimeEnvironment", null, 0, 1, ProjectDescription.class, !IS_TRANSIENT, !IS_VOLATILE, IS_CHANGEABLE, IS_COMPOSITE, !IS_RESOLVE_PROXIES, !IS_UNSETTABLE, IS_UNIQUE, !IS_DERIVED, IS_ORDERED);
		initEReference(getProjectDescription_ProvidedRuntimeLibraries(), this.getProjectReference(), null, "providedRuntimeLibraries", null, 0, -1, ProjectDescription.class, !IS_TRANSIENT, !IS_VOLATILE, IS_CHANGEABLE, IS_COMPOSITE, !IS_RESOLVE_PROXIES, !IS_UNSETTABLE, IS_UNIQUE, !IS_DERIVED, IS_ORDERED);
		initEReference(getProjectDescription_RequiredRuntimeLibraries(), this.getProjectReference(), null, "requiredRuntimeLibraries", null, 0, -1, ProjectDescription.class, !IS_TRANSIENT, !IS_VOLATILE, IS_CHANGEABLE, IS_COMPOSITE, !IS_RESOLVE_PROXIES, !IS_UNSETTABLE, IS_UNIQUE, !IS_DERIVED, IS_ORDERED);
		initEReference(getProjectDescription_ProjectDependencies(), this.getProjectDependency(), null, "projectDependencies", null, 0, -1, ProjectDescription.class, !IS_TRANSIENT, !IS_VOLATILE, IS_CHANGEABLE, IS_COMPOSITE, !IS_RESOLVE_PROXIES, !IS_UNSETTABLE, IS_UNIQUE, !IS_DERIVED, IS_ORDERED);
		initEAttribute(getProjectDescription_ImplementationId(), theEcorePackage.getEString(), "implementationId", null, 0, 1, ProjectDescription.class, !IS_TRANSIENT, !IS_VOLATILE, IS_CHANGEABLE, !IS_UNSETTABLE, !IS_ID, !IS_UNIQUE, !IS_DERIVED, IS_ORDERED);
		initEReference(getProjectDescription_ImplementedProjects(), this.getProjectReference(), null, "implementedProjects", null, 0, -1, ProjectDescription.class, !IS_TRANSIENT, !IS_VOLATILE, IS_CHANGEABLE, IS_COMPOSITE, !IS_RESOLVE_PROXIES, !IS_UNSETTABLE, IS_UNIQUE, !IS_DERIVED, IS_ORDERED);
		initEReference(getProjectDescription_InitModules(), this.getBootstrapModule(), null, "initModules", null, 0, -1, ProjectDescription.class, !IS_TRANSIENT, !IS_VOLATILE, IS_CHANGEABLE, IS_COMPOSITE, !IS_RESOLVE_PROXIES, !IS_UNSETTABLE, IS_UNIQUE, !IS_DERIVED, IS_ORDERED);
		initEReference(getProjectDescription_ExecModule(), this.getBootstrapModule(), null, "execModule", null, 0, 1, ProjectDescription.class, !IS_TRANSIENT, !IS_VOLATILE, IS_CHANGEABLE, IS_COMPOSITE, !IS_RESOLVE_PROXIES, !IS_UNSETTABLE, IS_UNIQUE, !IS_DERIVED, IS_ORDERED);
		initEAttribute(getProjectDescription_OutputPath(), theEcorePackage.getEString(), "outputPath", null, 0, 1, ProjectDescription.class, !IS_TRANSIENT, !IS_VOLATILE, IS_CHANGEABLE, !IS_UNSETTABLE, !IS_ID, !IS_UNIQUE, !IS_DERIVED, IS_ORDERED);
		initEReference(getProjectDescription_SourceContainers(), this.getSourceContainerDescription(), null, "sourceContainers", null, 0, -1, ProjectDescription.class, !IS_TRANSIENT, !IS_VOLATILE, IS_CHANGEABLE, IS_COMPOSITE, !IS_RESOLVE_PROXIES, !IS_UNSETTABLE, IS_UNIQUE, !IS_DERIVED, IS_ORDERED);
		initEReference(getProjectDescription_ModuleFilters(), this.getModuleFilter(), null, "moduleFilters", null, 0, -1, ProjectDescription.class, !IS_TRANSIENT, !IS_VOLATILE, IS_CHANGEABLE, IS_COMPOSITE, !IS_RESOLVE_PROXIES, !IS_UNSETTABLE, IS_UNIQUE, !IS_DERIVED, IS_ORDERED);
		initEReference(getProjectDescription_TestedProjects(), this.getProjectReference(), null, "testedProjects", null, 0, -1, ProjectDescription.class, !IS_TRANSIENT, !IS_VOLATILE, IS_CHANGEABLE, IS_COMPOSITE, !IS_RESOLVE_PROXIES, !IS_UNSETTABLE, IS_UNIQUE, !IS_DERIVED, IS_ORDERED);
		initEAttribute(getProjectDescription_ModuleLoader(), this.getModuleLoader(), "moduleLoader", null, 0, 1, ProjectDescription.class, !IS_TRANSIENT, !IS_VOLATILE, IS_CHANGEABLE, !IS_UNSETTABLE, !IS_ID, !IS_UNIQUE, !IS_DERIVED, IS_ORDERED);
		initEAttribute(getProjectDescription_DefinesPackage(), theEcorePackage.getEString(), "definesPackage", null, 0, 1, ProjectDescription.class, !IS_TRANSIENT, !IS_VOLATILE, IS_CHANGEABLE, !IS_UNSETTABLE, !IS_ID, !IS_UNIQUE, !IS_DERIVED, IS_ORDERED);
		initEAttribute(getProjectDescription_HasNestedNodeModulesFolder(), theEcorePackage.getEBoolean(), "hasNestedNodeModulesFolder", null, 0, 1, ProjectDescription.class, !IS_TRANSIENT, !IS_VOLATILE, IS_CHANGEABLE, !IS_UNSETTABLE, !IS_ID, !IS_UNIQUE, !IS_DERIVED, IS_ORDERED);
		initEAttribute(getProjectDescription_HasN4JSNature(), theEcorePackage.getEBoolean(), "hasN4JSNature", null, 0, 1, ProjectDescription.class, !IS_TRANSIENT, !IS_VOLATILE, IS_CHANGEABLE, !IS_UNSETTABLE, !IS_ID, !IS_UNIQUE, !IS_DERIVED, IS_ORDERED);
		initEAttribute(getProjectDescription_YarnWorkspaceRoot(), theEcorePackage.getEBoolean(), "yarnWorkspaceRoot", null, 0, 1, ProjectDescription.class, !IS_TRANSIENT, !IS_VOLATILE, IS_CHANGEABLE, !IS_UNSETTABLE, !IS_ID, !IS_UNIQUE, !IS_DERIVED, IS_ORDERED);
		initEAttribute(getProjectDescription_Workspaces(), theEcorePackage.getEString(), "workspaces", null, 0, -1, ProjectDescription.class, !IS_TRANSIENT, !IS_VOLATILE, IS_CHANGEABLE, !IS_UNSETTABLE, !IS_ID, !IS_UNIQUE, !IS_DERIVED, IS_ORDERED);
		initEAttribute(getProjectDescription_UseES6Imports(), theEcorePackage.getEBoolean(), "useES6Imports", null, 0, 1, ProjectDescription.class, !IS_TRANSIENT, !IS_VOLATILE, IS_CHANGEABLE, !IS_UNSETTABLE, !IS_ID, !IS_UNIQUE, !IS_DERIVED, IS_ORDERED);

		initEClass(sourceContainerDescriptionEClass, SourceContainerDescription.class, "SourceContainerDescription", !IS_ABSTRACT, !IS_INTERFACE, IS_GENERATED_INSTANCE_CLASS);
		initEAttribute(getSourceContainerDescription_SourceContainerType(), this.getSourceContainerType(), "sourceContainerType", null, 0, 1, SourceContainerDescription.class, !IS_TRANSIENT, !IS_VOLATILE, IS_CHANGEABLE, !IS_UNSETTABLE, !IS_ID, !IS_UNIQUE, !IS_DERIVED, IS_ORDERED);
		initEAttribute(getSourceContainerDescription_Paths(), theEcorePackage.getEString(), "paths", null, 0, -1, SourceContainerDescription.class, !IS_TRANSIENT, !IS_VOLATILE, IS_CHANGEABLE, !IS_UNSETTABLE, !IS_ID, !IS_UNIQUE, !IS_DERIVED, IS_ORDERED);

		initEClass(projectReferenceEClass, ProjectReference.class, "ProjectReference", !IS_ABSTRACT, !IS_INTERFACE, IS_GENERATED_INSTANCE_CLASS);
		initEAttribute(getProjectReference_ProjectName(), theEcorePackage.getEString(), "projectName", null, 0, 1, ProjectReference.class, !IS_TRANSIENT, !IS_VOLATILE, IS_CHANGEABLE, !IS_UNSETTABLE, !IS_ID, !IS_UNIQUE, !IS_DERIVED, IS_ORDERED);

		initEClass(projectDependencyEClass, ProjectDependency.class, "ProjectDependency", !IS_ABSTRACT, !IS_INTERFACE, IS_GENERATED_INSTANCE_CLASS);
		initEAttribute(getProjectDependency_Type(), this.getDependencyType(), "type", null, 0, 1, ProjectDependency.class, !IS_TRANSIENT, !IS_VOLATILE, IS_CHANGEABLE, !IS_UNSETTABLE, !IS_ID, !IS_UNIQUE, !IS_DERIVED, IS_ORDERED);
		initEAttribute(getProjectDependency_VersionRequirementString(), theEcorePackage.getEString(), "versionRequirementString", null, 0, 1, ProjectDependency.class, !IS_TRANSIENT, !IS_VOLATILE, IS_CHANGEABLE, !IS_UNSETTABLE, !IS_ID, !IS_UNIQUE, !IS_DERIVED, IS_ORDERED);
		initEReference(getProjectDependency_VersionRequirement(), theSemverPackage.getNPMVersionRequirement(), null, "versionRequirement", null, 0, 1, ProjectDependency.class, !IS_TRANSIENT, !IS_VOLATILE, IS_CHANGEABLE, IS_COMPOSITE, !IS_RESOLVE_PROXIES, !IS_UNSETTABLE, IS_UNIQUE, !IS_DERIVED, IS_ORDERED);

		initEClass(moduleFilterEClass, ModuleFilter.class, "ModuleFilter", !IS_ABSTRACT, !IS_INTERFACE, IS_GENERATED_INSTANCE_CLASS);
		initEAttribute(getModuleFilter_ModuleFilterType(), this.getModuleFilterType(), "moduleFilterType", null, 0, 1, ModuleFilter.class, !IS_TRANSIENT, !IS_VOLATILE, IS_CHANGEABLE, !IS_UNSETTABLE, !IS_ID, !IS_UNIQUE, !IS_DERIVED, IS_ORDERED);
		initEReference(getModuleFilter_ModuleSpecifiers(), this.getModuleFilterSpecifier(), null, "moduleSpecifiers", null, 0, -1, ModuleFilter.class, !IS_TRANSIENT, !IS_VOLATILE, IS_CHANGEABLE, IS_COMPOSITE, !IS_RESOLVE_PROXIES, !IS_UNSETTABLE, IS_UNIQUE, !IS_DERIVED, IS_ORDERED);

		initEClass(moduleFilterSpecifierEClass, ModuleFilterSpecifier.class, "ModuleFilterSpecifier", !IS_ABSTRACT, !IS_INTERFACE, IS_GENERATED_INSTANCE_CLASS);
		initEAttribute(getModuleFilterSpecifier_ModuleSpecifierWithWildcard(), theEcorePackage.getEString(), "moduleSpecifierWithWildcard", null, 0, 1, ModuleFilterSpecifier.class, !IS_TRANSIENT, !IS_VOLATILE, IS_CHANGEABLE, !IS_UNSETTABLE, !IS_ID, !IS_UNIQUE, !IS_DERIVED, IS_ORDERED);
		initEAttribute(getModuleFilterSpecifier_SourcePath(), theEcorePackage.getEString(), "sourcePath", null, 0, 1, ModuleFilterSpecifier.class, !IS_TRANSIENT, !IS_VOLATILE, IS_CHANGEABLE, !IS_UNSETTABLE, !IS_ID, !IS_UNIQUE, !IS_DERIVED, IS_ORDERED);

		initEClass(bootstrapModuleEClass, BootstrapModule.class, "BootstrapModule", !IS_ABSTRACT, !IS_INTERFACE, IS_GENERATED_INSTANCE_CLASS);
		initEAttribute(getBootstrapModule_ModuleSpecifier(), theEcorePackage.getEString(), "moduleSpecifier", null, 0, 1, BootstrapModule.class, !IS_TRANSIENT, !IS_VOLATILE, IS_CHANGEABLE, !IS_UNSETTABLE, !IS_ID, !IS_UNIQUE, !IS_DERIVED, IS_ORDERED);

		// Initialize enums and add enum literals
		initEEnum(projectTypeEEnum, ProjectType.class, "ProjectType");
		addEEnumLiteral(projectTypeEEnum, ProjectType.PLAINJS);
		addEEnumLiteral(projectTypeEEnum, ProjectType.VALIDATION);
		addEEnumLiteral(projectTypeEEnum, ProjectType.DEFINITION);
		addEEnumLiteral(projectTypeEEnum, ProjectType.APPLICATION);
		addEEnumLiteral(projectTypeEEnum, ProjectType.PROCESSOR);
		addEEnumLiteral(projectTypeEEnum, ProjectType.LIBRARY);
		addEEnumLiteral(projectTypeEEnum, ProjectType.API);
		addEEnumLiteral(projectTypeEEnum, ProjectType.RUNTIME_ENVIRONMENT);
		addEEnumLiteral(projectTypeEEnum, ProjectType.RUNTIME_LIBRARY);
		addEEnumLiteral(projectTypeEEnum, ProjectType.TEST);

		initEEnum(sourceContainerTypeEEnum, SourceContainerType.class, "SourceContainerType");
		addEEnumLiteral(sourceContainerTypeEEnum, SourceContainerType.SOURCE);
		addEEnumLiteral(sourceContainerTypeEEnum, SourceContainerType.TEST);
		addEEnumLiteral(sourceContainerTypeEEnum, SourceContainerType.EXTERNAL);

		initEEnum(moduleFilterTypeEEnum, ModuleFilterType.class, "ModuleFilterType");
		addEEnumLiteral(moduleFilterTypeEEnum, ModuleFilterType.NO_VALIDATE);
		addEEnumLiteral(moduleFilterTypeEEnum, ModuleFilterType.NO_MODULE_WRAP);

		initEEnum(moduleLoaderEEnum, ModuleLoader.class, "ModuleLoader");
		addEEnumLiteral(moduleLoaderEEnum, ModuleLoader.N4JS);
		addEEnumLiteral(moduleLoaderEEnum, ModuleLoader.COMMONJS);
		addEEnumLiteral(moduleLoaderEEnum, ModuleLoader.NODE_BUILTIN);

		initEEnum(dependencyTypeEEnum, DependencyType.class, "DependencyType");
		addEEnumLiteral(dependencyTypeEEnum, DependencyType.RUNTIME);
		addEEnumLiteral(dependencyTypeEEnum, DependencyType.DEVELOPMENT);

		// Create resource
		createResource(eNS_URI);
	}

} //ProjectDescriptionPackageImpl<|MERGE_RESOLUTION|>--- conflicted
+++ resolved
@@ -197,7 +197,6 @@
 	 * <!-- end-user-doc -->
 	 * @generated
 	 */
-	@Override
 	public EClass getProjectDescription() {
 		return projectDescriptionEClass;
 	}
@@ -207,7 +206,6 @@
 	 * <!-- end-user-doc -->
 	 * @generated
 	 */
-	@Override
 	public EAttribute getProjectDescription_ProjectName() {
 		return (EAttribute)projectDescriptionEClass.getEStructuralFeatures().get(0);
 	}
@@ -217,7 +215,6 @@
 	 * <!-- end-user-doc -->
 	 * @generated
 	 */
-	@Override
 	public EAttribute getProjectDescription_VendorId() {
 		return (EAttribute)projectDescriptionEClass.getEStructuralFeatures().get(1);
 	}
@@ -227,7 +224,6 @@
 	 * <!-- end-user-doc -->
 	 * @generated
 	 */
-	@Override
 	public EAttribute getProjectDescription_VendorName() {
 		return (EAttribute)projectDescriptionEClass.getEStructuralFeatures().get(2);
 	}
@@ -237,7 +233,6 @@
 	 * <!-- end-user-doc -->
 	 * @generated
 	 */
-	@Override
 	public EReference getProjectDescription_ProjectVersion() {
 		return (EReference)projectDescriptionEClass.getEStructuralFeatures().get(3);
 	}
@@ -247,7 +242,6 @@
 	 * <!-- end-user-doc -->
 	 * @generated
 	 */
-	@Override
 	public EAttribute getProjectDescription_ProjectType() {
 		return (EAttribute)projectDescriptionEClass.getEStructuralFeatures().get(4);
 	}
@@ -257,7 +251,6 @@
 	 * <!-- end-user-doc -->
 	 * @generated
 	 */
-	@Override
 	public EAttribute getProjectDescription_MainModule() {
 		return (EAttribute)projectDescriptionEClass.getEStructuralFeatures().get(5);
 	}
@@ -267,7 +260,6 @@
 	 * <!-- end-user-doc -->
 	 * @generated
 	 */
-	@Override
 	public EReference getProjectDescription_ExtendedRuntimeEnvironment() {
 		return (EReference)projectDescriptionEClass.getEStructuralFeatures().get(6);
 	}
@@ -277,7 +269,6 @@
 	 * <!-- end-user-doc -->
 	 * @generated
 	 */
-	@Override
 	public EReference getProjectDescription_ProvidedRuntimeLibraries() {
 		return (EReference)projectDescriptionEClass.getEStructuralFeatures().get(7);
 	}
@@ -287,7 +278,6 @@
 	 * <!-- end-user-doc -->
 	 * @generated
 	 */
-	@Override
 	public EReference getProjectDescription_RequiredRuntimeLibraries() {
 		return (EReference)projectDescriptionEClass.getEStructuralFeatures().get(8);
 	}
@@ -297,7 +287,6 @@
 	 * <!-- end-user-doc -->
 	 * @generated
 	 */
-	@Override
 	public EReference getProjectDescription_ProjectDependencies() {
 		return (EReference)projectDescriptionEClass.getEStructuralFeatures().get(9);
 	}
@@ -307,7 +296,6 @@
 	 * <!-- end-user-doc -->
 	 * @generated
 	 */
-	@Override
 	public EAttribute getProjectDescription_ImplementationId() {
 		return (EAttribute)projectDescriptionEClass.getEStructuralFeatures().get(10);
 	}
@@ -317,7 +305,6 @@
 	 * <!-- end-user-doc -->
 	 * @generated
 	 */
-	@Override
 	public EReference getProjectDescription_ImplementedProjects() {
 		return (EReference)projectDescriptionEClass.getEStructuralFeatures().get(11);
 	}
@@ -327,7 +314,6 @@
 	 * <!-- end-user-doc -->
 	 * @generated
 	 */
-	@Override
 	public EReference getProjectDescription_InitModules() {
 		return (EReference)projectDescriptionEClass.getEStructuralFeatures().get(12);
 	}
@@ -337,7 +323,6 @@
 	 * <!-- end-user-doc -->
 	 * @generated
 	 */
-	@Override
 	public EReference getProjectDescription_ExecModule() {
 		return (EReference)projectDescriptionEClass.getEStructuralFeatures().get(13);
 	}
@@ -347,7 +332,6 @@
 	 * <!-- end-user-doc -->
 	 * @generated
 	 */
-	@Override
 	public EAttribute getProjectDescription_OutputPath() {
 		return (EAttribute)projectDescriptionEClass.getEStructuralFeatures().get(14);
 	}
@@ -357,7 +341,6 @@
 	 * <!-- end-user-doc -->
 	 * @generated
 	 */
-	@Override
 	public EReference getProjectDescription_SourceContainers() {
 		return (EReference)projectDescriptionEClass.getEStructuralFeatures().get(15);
 	}
@@ -367,7 +350,6 @@
 	 * <!-- end-user-doc -->
 	 * @generated
 	 */
-	@Override
 	public EReference getProjectDescription_ModuleFilters() {
 		return (EReference)projectDescriptionEClass.getEStructuralFeatures().get(16);
 	}
@@ -377,7 +359,6 @@
 	 * <!-- end-user-doc -->
 	 * @generated
 	 */
-	@Override
 	public EReference getProjectDescription_TestedProjects() {
 		return (EReference)projectDescriptionEClass.getEStructuralFeatures().get(17);
 	}
@@ -387,7 +368,6 @@
 	 * <!-- end-user-doc -->
 	 * @generated
 	 */
-	@Override
 	public EAttribute getProjectDescription_ModuleLoader() {
 		return (EAttribute)projectDescriptionEClass.getEStructuralFeatures().get(18);
 	}
@@ -397,7 +377,6 @@
 	 * <!-- end-user-doc -->
 	 * @generated
 	 */
-	@Override
 	public EAttribute getProjectDescription_DefinesPackage() {
 		return (EAttribute)projectDescriptionEClass.getEStructuralFeatures().get(19);
 	}
@@ -407,7 +386,6 @@
 	 * <!-- end-user-doc -->
 	 * @generated
 	 */
-	@Override
 	public EAttribute getProjectDescription_HasNestedNodeModulesFolder() {
 		return (EAttribute)projectDescriptionEClass.getEStructuralFeatures().get(20);
 	}
@@ -417,7 +395,6 @@
 	 * <!-- end-user-doc -->
 	 * @generated
 	 */
-	@Override
 	public EAttribute getProjectDescription_HasN4JSNature() {
 		return (EAttribute)projectDescriptionEClass.getEStructuralFeatures().get(21);
 	}
@@ -427,9 +404,6 @@
 	 * <!-- end-user-doc -->
 	 * @generated
 	 */
-<<<<<<< HEAD
-	@Override
-=======
 	public EAttribute getProjectDescription_YarnWorkspaceRoot() {
 		return (EAttribute)projectDescriptionEClass.getEStructuralFeatures().get(22);
 	}
@@ -457,7 +431,6 @@
 	 * <!-- end-user-doc -->
 	 * @generated
 	 */
->>>>>>> f715912f
 	public EClass getSourceContainerDescription() {
 		return sourceContainerDescriptionEClass;
 	}
@@ -467,7 +440,6 @@
 	 * <!-- end-user-doc -->
 	 * @generated
 	 */
-	@Override
 	public EAttribute getSourceContainerDescription_SourceContainerType() {
 		return (EAttribute)sourceContainerDescriptionEClass.getEStructuralFeatures().get(0);
 	}
@@ -477,7 +449,6 @@
 	 * <!-- end-user-doc -->
 	 * @generated
 	 */
-	@Override
 	public EAttribute getSourceContainerDescription_Paths() {
 		return (EAttribute)sourceContainerDescriptionEClass.getEStructuralFeatures().get(1);
 	}
@@ -487,7 +458,6 @@
 	 * <!-- end-user-doc -->
 	 * @generated
 	 */
-	@Override
 	public EClass getProjectReference() {
 		return projectReferenceEClass;
 	}
@@ -497,7 +467,6 @@
 	 * <!-- end-user-doc -->
 	 * @generated
 	 */
-	@Override
 	public EAttribute getProjectReference_ProjectName() {
 		return (EAttribute)projectReferenceEClass.getEStructuralFeatures().get(0);
 	}
@@ -507,7 +476,6 @@
 	 * <!-- end-user-doc -->
 	 * @generated
 	 */
-	@Override
 	public EClass getProjectDependency() {
 		return projectDependencyEClass;
 	}
@@ -517,7 +485,6 @@
 	 * <!-- end-user-doc -->
 	 * @generated
 	 */
-	@Override
 	public EAttribute getProjectDependency_Type() {
 		return (EAttribute)projectDependencyEClass.getEStructuralFeatures().get(0);
 	}
@@ -527,7 +494,6 @@
 	 * <!-- end-user-doc -->
 	 * @generated
 	 */
-	@Override
 	public EAttribute getProjectDependency_VersionRequirementString() {
 		return (EAttribute)projectDependencyEClass.getEStructuralFeatures().get(1);
 	}
@@ -537,7 +503,6 @@
 	 * <!-- end-user-doc -->
 	 * @generated
 	 */
-	@Override
 	public EReference getProjectDependency_VersionRequirement() {
 		return (EReference)projectDependencyEClass.getEStructuralFeatures().get(2);
 	}
@@ -547,7 +512,6 @@
 	 * <!-- end-user-doc -->
 	 * @generated
 	 */
-	@Override
 	public EClass getModuleFilter() {
 		return moduleFilterEClass;
 	}
@@ -557,7 +521,6 @@
 	 * <!-- end-user-doc -->
 	 * @generated
 	 */
-	@Override
 	public EAttribute getModuleFilter_ModuleFilterType() {
 		return (EAttribute)moduleFilterEClass.getEStructuralFeatures().get(0);
 	}
@@ -567,7 +530,6 @@
 	 * <!-- end-user-doc -->
 	 * @generated
 	 */
-	@Override
 	public EReference getModuleFilter_ModuleSpecifiers() {
 		return (EReference)moduleFilterEClass.getEStructuralFeatures().get(1);
 	}
@@ -577,7 +539,6 @@
 	 * <!-- end-user-doc -->
 	 * @generated
 	 */
-	@Override
 	public EClass getModuleFilterSpecifier() {
 		return moduleFilterSpecifierEClass;
 	}
@@ -587,7 +548,6 @@
 	 * <!-- end-user-doc -->
 	 * @generated
 	 */
-	@Override
 	public EAttribute getModuleFilterSpecifier_ModuleSpecifierWithWildcard() {
 		return (EAttribute)moduleFilterSpecifierEClass.getEStructuralFeatures().get(0);
 	}
@@ -597,7 +557,6 @@
 	 * <!-- end-user-doc -->
 	 * @generated
 	 */
-	@Override
 	public EAttribute getModuleFilterSpecifier_SourcePath() {
 		return (EAttribute)moduleFilterSpecifierEClass.getEStructuralFeatures().get(1);
 	}
@@ -607,7 +566,6 @@
 	 * <!-- end-user-doc -->
 	 * @generated
 	 */
-	@Override
 	public EClass getBootstrapModule() {
 		return bootstrapModuleEClass;
 	}
@@ -617,7 +575,6 @@
 	 * <!-- end-user-doc -->
 	 * @generated
 	 */
-	@Override
 	public EAttribute getBootstrapModule_ModuleSpecifier() {
 		return (EAttribute)bootstrapModuleEClass.getEStructuralFeatures().get(0);
 	}
@@ -627,7 +584,6 @@
 	 * <!-- end-user-doc -->
 	 * @generated
 	 */
-	@Override
 	public EEnum getProjectType() {
 		return projectTypeEEnum;
 	}
@@ -637,7 +593,6 @@
 	 * <!-- end-user-doc -->
 	 * @generated
 	 */
-	@Override
 	public EEnum getSourceContainerType() {
 		return sourceContainerTypeEEnum;
 	}
@@ -647,7 +602,6 @@
 	 * <!-- end-user-doc -->
 	 * @generated
 	 */
-	@Override
 	public EEnum getModuleFilterType() {
 		return moduleFilterTypeEEnum;
 	}
@@ -657,7 +611,6 @@
 	 * <!-- end-user-doc -->
 	 * @generated
 	 */
-	@Override
 	public EEnum getModuleLoader() {
 		return moduleLoaderEEnum;
 	}
@@ -667,7 +620,6 @@
 	 * <!-- end-user-doc -->
 	 * @generated
 	 */
-	@Override
 	public EEnum getDependencyType() {
 		return dependencyTypeEEnum;
 	}
@@ -677,7 +629,6 @@
 	 * <!-- end-user-doc -->
 	 * @generated
 	 */
-	@Override
 	public ProjectDescriptionFactory getProjectDescriptionFactory() {
 		return (ProjectDescriptionFactory)getEFactoryInstance();
 	}
