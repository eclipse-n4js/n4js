--- conflicted
+++ resolved
@@ -141,7 +141,6 @@
 		}
 		SubMonitorMsg sub = monitor.convert(count);
 
-<<<<<<< HEAD
 		for (URI uri : testSources) {
 			String ext = URIUtils.fileExtension(uri);
 			if (N4JSGlobals.N4JS_FILE_EXTENSION.equals(ext) || N4JSGlobals.N4JSD_FILE_EXTENSION.equals(ext)) {
@@ -158,30 +157,8 @@
 						for (Type type : getRealTopLevelTypes(script)) {
 							specInfosByName.createTypeSpecInfo(type, rrph);
 						}
-						for (TVariable tvar : script.getModule().getVariables()) {
+						for (TVariable tvar : script.getModule().getExportedVariables()) {
 							specInfosByName.createTVarSpecInfo(tvar, rrph);
-=======
-		for (N4JSSourceFolderSnapshot container : srcContFilter) {
-			for (URI uri : container.getContents()) {
-				String ext = URIUtils.fileExtension(uri);
-				if (N4JSGlobals.N4JS_FILE_EXTENSION.equals(ext) || N4JSGlobals.N4JSD_FILE_EXTENSION.equals(ext)) {
-					try {
-						Resource resource = resSet.getResource(uri, true);
-						if (resource != null) {
-							Script script = (Script) (resource.getContents().isEmpty() ? null
-									: resource.getContents().get(0));
-							if (script == null) {
-								// throw new IllegalStateException("Error parsing " + uri);
-								continue;
-							}
-							N4JSResource.postProcess(resource);
-							for (Type type : getRealTopLevelTypes(script)) {
-								specInfosByName.createTypeSpecInfo(type, rrph);
-							}
-							for (TVariable tvar : script.getModule().getExportedVariables()) {
-								specInfosByName.createTVarSpecInfo(tvar, rrph);
-							}
->>>>>>> 6098df23
 						}
 					}
 				} catch (Exception ex) {
@@ -189,9 +166,9 @@
 					String msg = "Error processing " + uri + ": " + ex.getMessage();
 					throw new IllegalArgumentException(msg, ex);
 				}
-			}
-			sub.worked(1);
-			sub.checkCanceled();
+				sub.worked(1);
+				sub.checkCanceled();
+			}
 		}
 	}
 
