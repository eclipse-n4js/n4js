/**
 * Copyright (c) 2016 NumberFour AG.
 * All rights reserved. This program and the accompanying materials
 * are made available under the terms of the Eclipse Public License v1.0
 * which accompanies this distribution, and is available at
 * http://www.eclipse.org/legal/epl-v10.html
 *
 * Contributors:
 *   NumberFour AG - Initial API and implementation
 */
package org.eclipse.n4js.xpect.methods;

import org.eclipse.emf.ecore.EObject;
<<<<<<< HEAD
import org.eclipse.n4js.n4JS.BindingProperty;
import org.eclipse.n4js.n4JS.Expression;
import org.eclipse.n4js.n4JS.LiteralOrComputedPropertyName;
import org.eclipse.n4js.n4JS.ParameterizedCallExpression;
import org.eclipse.n4js.n4JS.TypeReferenceNode;
import org.eclipse.n4js.postprocessing.ASTMetaInfoUtils;
import org.eclipse.n4js.resource.N4JSResource;
import org.eclipse.n4js.ts.typeRefs.FunctionTypeExprOrRef;
import org.eclipse.n4js.ts.typeRefs.TypeRef;
import org.eclipse.n4js.ts.types.TypableElement;
import org.eclipse.n4js.ts.types.TypeVariable;
import org.eclipse.n4js.typesystem.N4JSTypeSystem;
import org.eclipse.n4js.typesystem.utils.RuleEnvironment;
import org.eclipse.n4js.typesystem.utils.RuleEnvironmentExtensions;
=======
import org.eclipse.n4js.ide.tests.helper.server.xt.IEObjectCoveringRegion;
import org.eclipse.n4js.ide.tests.helper.server.xt.XtMethods;
>>>>>>> c9fcb2ad
import org.eclipse.n4js.xpect.common.N4JSOffsetAdapter;
import org.eclipse.xpect.XpectImport;
import org.eclipse.xpect.expectation.IStringExpectation;
import org.eclipse.xpect.expectation.StringExpectation;
import org.eclipse.xpect.parameter.ParameterParser;
import org.eclipse.xpect.runner.Xpect;

import com.google.common.collect.FluentIterable;
import com.google.inject.Inject;

/**
 */
@XpectImport(N4JSOffsetAdapter.class)
public class TypeXpectMethod {
	@Inject
	private XtMethods mh;

	/**
	 * Checks that an element/expression has a certain type. Usage:
	 *
	 * <pre>
	 * // Xpect type of 'location' --&gt; Type
	 * </pre>
	 *
	 * The location (of) is optional.
	 *
	 * @param arg1
	 *            the location identified by the offset. Note that there are different implementations of IEObjectOwner,
	 *            and we need IEStructuralFeatureAndEObject, while ICrossEReferenceAndEObject or IEAttributeAndEObject
	 *            would not work in all cases (as not all eobjects we test have cross references or attributes, but
	 *            feature is the join of both).
	 */
	@ParameterParser(syntax = "('of' arg1=OFFSET)?")
	@Xpect
	public void type(
			@StringExpectation IStringExpectation expectation,
			IEObjectCoveringRegion arg1) { // ICrossEReferenceAndEObject arg1) {
		String actual = getTypeString(arg1, false, false);
		if (expectation == null) {
			throw new IllegalStateException("No expectation specified, add '--> Type'");
		}
		expectation.assertEquals(actual);
	}

	/** Same as {@link #type(IStringExpectation, IEObjectCoveringRegion)}, but includes resolution of type aliases. */
	@ParameterParser(syntax = "('of' arg1=OFFSET)?")
	@Xpect
	public void typeWithAliasResolution(
			@StringExpectation IStringExpectation expectation,
			IEObjectCoveringRegion arg1) {
		String actual = getTypeString(arg1, false, true);
		if (expectation == null) {
			throw new IllegalStateException("No expectation specified, add '--> Type'");
		}
		expectation.assertEquals(actual);
	}

	/**
	 * Checks that an element/expression has a certain expected type (i.e. Xsemantics judgment expectedTypeIn). Usage:
	 *
	 * <pre>
	 * // Xpect expectedType at 'location' --&gt; Type
	 * </pre>
	 *
	 * The location (at) is optional.
	 *
	 * @param arg1
	 *            the location identified by the offset. Note that there are different implementations of IEObjectOwner,
	 *            and we need IEStructuralFeatureAndEObject, while ICrossEReferenceAndEObject or IEAttributeAndEObject
	 *            would not work in all cases (as not all eobjects we test have cross references or attributes, but
	 *            feature is the join of both).
	 */
	@ParameterParser(syntax = "('at' arg1=OFFSET)?")
	@Xpect
	public void expectedType(
			@StringExpectation IStringExpectation expectation,
			IEObjectCoveringRegion arg1) { // ICrossEReferenceAndEObject arg1) {
		String actual = getTypeString(arg1, true, false);
		if (expectation == null) {
			throw new IllegalStateException("No expectation specified, add '--> Type'");
		}
		expectation.assertEquals(actual);
	}

<<<<<<< HEAD
	private String getTypeString(IEObjectCoveringRegion offset, boolean expectedType, boolean withAliasResolution) {
		final String calculatedString;
		EObject eobject = offset.getEObject();
		if (eobject instanceof LiteralOrComputedPropertyName) {
			eobject = eobject.eContainer();
		}
		RuleEnvironment G = newRuleEnvironment(eobject);
		TypeRef result;
		if (expectedType) {
			if (!(eobject instanceof Expression && eobject.eContainer() != null))
				return "Not an Expression at given region (required to obtain expected type); got instead: "
						+ eobject.eClass().getName();
			result = ts.expectedType(G, eobject.eContainer(), (Expression) eobject);
		} else {
			if (eobject instanceof BindingProperty) {
				/*-
				 * Small tweak to allow testing the inferred type of variable declarations within binding patterns. For
				 * example, without this tweak, the following test would fail with a "Not a TypableElement at given
				 * region" exception:
				 *
				 * // Xpect type of 'len' --> number
				 * var {length:len} = "hello";
				 */
				if (((BindingProperty) eobject).getValue() != null
						&& ((BindingProperty) eobject).getValue().getVarDecl() != null) {
					eobject = ((BindingProperty) eobject).getValue().getVarDecl();
				}
			}
			if (!(eobject instanceof TypableElement))
				return "Not a TypableElement at given region; got instead: " + eobject.eClass().getName();
			result = ts.type(G, (TypableElement) eobject);
		}
		calculatedString = withAliasResolution
				? result.getTypeRefAsStringWithAliasResolution()
				: result.getTypeRefAsString();
=======
	private String getTypeString(IEObjectCoveringRegion offset, boolean expectedType) {
		EObject eobject = offset.getEObject();
		String calculatedString = mh.getTypeString(eobject, expectedType);
>>>>>>> c9fcb2ad
		return calculatedString;
	}

	/**
	 * Checks that a call expression to a generic function/method has the correct type arguments. Mostly intended for
	 * checking the automatically inferred type arguments in case of a non-parameterized call expression.
	 *
	 * <pre>
	 * class C {
	 *     &lt;S,T> m(S p1, T p2) {}
	 * }
	 * var C c;
	 *
	 * // Xpect typeArgs of 'm' --> number, string
	 * c.m(42,"hello");
	 * </pre>
	 *
	 * Note that the offset denotes the target(!) of the call expression, not the call expression itself. Usually it is
	 * enough to provide the last IdentifierRef before the call expression's parentheses.
	 */
	@ParameterParser(syntax = "'of' arg1=OFFSET")
	@Xpect
	public void typeArgs(@StringExpectation IStringExpectation expectation, IEObjectCoveringRegion arg1) {
		final String actual = getTypeArgumentsString(arg1);
		if (expectation == null) {
			throw new IllegalStateException("no expectation specified, add '--> type arguments string'");
		}
		expectation.assertEquals(actual);
	}

	private String getTypeArgumentsString(IEObjectCoveringRegion offset) {
		final EObject eobject = offset != null ? offset.getEObject() : null;
<<<<<<< HEAD
		final EObject container = eobject != null ? eobject.eContainer() : null;
		if (eobject == null || !(container instanceof ParameterizedCallExpression
				&& ((ParameterizedCallExpression) container).getTarget() == eobject)) {
			// missing or invalid offset
			return "xpect method error: offset not given or does not point to target of a call expression";
		}
		if (!(eobject.eResource() instanceof N4JSResource)) {
			return "xpect method error: offset does not point to an EObject contained in a N4JSResource";
		}
		// offset points to the target of a call expression
		final ParameterizedCallExpression callExpr = (ParameterizedCallExpression) container;
		final RuleEnvironment G = RuleEnvironmentExtensions.newRuleEnvironment(eobject);
		final TypeRef targetTypeRef = ts.type(G, callExpr.getTarget());
		if (!(targetTypeRef instanceof FunctionTypeExprOrRef)) {
			return "xpect method error: cannot infer type of call expression target OR it's not a FunctionTypeExprOrRef";
		}
		final List<TypeVariable> typeParams = ((FunctionTypeExprOrRef) targetTypeRef).getTypeVars();
		final int expectedNumOfTypeArgs = typeParams.size(); // not interested in the actual typeParams, just the size
		final List<TypeRef> typeArgs;
		if (callExpr.getTypeArgs().isEmpty()) {
			// no type arguments given in call expression -> use inferred type arguments
			// (should be the standard case when testing)
			final List<TypeRef> inferredTypeArgs = ASTMetaInfoUtils.getInferredTypeArgs(callExpr);
			if (inferredTypeArgs != null) {
				typeArgs = inferredTypeArgs;
			} else {
				typeArgs = Collections.emptyList();
			}
		} else {
			// call expression is parameterized -> use the explicitly given type arguments
			// (just provided for completeness)
			typeArgs = FluentIterable.from(callExpr.getTypeArgs()).transform(TypeReferenceNode::getTypeRef).toList();
		}
		final StringBuilder sb = new StringBuilder();
		for (int i = 0; i < expectedNumOfTypeArgs; i++) {
			final TypeRef inferredTypeArg = i < typeArgs.size() ? typeArgs.get(i) : null;
			if (sb.length() > 0)
				sb.append(", ");
			if (inferredTypeArg != null)
				sb.append(inferredTypeArg.getTypeRefAsString());
			else
				sb.append("*missing*");
		}
		return sb.toString();
=======
		String calculatedString = mh.getTypeArgumentsString(eobject);
		return calculatedString;
>>>>>>> c9fcb2ad
	}
}<|MERGE_RESOLUTION|>--- conflicted
+++ resolved
@@ -11,25 +11,8 @@
 package org.eclipse.n4js.xpect.methods;
 
 import org.eclipse.emf.ecore.EObject;
-<<<<<<< HEAD
-import org.eclipse.n4js.n4JS.BindingProperty;
-import org.eclipse.n4js.n4JS.Expression;
-import org.eclipse.n4js.n4JS.LiteralOrComputedPropertyName;
-import org.eclipse.n4js.n4JS.ParameterizedCallExpression;
-import org.eclipse.n4js.n4JS.TypeReferenceNode;
-import org.eclipse.n4js.postprocessing.ASTMetaInfoUtils;
-import org.eclipse.n4js.resource.N4JSResource;
-import org.eclipse.n4js.ts.typeRefs.FunctionTypeExprOrRef;
-import org.eclipse.n4js.ts.typeRefs.TypeRef;
-import org.eclipse.n4js.ts.types.TypableElement;
-import org.eclipse.n4js.ts.types.TypeVariable;
-import org.eclipse.n4js.typesystem.N4JSTypeSystem;
-import org.eclipse.n4js.typesystem.utils.RuleEnvironment;
-import org.eclipse.n4js.typesystem.utils.RuleEnvironmentExtensions;
-=======
 import org.eclipse.n4js.ide.tests.helper.server.xt.IEObjectCoveringRegion;
 import org.eclipse.n4js.ide.tests.helper.server.xt.XtMethods;
->>>>>>> c9fcb2ad
 import org.eclipse.n4js.xpect.common.N4JSOffsetAdapter;
 import org.eclipse.xpect.XpectImport;
 import org.eclipse.xpect.expectation.IStringExpectation;
@@ -37,7 +20,6 @@
 import org.eclipse.xpect.parameter.ParameterParser;
 import org.eclipse.xpect.runner.Xpect;
 
-import com.google.common.collect.FluentIterable;
 import com.google.inject.Inject;
 
 /**
@@ -114,47 +96,9 @@
 		expectation.assertEquals(actual);
 	}
 
-<<<<<<< HEAD
 	private String getTypeString(IEObjectCoveringRegion offset, boolean expectedType, boolean withAliasResolution) {
-		final String calculatedString;
 		EObject eobject = offset.getEObject();
-		if (eobject instanceof LiteralOrComputedPropertyName) {
-			eobject = eobject.eContainer();
-		}
-		RuleEnvironment G = newRuleEnvironment(eobject);
-		TypeRef result;
-		if (expectedType) {
-			if (!(eobject instanceof Expression && eobject.eContainer() != null))
-				return "Not an Expression at given region (required to obtain expected type); got instead: "
-						+ eobject.eClass().getName();
-			result = ts.expectedType(G, eobject.eContainer(), (Expression) eobject);
-		} else {
-			if (eobject instanceof BindingProperty) {
-				/*-
-				 * Small tweak to allow testing the inferred type of variable declarations within binding patterns. For
-				 * example, without this tweak, the following test would fail with a "Not a TypableElement at given
-				 * region" exception:
-				 *
-				 * // Xpect type of 'len' --> number
-				 * var {length:len} = "hello";
-				 */
-				if (((BindingProperty) eobject).getValue() != null
-						&& ((BindingProperty) eobject).getValue().getVarDecl() != null) {
-					eobject = ((BindingProperty) eobject).getValue().getVarDecl();
-				}
-			}
-			if (!(eobject instanceof TypableElement))
-				return "Not a TypableElement at given region; got instead: " + eobject.eClass().getName();
-			result = ts.type(G, (TypableElement) eobject);
-		}
-		calculatedString = withAliasResolution
-				? result.getTypeRefAsStringWithAliasResolution()
-				: result.getTypeRefAsString();
-=======
-	private String getTypeString(IEObjectCoveringRegion offset, boolean expectedType) {
-		EObject eobject = offset.getEObject();
-		String calculatedString = mh.getTypeString(eobject, expectedType);
->>>>>>> c9fcb2ad
+		String calculatedString = mh.getTypeString(eobject, expectedType, withAliasResolution);
 		return calculatedString;
 	}
 
@@ -187,54 +131,7 @@
 
 	private String getTypeArgumentsString(IEObjectCoveringRegion offset) {
 		final EObject eobject = offset != null ? offset.getEObject() : null;
-<<<<<<< HEAD
-		final EObject container = eobject != null ? eobject.eContainer() : null;
-		if (eobject == null || !(container instanceof ParameterizedCallExpression
-				&& ((ParameterizedCallExpression) container).getTarget() == eobject)) {
-			// missing or invalid offset
-			return "xpect method error: offset not given or does not point to target of a call expression";
-		}
-		if (!(eobject.eResource() instanceof N4JSResource)) {
-			return "xpect method error: offset does not point to an EObject contained in a N4JSResource";
-		}
-		// offset points to the target of a call expression
-		final ParameterizedCallExpression callExpr = (ParameterizedCallExpression) container;
-		final RuleEnvironment G = RuleEnvironmentExtensions.newRuleEnvironment(eobject);
-		final TypeRef targetTypeRef = ts.type(G, callExpr.getTarget());
-		if (!(targetTypeRef instanceof FunctionTypeExprOrRef)) {
-			return "xpect method error: cannot infer type of call expression target OR it's not a FunctionTypeExprOrRef";
-		}
-		final List<TypeVariable> typeParams = ((FunctionTypeExprOrRef) targetTypeRef).getTypeVars();
-		final int expectedNumOfTypeArgs = typeParams.size(); // not interested in the actual typeParams, just the size
-		final List<TypeRef> typeArgs;
-		if (callExpr.getTypeArgs().isEmpty()) {
-			// no type arguments given in call expression -> use inferred type arguments
-			// (should be the standard case when testing)
-			final List<TypeRef> inferredTypeArgs = ASTMetaInfoUtils.getInferredTypeArgs(callExpr);
-			if (inferredTypeArgs != null) {
-				typeArgs = inferredTypeArgs;
-			} else {
-				typeArgs = Collections.emptyList();
-			}
-		} else {
-			// call expression is parameterized -> use the explicitly given type arguments
-			// (just provided for completeness)
-			typeArgs = FluentIterable.from(callExpr.getTypeArgs()).transform(TypeReferenceNode::getTypeRef).toList();
-		}
-		final StringBuilder sb = new StringBuilder();
-		for (int i = 0; i < expectedNumOfTypeArgs; i++) {
-			final TypeRef inferredTypeArg = i < typeArgs.size() ? typeArgs.get(i) : null;
-			if (sb.length() > 0)
-				sb.append(", ");
-			if (inferredTypeArg != null)
-				sb.append(inferredTypeArg.getTypeRefAsString());
-			else
-				sb.append("*missing*");
-		}
-		return sb.toString();
-=======
 		String calculatedString = mh.getTypeArgumentsString(eobject);
 		return calculatedString;
->>>>>>> c9fcb2ad
 	}
 }